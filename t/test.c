--- conflicted
+++ resolved
@@ -155,37 +155,7 @@
     ok(!QUICLY_ERROR_IS_QUIC_APPLICATION(a));
 }
 
-<<<<<<< HEAD
 static void test_adjust_crypto_frame_layout(void)
-=======
-static uint16_t test_enable_with_ratio255_random_value;
-
-static void test_enable_with_ratio255_get_random(void *p, size_t len)
-{
-    assert(len == sizeof(test_enable_with_ratio255_random_value));
-    memcpy(p, &test_enable_with_ratio255_random_value, sizeof(test_enable_with_ratio255_random_value));
-}
-
-static void test_enable_with_ratio255(void)
-{
-    test_enable_with_ratio255_random_value = 0;
-    ok(!enable_with_ratio255(0, test_enable_with_ratio255_get_random));
-    ok(enable_with_ratio255(255, test_enable_with_ratio255_get_random));
-
-    test_enable_with_ratio255_random_value = 255;
-    ok(!enable_with_ratio255(0, test_enable_with_ratio255_get_random));
-    ok(enable_with_ratio255(255, test_enable_with_ratio255_get_random));
-
-    size_t num_enabled = 0;
-    for (test_enable_with_ratio255_random_value = 0; test_enable_with_ratio255_random_value < 0xffff;
-         ++test_enable_with_ratio255_random_value)
-        if (enable_with_ratio255(63, test_enable_with_ratio255_get_random))
-            ++num_enabled;
-    ok(num_enabled == 63 * (65535 / 255));
-}
-
-static void test_adjust_stream_frame_layout(void)
->>>>>>> 09c3f886
 {
 #define TEST(_capacity, check)                                                                                                     \
     do {                                                                                                                           \
@@ -219,6 +189,32 @@
         ok(memcmp(buf, "\x06\x04\x04hell", 7) == 0);
     });
 #undef TEST
+}
+
+static uint16_t test_enable_with_ratio255_random_value;
+
+static void test_enable_with_ratio255_get_random(void *p, size_t len)
+{
+    assert(len == sizeof(test_enable_with_ratio255_random_value));
+    memcpy(p, &test_enable_with_ratio255_random_value, sizeof(test_enable_with_ratio255_random_value));
+}
+
+static void test_enable_with_ratio255(void)
+{
+    test_enable_with_ratio255_random_value = 0;
+    ok(!enable_with_ratio255(0, test_enable_with_ratio255_get_random));
+    ok(enable_with_ratio255(255, test_enable_with_ratio255_get_random));
+
+    test_enable_with_ratio255_random_value = 255;
+    ok(!enable_with_ratio255(0, test_enable_with_ratio255_get_random));
+    ok(enable_with_ratio255(255, test_enable_with_ratio255_get_random));
+
+    size_t num_enabled = 0;
+    for (test_enable_with_ratio255_random_value = 0; test_enable_with_ratio255_random_value < 0xffff;
+         ++test_enable_with_ratio255_random_value)
+        if (enable_with_ratio255(63, test_enable_with_ratio255_get_random))
+            ++num_enabled;
+    ok(num_enabled == 63 * (65535 / 255));
 }
 
 static void test_adjust_last_stream_frame(void)
