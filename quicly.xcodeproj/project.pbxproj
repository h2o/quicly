// !$*UTF8*$!
{
	archiveVersion = 1;
	classes = {
	};
	objectVersion = 46;
	objects = {

/* Begin PBXBuildFile section */
<<<<<<< HEAD
		085AB4D726427E9C00DF5209 /* pacer.h in Headers */ = {isa = PBXBuildFile; fileRef = 085AB4D626427E9C00DF5209 /* pacer.h */; };
		085AB4D9264283D600DF5209 /* pacer.c in Sources */ = {isa = PBXBuildFile; fileRef = 085AB4D8264283D600DF5209 /* pacer.c */; };
=======
		082195082683498900E3EFCF /* cc-pico.c in Sources */ = {isa = PBXBuildFile; fileRef = 082195072683498900E3EFCF /* cc-pico.c */; };
		082195092683498900E3EFCF /* cc-pico.c in Sources */ = {isa = PBXBuildFile; fileRef = 082195072683498900E3EFCF /* cc-pico.c */; };
		0821950A2683498900E3EFCF /* cc-pico.c in Sources */ = {isa = PBXBuildFile; fileRef = 082195072683498900E3EFCF /* cc-pico.c */; };
		0829876726D372B70053638F /* cc-cubic.c in Sources */ = {isa = PBXBuildFile; fileRef = E9DF012324E4BAC20002EEC7 /* cc-cubic.c */; };
		0829876826D372B70053638F /* retire_cid.c in Sources */ = {isa = PBXBuildFile; fileRef = E9736528246FD3AC0039AA49 /* retire_cid.c */; };
		0829876926D372B70053638F /* picotls-probes.d in Sources */ = {isa = PBXBuildFile; fileRef = E95E953A2290498E00215ACD /* picotls-probes.d */; };
		0829876A26D372B70053638F /* ranges.c in Sources */ = {isa = PBXBuildFile; fileRef = E9F6A41F1F3C0B6D0083F0B2 /* ranges.c */; };
		0829876B26D372B70053638F /* cc-reno.c in Sources */ = {isa = PBXBuildFile; fileRef = E98041C522383C62008B9745 /* cc-reno.c */; };
		0829876C26D372B70053638F /* local_cid.c in Sources */ = {isa = PBXBuildFile; fileRef = E9736529246FD3AC0039AA49 /* local_cid.c */; };
		0829876D26D372B70053638F /* openssl.c in Sources */ = {isa = PBXBuildFile; fileRef = E98448271EA48D0000390927 /* openssl.c */; };
		0829876E26D372B70053638F /* remote_cid.c in Sources */ = {isa = PBXBuildFile; fileRef = E9736527246FD3AC0039AA49 /* remote_cid.c */; };
		0829876F26D372B70053638F /* loss.c in Sources */ = {isa = PBXBuildFile; fileRef = E904233C24AED0410072C5B7 /* loss.c */; };
		0829877026D372B70053638F /* cc-pico.c in Sources */ = {isa = PBXBuildFile; fileRef = 082195072683498900E3EFCF /* cc-pico.c */; };
		0829877126D372B70053638F /* frame.c in Sources */ = {isa = PBXBuildFile; fileRef = E99F8C251F4E9EBF00C26B3D /* frame.c */; };
		0829877226D372B70053638F /* recvstate.c in Sources */ = {isa = PBXBuildFile; fileRef = E920D21D1F43E05000799777 /* recvstate.c */; };
		0829877326D372B70053638F /* fusion.c in Sources */ = {isa = PBXBuildFile; fileRef = E9B43E11246943D300824E51 /* fusion.c */; };
		0829877426D372B70053638F /* defaults.c in Sources */ = {isa = PBXBuildFile; fileRef = E98042352244A5D7008B9745 /* defaults.c */; };
		0829877526D372B70053638F /* streambuf.c in Sources */ = {isa = PBXBuildFile; fileRef = E9D3CCCE21D22F4300516202 /* streambuf.c */; };
		0829877626D372B70053638F /* pembase64.c in Sources */ = {isa = PBXBuildFile; fileRef = E93E54681F663849001C50FE /* pembase64.c */; };
		0829877826D372B70053638F /* sendstate.c in Sources */ = {isa = PBXBuildFile; fileRef = E9F6A42D1F41375B0083F0B2 /* sendstate.c */; };
		0829877926D372B70053638F /* quicly.c in Sources */ = {isa = PBXBuildFile; fileRef = E98448411EA490A500390927 /* quicly.c */; };
		0829877A26D372B70053638F /* sentmap.c in Sources */ = {isa = PBXBuildFile; fileRef = E920D22A1F49533800799777 /* sentmap.c */; };
		0829877B26D372B70053638F /* picotls.c in Sources */ = {isa = PBXBuildFile; fileRef = E98448281EA48D0000390927 /* picotls.c */; };
		0829878326D37E370053638F /* simulator.c in Sources */ = {isa = PBXBuildFile; fileRef = 0829878226D37E370053638F /* simulator.c */; };
		0829878E26E03D4D0053638F /* rate.c in Sources */ = {isa = PBXBuildFile; fileRef = 0829878D26E03D4D0053638F /* rate.c */; };
		0829878F26E03D4D0053638F /* rate.c in Sources */ = {isa = PBXBuildFile; fileRef = 0829878D26E03D4D0053638F /* rate.c */; };
		0829879026E03D4D0053638F /* rate.c in Sources */ = {isa = PBXBuildFile; fileRef = 0829878D26E03D4D0053638F /* rate.c */; };
		0829879226E0A9DF0053638F /* rate.c in Sources */ = {isa = PBXBuildFile; fileRef = 0829879126E0A9DF0053638F /* rate.c */; };
		085125F828F51BA20074C124 /* quicly-probes.d in Sources */ = {isa = PBXBuildFile; fileRef = E95EBCCD227EC13F0022C32D /* quicly-probes.d */; };
		086001CB273271E80043886F /* rate.c in Sources */ = {isa = PBXBuildFile; fileRef = 0829878D26E03D4D0053638F /* rate.c */; };
		08B3297A29407097009D6766 /* hpke.c in Sources */ = {isa = PBXBuildFile; fileRef = 08B3297929407096009D6766 /* hpke.c */; };
		08B3297B29407097009D6766 /* hpke.c in Sources */ = {isa = PBXBuildFile; fileRef = 08B3297929407096009D6766 /* hpke.c */; };
		08B3297C29407097009D6766 /* hpke.c in Sources */ = {isa = PBXBuildFile; fileRef = 08B3297929407096009D6766 /* hpke.c */; };
		08B3297D29407097009D6766 /* hpke.c in Sources */ = {isa = PBXBuildFile; fileRef = 08B3297929407096009D6766 /* hpke.c */; };
>>>>>>> aae8e57f
		E904233D24AED0410072C5B7 /* loss.c in Sources */ = {isa = PBXBuildFile; fileRef = E904233C24AED0410072C5B7 /* loss.c */; };
		E904233E24AED0410072C5B7 /* loss.c in Sources */ = {isa = PBXBuildFile; fileRef = E904233C24AED0410072C5B7 /* loss.c */; };
		E904233F24AED0410072C5B7 /* loss.c in Sources */ = {isa = PBXBuildFile; fileRef = E904233C24AED0410072C5B7 /* loss.c */; };
		E904234124AEFB980072C5B7 /* loss.c in Sources */ = {isa = PBXBuildFile; fileRef = E904234024AEFB980072C5B7 /* loss.c */; };
		E9056C081F56965300E2B96C /* linklist.h in Headers */ = {isa = PBXBuildFile; fileRef = E9056C071F56965300E2B96C /* linklist.h */; };
		E920D21C1F43DE4100799777 /* recvstate.h in Headers */ = {isa = PBXBuildFile; fileRef = E920D21B1F43DE4100799777 /* recvstate.h */; };
		E920D21E1F43E05000799777 /* recvstate.c in Sources */ = {isa = PBXBuildFile; fileRef = E920D21D1F43E05000799777 /* recvstate.c */; };
		E920D21F1F43E05000799777 /* recvstate.c in Sources */ = {isa = PBXBuildFile; fileRef = E920D21D1F43E05000799777 /* recvstate.c */; };
		E920D2211F44047C00799777 /* constants.h in Headers */ = {isa = PBXBuildFile; fileRef = E920D2201F44047C00799777 /* constants.h */; };
		E920D2231F4536CB00799777 /* maxsender.h in Headers */ = {isa = PBXBuildFile; fileRef = E920D2221F4536CB00799777 /* maxsender.h */; };
		E920D2251F49412900799777 /* simple.c in Sources */ = {isa = PBXBuildFile; fileRef = E920D2241F49412900799777 /* simple.c */; };
		E920D2291F4951BA00799777 /* sentmap.h in Headers */ = {isa = PBXBuildFile; fileRef = E920D2281F4951BA00799777 /* sentmap.h */; };
		E920D22B1F49533800799777 /* sentmap.c in Sources */ = {isa = PBXBuildFile; fileRef = E920D22A1F49533800799777 /* sentmap.c */; };
		E920D22C1F49533800799777 /* sentmap.c in Sources */ = {isa = PBXBuildFile; fileRef = E920D22A1F49533800799777 /* sentmap.c */; };
		E920D22E1F4981E500799777 /* sentmap.c in Sources */ = {isa = PBXBuildFile; fileRef = E920D22D1F4981E500799777 /* sentmap.c */; };
		E920D2301F49EE0B00799777 /* lossy.c in Sources */ = {isa = PBXBuildFile; fileRef = E920D22F1F49EE0B00799777 /* lossy.c */; };
		E92D43ED1F41DCF5002AC767 /* sendstate.h in Headers */ = {isa = PBXBuildFile; fileRef = E92D43EC1F41DCF5002AC767 /* sendstate.h */; };
		E93E546A1F663851001C50FE /* pembase64.c in Sources */ = {isa = PBXBuildFile; fileRef = E93E54681F663849001C50FE /* pembase64.c */; };
		E93E546B1F663852001C50FE /* pembase64.c in Sources */ = {isa = PBXBuildFile; fileRef = E93E54681F663849001C50FE /* pembase64.c */; };
		E93E54BB1F69B750001C50FE /* loss.h in Headers */ = {isa = PBXBuildFile; fileRef = E93E54BA1F69B750001C50FE /* loss.h */; };
		E941428A23B0B454002D3CE0 /* quicly.c in Sources */ = {isa = PBXBuildFile; fileRef = E98448411EA490A500390927 /* quicly.c */; };
		E941428C23B0B831002D3CE0 /* cc-reno.c in Sources */ = {isa = PBXBuildFile; fileRef = E98041C522383C62008B9745 /* cc-reno.c */; };
		E941428D23B0B839002D3CE0 /* frame.c in Sources */ = {isa = PBXBuildFile; fileRef = E99F8C251F4E9EBF00C26B3D /* frame.c */; };
		E941428E23B0B845002D3CE0 /* defaults.c in Sources */ = {isa = PBXBuildFile; fileRef = E98042352244A5D7008B9745 /* defaults.c */; };
		E941428F23B0B84F002D3CE0 /* ranges.c in Sources */ = {isa = PBXBuildFile; fileRef = E9F6A41F1F3C0B6D0083F0B2 /* ranges.c */; };
		E941429023B0B861002D3CE0 /* streambuf.c in Sources */ = {isa = PBXBuildFile; fileRef = E9D3CCCE21D22F4300516202 /* streambuf.c */; };
		E941429123B0B86D002D3CE0 /* recvstate.c in Sources */ = {isa = PBXBuildFile; fileRef = E920D21D1F43E05000799777 /* recvstate.c */; };
		E941429223B0B870002D3CE0 /* sendstate.c in Sources */ = {isa = PBXBuildFile; fileRef = E9F6A42D1F41375B0083F0B2 /* sendstate.c */; };
		E941429323B0B879002D3CE0 /* sentmap.c in Sources */ = {isa = PBXBuildFile; fileRef = E920D22A1F49533800799777 /* sentmap.c */; };
		E95E95392290497900215ACD /* quicly-probes.d in Sources */ = {isa = PBXBuildFile; fileRef = E95EBCCD227EC13F0022C32D /* quicly-probes.d */; };
		E95E953C22904A4C00215ACD /* picotls-probes.d in Sources */ = {isa = PBXBuildFile; fileRef = E95E953A2290498E00215ACD /* picotls-probes.d */; };
		E95E953D22904A4C00215ACD /* picotls-probes.d in Sources */ = {isa = PBXBuildFile; fileRef = E95E953A2290498E00215ACD /* picotls-probes.d */; };
		E95E953E22904A4D00215ACD /* picotls-probes.d in Sources */ = {isa = PBXBuildFile; fileRef = E95E953A2290498E00215ACD /* picotls-probes.d */; };
		E9736523246FD3890039AA49 /* cid.h in Headers */ = {isa = PBXBuildFile; fileRef = E973651F246FD3880039AA49 /* cid.h */; };
		E9736524246FD3890039AA49 /* local_cid.h in Headers */ = {isa = PBXBuildFile; fileRef = E9736520246FD3880039AA49 /* local_cid.h */; };
		E9736525246FD3890039AA49 /* remote_cid.h in Headers */ = {isa = PBXBuildFile; fileRef = E9736521246FD3890039AA49 /* remote_cid.h */; };
		E9736526246FD3890039AA49 /* retire_cid.h in Headers */ = {isa = PBXBuildFile; fileRef = E9736522246FD3890039AA49 /* retire_cid.h */; };
		E973652A246FD3AC0039AA49 /* remote_cid.c in Sources */ = {isa = PBXBuildFile; fileRef = E9736527246FD3AC0039AA49 /* remote_cid.c */; };
		E973652B246FD3AC0039AA49 /* retire_cid.c in Sources */ = {isa = PBXBuildFile; fileRef = E9736528246FD3AC0039AA49 /* retire_cid.c */; };
		E973652C246FD3AC0039AA49 /* local_cid.c in Sources */ = {isa = PBXBuildFile; fileRef = E9736529246FD3AC0039AA49 /* local_cid.c */; };
		E973652D246FD3B40039AA49 /* local_cid.c in Sources */ = {isa = PBXBuildFile; fileRef = E9736529246FD3AC0039AA49 /* local_cid.c */; };
		E973652E246FD3B40039AA49 /* remote_cid.c in Sources */ = {isa = PBXBuildFile; fileRef = E9736527246FD3AC0039AA49 /* remote_cid.c */; };
		E973652F246FD3B40039AA49 /* retire_cid.c in Sources */ = {isa = PBXBuildFile; fileRef = E9736528246FD3AC0039AA49 /* retire_cid.c */; };
		E9736530246FD3B50039AA49 /* local_cid.c in Sources */ = {isa = PBXBuildFile; fileRef = E9736529246FD3AC0039AA49 /* local_cid.c */; };
		E9736531246FD3B50039AA49 /* remote_cid.c in Sources */ = {isa = PBXBuildFile; fileRef = E9736527246FD3AC0039AA49 /* remote_cid.c */; };
		E9736532246FD3B50039AA49 /* retire_cid.c in Sources */ = {isa = PBXBuildFile; fileRef = E9736528246FD3AC0039AA49 /* retire_cid.c */; };
		E9736536246FD3DA0039AA49 /* local_cid.c in Sources */ = {isa = PBXBuildFile; fileRef = E9736533246FD3DA0039AA49 /* local_cid.c */; };
		E9736537246FD3DA0039AA49 /* remote_cid.c in Sources */ = {isa = PBXBuildFile; fileRef = E9736534246FD3DA0039AA49 /* remote_cid.c */; };
		E9736538246FD3DA0039AA49 /* retire_cid.c in Sources */ = {isa = PBXBuildFile; fileRef = E9736535246FD3DA0039AA49 /* retire_cid.c */; };
		E98041C422383C5C008B9745 /* cc.h in Headers */ = {isa = PBXBuildFile; fileRef = E98041C322383C5C008B9745 /* cc.h */; };
		E98041C622383C62008B9745 /* cc-reno.c in Sources */ = {isa = PBXBuildFile; fileRef = E98041C522383C62008B9745 /* cc-reno.c */; };
		E98041C722383C7A008B9745 /* cc-reno.c in Sources */ = {isa = PBXBuildFile; fileRef = E98041C522383C62008B9745 /* cc-reno.c */; };
		E980421E223952FD008B9745 /* openssl.c in Sources */ = {isa = PBXBuildFile; fileRef = E98448271EA48D0000390927 /* openssl.c */; };
		E980421F223952FD008B9745 /* pembase64.c in Sources */ = {isa = PBXBuildFile; fileRef = E93E54681F663849001C50FE /* pembase64.c */; };
		E9804220223952FD008B9745 /* picotls.c in Sources */ = {isa = PBXBuildFile; fileRef = E98448281EA48D0000390927 /* picotls.c */; };
		E9804222223952FD008B9745 /* libquicly.a in Frameworks */ = {isa = PBXBuildFile; fileRef = E98448171EA48BD400390927 /* libquicly.a */; };
		E98042282239531A008B9745 /* cli.c in Sources */ = {isa = PBXBuildFile; fileRef = E984483D1EA48E7200390927 /* cli.c */; };
		E98042292239533A008B9745 /* echo.c in Sources */ = {isa = PBXBuildFile; fileRef = E980421A223952D2008B9745 /* echo.c */; };
		E98042342244A539008B9745 /* defaults.h in Headers */ = {isa = PBXBuildFile; fileRef = E98042332244A539008B9745 /* defaults.h */; };
		E98042362244A5D7008B9745 /* defaults.c in Sources */ = {isa = PBXBuildFile; fileRef = E98042352244A5D7008B9745 /* defaults.c */; };
		E98042372244A5D7008B9745 /* defaults.c in Sources */ = {isa = PBXBuildFile; fileRef = E98042352244A5D7008B9745 /* defaults.c */; };
		E984482C1EA48D1200390927 /* picotls.h in Headers */ = {isa = PBXBuildFile; fileRef = E984482B1EA48D1200390927 /* picotls.h */; };
		E984483B1EA48DD300390927 /* openssl.c in Sources */ = {isa = PBXBuildFile; fileRef = E98448271EA48D0000390927 /* openssl.c */; };
		E984483C1EA48DD300390927 /* picotls.c in Sources */ = {isa = PBXBuildFile; fileRef = E98448281EA48D0000390927 /* picotls.c */; };
		E98448401EA48F6B00390927 /* quicly.h in Headers */ = {isa = PBXBuildFile; fileRef = E984483F1EA48F6800390927 /* quicly.h */; };
		E98448421EA490A500390927 /* quicly.c in Sources */ = {isa = PBXBuildFile; fileRef = E98448411EA490A500390927 /* quicly.c */; };
		E98F4CBE20E5CF4000362F15 /* udpfw.c in Sources */ = {isa = PBXBuildFile; fileRef = E98F4CBC20E5CF3A00362F15 /* udpfw.c */; };
		E99B75E71F5CF96900CF503E /* maxsender.c in Sources */ = {isa = PBXBuildFile; fileRef = E99B75E61F5CF96900CF503E /* maxsender.c */; };
		E99B75E91F5D259400CF503E /* stream-concurrency.c in Sources */ = {isa = PBXBuildFile; fileRef = E99B75E81F5D259400CF503E /* stream-concurrency.c */; };
		E99F8C241F4E863200C26B3D /* frame.h in Headers */ = {isa = PBXBuildFile; fileRef = E99F8C231F4E863200C26B3D /* frame.h */; };
		E99F8C261F4E9EBF00C26B3D /* frame.c in Sources */ = {isa = PBXBuildFile; fileRef = E99F8C251F4E9EBF00C26B3D /* frame.c */; };
		E99F8C271F4E9F5D00C26B3D /* frame.c in Sources */ = {isa = PBXBuildFile; fileRef = E99F8C251F4E9EBF00C26B3D /* frame.c */; };
		E99F8C291F4EAEF800C26B3D /* frame.c in Sources */ = {isa = PBXBuildFile; fileRef = E99F8C281F4EAEF800C26B3D /* frame.c */; };
		E9B43E12246943D300824E51 /* fusion.c in Sources */ = {isa = PBXBuildFile; fileRef = E9B43E11246943D300824E51 /* fusion.c */; };
		E9CC44111EB85E0B00DC7D3E /* khash.h in Headers */ = {isa = PBXBuildFile; fileRef = E9CC44101EB85E0B00DC7D3E /* khash.h */; };
		E9CC441B1EC195DF00DC7D3E /* openssl.c in Sources */ = {isa = PBXBuildFile; fileRef = E98448271EA48D0000390927 /* openssl.c */; };
		E9CC441C1EC195DF00DC7D3E /* picotls.c in Sources */ = {isa = PBXBuildFile; fileRef = E98448281EA48D0000390927 /* picotls.c */; };
		E9CC44251EC1962700DC7D3E /* test.c in Sources */ = {isa = PBXBuildFile; fileRef = E9CC44241EC1962700DC7D3E /* test.c */; };
		E9CC44261EC1963100DC7D3E /* picotest.c in Sources */ = {isa = PBXBuildFile; fileRef = E9CC44151EC195CA00DC7D3E /* picotest.c */; };
		E9D31DD1232DEDB400ACD5EC /* quicly-probes.d in Sources */ = {isa = PBXBuildFile; fileRef = E95EBCCD227EC13F0022C32D /* quicly-probes.d */; };
		E9D3CCCD21D22E7E00516202 /* streambuf.h in Headers */ = {isa = PBXBuildFile; fileRef = E9D3CCCC21D22E7E00516202 /* streambuf.h */; };
		E9D3CCCF21D22F4300516202 /* streambuf.c in Sources */ = {isa = PBXBuildFile; fileRef = E9D3CCCE21D22F4300516202 /* streambuf.c */; };
		E9D3CCD021D6D24000516202 /* streambuf.c in Sources */ = {isa = PBXBuildFile; fileRef = E9D3CCCE21D22F4300516202 /* streambuf.c */; };
		E9DF012424E4BAC20002EEC7 /* cc-cubic.c in Sources */ = {isa = PBXBuildFile; fileRef = E9DF012324E4BAC20002EEC7 /* cc-cubic.c */; };
		E9DF012524E4BAC90002EEC7 /* cc-cubic.c in Sources */ = {isa = PBXBuildFile; fileRef = E9DF012324E4BAC20002EEC7 /* cc-cubic.c */; };
		E9DF012624E4BACA0002EEC7 /* cc-cubic.c in Sources */ = {isa = PBXBuildFile; fileRef = E9DF012324E4BAC20002EEC7 /* cc-cubic.c */; };
		E9F6A4201F3C0B6D0083F0B2 /* ranges.c in Sources */ = {isa = PBXBuildFile; fileRef = E9F6A41F1F3C0B6D0083F0B2 /* ranges.c */; };
		E9F6A4211F3C0B6D0083F0B2 /* ranges.c in Sources */ = {isa = PBXBuildFile; fileRef = E9F6A41F1F3C0B6D0083F0B2 /* ranges.c */; };
		E9F6A4271F3C3B050083F0B2 /* ranges.h in Headers */ = {isa = PBXBuildFile; fileRef = E9F6A4261F3C3B050083F0B2 /* ranges.h */; };
		E9F6A42A1F3C3B7B0083F0B2 /* ranges.c in Sources */ = {isa = PBXBuildFile; fileRef = E9F6A4291F3C3B7B0083F0B2 /* ranges.c */; };
		E9F6A42E1F41375B0083F0B2 /* sendstate.c in Sources */ = {isa = PBXBuildFile; fileRef = E9F6A42D1F41375B0083F0B2 /* sendstate.c */; };
		E9F6A42F1F41375B0083F0B2 /* sendstate.c in Sources */ = {isa = PBXBuildFile; fileRef = E9F6A42D1F41375B0083F0B2 /* sendstate.c */; };
/* End PBXBuildFile section */

/* Begin PBXCopyFilesBuildPhase section */
		0829877D26D372B70053638F /* CopyFiles */ = {
			isa = PBXCopyFilesBuildPhase;
			buildActionMask = 2147483647;
			dstPath = /usr/share/man/man1/;
			dstSubfolderSpec = 0;
			files = (
			);
			runOnlyForDeploymentPostprocessing = 1;
		};
		E9804223223952FD008B9745 /* CopyFiles */ = {
			isa = PBXCopyFilesBuildPhase;
			buildActionMask = 2147483647;
			dstPath = /usr/share/man/man1/;
			dstSubfolderSpec = 0;
			files = (
			);
			runOnlyForDeploymentPostprocessing = 1;
		};
		E98448311EA48D6B00390927 /* CopyFiles */ = {
			isa = PBXCopyFilesBuildPhase;
			buildActionMask = 2147483647;
			dstPath = /usr/share/man/man1/;
			dstSubfolderSpec = 0;
			files = (
			);
			runOnlyForDeploymentPostprocessing = 1;
		};
		E98F4CB720E5CF1B00362F15 /* CopyFiles */ = {
			isa = PBXCopyFilesBuildPhase;
			buildActionMask = 2147483647;
			dstPath = /usr/share/man/man1/;
			dstSubfolderSpec = 0;
			files = (
			);
			runOnlyForDeploymentPostprocessing = 1;
		};
		E9CC441F1EC195DF00DC7D3E /* CopyFiles */ = {
			isa = PBXCopyFilesBuildPhase;
			buildActionMask = 2147483647;
			dstPath = /usr/share/man/man1/;
			dstSubfolderSpec = 0;
			files = (
			);
			runOnlyForDeploymentPostprocessing = 1;
		};
/* End PBXCopyFilesBuildPhase section */

/* Begin PBXFileReference section */
<<<<<<< HEAD
		085AB4D626427E9C00DF5209 /* pacer.h */ = {isa = PBXFileReference; lastKnownFileType = sourcecode.c.h; path = pacer.h; sourceTree = "<group>"; };
		085AB4D8264283D600DF5209 /* pacer.c */ = {isa = PBXFileReference; lastKnownFileType = sourcecode.c.c; path = pacer.c; sourceTree = "<group>"; };
=======
		082195072683498900E3EFCF /* cc-pico.c */ = {isa = PBXFileReference; fileEncoding = 4; lastKnownFileType = sourcecode.c.c; path = "cc-pico.c"; sourceTree = "<group>"; };
		0829878126D372B70053638F /* simulator */ = {isa = PBXFileReference; explicitFileType = "compiled.mach-o.executable"; includeInIndex = 0; path = simulator; sourceTree = BUILT_PRODUCTS_DIR; };
		0829878226D37E370053638F /* simulator.c */ = {isa = PBXFileReference; lastKnownFileType = sourcecode.c.c; path = simulator.c; sourceTree = "<group>"; };
		0829878C26DF775B0053638F /* rate.h */ = {isa = PBXFileReference; lastKnownFileType = sourcecode.c.h; path = rate.h; sourceTree = "<group>"; };
		0829878D26E03D4D0053638F /* rate.c */ = {isa = PBXFileReference; lastKnownFileType = sourcecode.c.c; path = rate.c; sourceTree = "<group>"; };
		0829879126E0A9DF0053638F /* rate.c */ = {isa = PBXFileReference; lastKnownFileType = sourcecode.c.c; path = rate.c; sourceTree = "<group>"; };
		085125F728EFC0480074C124 /* cplusplus.t */ = {isa = PBXFileReference; lastKnownFileType = text; path = cplusplus.t; sourceTree = "<group>"; xcLanguageSpecificationIdentifier = xcode.lang.perl; };
		08B3297929407096009D6766 /* hpke.c */ = {isa = PBXFileReference; fileEncoding = 4; lastKnownFileType = sourcecode.c.c; path = hpke.c; sourceTree = "<group>"; };
>>>>>>> aae8e57f
		E904233C24AED0410072C5B7 /* loss.c */ = {isa = PBXFileReference; lastKnownFileType = sourcecode.c.c; path = loss.c; sourceTree = "<group>"; };
		E904234024AEFB980072C5B7 /* loss.c */ = {isa = PBXFileReference; lastKnownFileType = sourcecode.c.c; path = loss.c; sourceTree = "<group>"; };
		E9056C071F56965300E2B96C /* linklist.h */ = {isa = PBXFileReference; fileEncoding = 4; lastKnownFileType = sourcecode.c.h; path = linklist.h; sourceTree = "<group>"; };
		E920D21B1F43DE4100799777 /* recvstate.h */ = {isa = PBXFileReference; fileEncoding = 4; lastKnownFileType = sourcecode.c.h; path = recvstate.h; sourceTree = "<group>"; };
		E920D21D1F43E05000799777 /* recvstate.c */ = {isa = PBXFileReference; fileEncoding = 4; lastKnownFileType = sourcecode.c.c; path = recvstate.c; sourceTree = "<group>"; };
		E920D2201F44047C00799777 /* constants.h */ = {isa = PBXFileReference; fileEncoding = 4; lastKnownFileType = sourcecode.c.h; path = constants.h; sourceTree = "<group>"; };
		E920D2221F4536CB00799777 /* maxsender.h */ = {isa = PBXFileReference; fileEncoding = 4; lastKnownFileType = sourcecode.c.h; path = maxsender.h; sourceTree = "<group>"; };
		E920D2241F49412900799777 /* simple.c */ = {isa = PBXFileReference; fileEncoding = 4; lastKnownFileType = sourcecode.c.c; path = simple.c; sourceTree = "<group>"; };
		E920D2281F4951BA00799777 /* sentmap.h */ = {isa = PBXFileReference; fileEncoding = 4; lastKnownFileType = sourcecode.c.h; path = sentmap.h; sourceTree = "<group>"; };
		E920D22A1F49533800799777 /* sentmap.c */ = {isa = PBXFileReference; fileEncoding = 4; lastKnownFileType = sourcecode.c.c; path = sentmap.c; sourceTree = "<group>"; };
		E920D22D1F4981E500799777 /* sentmap.c */ = {isa = PBXFileReference; fileEncoding = 4; lastKnownFileType = sourcecode.c.c; path = sentmap.c; sourceTree = "<group>"; };
		E920D22F1F49EE0B00799777 /* lossy.c */ = {isa = PBXFileReference; fileEncoding = 4; lastKnownFileType = sourcecode.c.c; path = lossy.c; sourceTree = "<group>"; };
		E92D43EC1F41DCF5002AC767 /* sendstate.h */ = {isa = PBXFileReference; fileEncoding = 4; lastKnownFileType = sourcecode.c.h; path = sendstate.h; sourceTree = "<group>"; };
		E93E54681F663849001C50FE /* pembase64.c */ = {isa = PBXFileReference; fileEncoding = 4; lastKnownFileType = sourcecode.c.c; path = pembase64.c; sourceTree = "<group>"; };
		E93E54BA1F69B750001C50FE /* loss.h */ = {isa = PBXFileReference; fileEncoding = 4; lastKnownFileType = sourcecode.c.h; path = loss.h; sourceTree = "<group>"; };
		E95E953A2290498E00215ACD /* picotls-probes.d */ = {isa = PBXFileReference; fileEncoding = 4; lastKnownFileType = sourcecode.dtrace; path = "picotls-probes.d"; sourceTree = "<group>"; };
		E95EBCCB227EC07C0022C32D /* CMakeLists.txt */ = {isa = PBXFileReference; fileEncoding = 4; lastKnownFileType = text; path = CMakeLists.txt; sourceTree = "<group>"; };
		E95EBCCD227EC13F0022C32D /* quicly-probes.d */ = {isa = PBXFileReference; lastKnownFileType = sourcecode.dtrace; path = "quicly-probes.d"; sourceTree = "<group>"; };
		E95EBCCF227ECB4B0022C32D /* build_libFuzzer.sh */ = {isa = PBXFileReference; fileEncoding = 4; lastKnownFileType = text.script.sh; path = build_libFuzzer.sh; sourceTree = "<group>"; };
		E95EBCD5227F3F1F0022C32D /* probe2trace.pl */ = {isa = PBXFileReference; lastKnownFileType = text.script.perl; path = probe2trace.pl; sourceTree = "<group>"; };
		E973651F246FD3880039AA49 /* cid.h */ = {isa = PBXFileReference; fileEncoding = 4; lastKnownFileType = sourcecode.c.h; path = cid.h; sourceTree = "<group>"; };
		E9736520246FD3880039AA49 /* local_cid.h */ = {isa = PBXFileReference; fileEncoding = 4; lastKnownFileType = sourcecode.c.h; path = local_cid.h; sourceTree = "<group>"; };
		E9736521246FD3890039AA49 /* remote_cid.h */ = {isa = PBXFileReference; fileEncoding = 4; lastKnownFileType = sourcecode.c.h; path = remote_cid.h; sourceTree = "<group>"; };
		E9736522246FD3890039AA49 /* retire_cid.h */ = {isa = PBXFileReference; fileEncoding = 4; lastKnownFileType = sourcecode.c.h; path = retire_cid.h; sourceTree = "<group>"; };
		E9736527246FD3AC0039AA49 /* remote_cid.c */ = {isa = PBXFileReference; fileEncoding = 4; lastKnownFileType = sourcecode.c.c; path = remote_cid.c; sourceTree = "<group>"; };
		E9736528246FD3AC0039AA49 /* retire_cid.c */ = {isa = PBXFileReference; fileEncoding = 4; lastKnownFileType = sourcecode.c.c; path = retire_cid.c; sourceTree = "<group>"; };
		E9736529246FD3AC0039AA49 /* local_cid.c */ = {isa = PBXFileReference; fileEncoding = 4; lastKnownFileType = sourcecode.c.c; path = local_cid.c; sourceTree = "<group>"; };
		E9736533246FD3DA0039AA49 /* local_cid.c */ = {isa = PBXFileReference; fileEncoding = 4; lastKnownFileType = sourcecode.c.c; path = local_cid.c; sourceTree = "<group>"; };
		E9736534246FD3DA0039AA49 /* remote_cid.c */ = {isa = PBXFileReference; fileEncoding = 4; lastKnownFileType = sourcecode.c.c; path = remote_cid.c; sourceTree = "<group>"; };
		E9736535246FD3DA0039AA49 /* retire_cid.c */ = {isa = PBXFileReference; fileEncoding = 4; lastKnownFileType = sourcecode.c.c; path = retire_cid.c; sourceTree = "<group>"; };
		E98041C322383C5C008B9745 /* cc.h */ = {isa = PBXFileReference; fileEncoding = 4; lastKnownFileType = sourcecode.c.h; path = cc.h; sourceTree = "<group>"; };
		E98041C522383C62008B9745 /* cc-reno.c */ = {isa = PBXFileReference; fileEncoding = 4; lastKnownFileType = sourcecode.c.c; path = "cc-reno.c"; sourceTree = "<group>"; };
		E980421A223952D2008B9745 /* echo.c */ = {isa = PBXFileReference; fileEncoding = 4; lastKnownFileType = sourcecode.c.c; path = echo.c; sourceTree = "<group>"; };
		E9804227223952FD008B9745 /* echo */ = {isa = PBXFileReference; explicitFileType = "compiled.mach-o.executable"; includeInIndex = 0; path = echo; sourceTree = BUILT_PRODUCTS_DIR; };
		E98042332244A539008B9745 /* defaults.h */ = {isa = PBXFileReference; lastKnownFileType = sourcecode.c.h; path = defaults.h; sourceTree = "<group>"; };
		E98042352244A5D7008B9745 /* defaults.c */ = {isa = PBXFileReference; lastKnownFileType = sourcecode.c.c; path = defaults.c; sourceTree = "<group>"; };
		E98047792248EA9C008B9745 /* util.h */ = {isa = PBXFileReference; fileEncoding = 4; lastKnownFileType = sourcecode.c.h; path = util.h; sourceTree = "<group>"; };
		E98448171EA48BD400390927 /* libquicly.a */ = {isa = PBXFileReference; explicitFileType = archive.ar; includeInIndex = 0; path = libquicly.a; sourceTree = BUILT_PRODUCTS_DIR; };
		E98448271EA48D0000390927 /* openssl.c */ = {isa = PBXFileReference; fileEncoding = 4; lastKnownFileType = sourcecode.c.c; path = openssl.c; sourceTree = "<group>"; };
		E98448281EA48D0000390927 /* picotls.c */ = {isa = PBXFileReference; fileEncoding = 4; lastKnownFileType = sourcecode.c.c; path = picotls.c; sourceTree = "<group>"; };
		E984482B1EA48D1200390927 /* picotls.h */ = {isa = PBXFileReference; fileEncoding = 4; lastKnownFileType = sourcecode.c.h; path = picotls.h; sourceTree = "<group>"; };
		E984482D1EA48D1A00390927 /* openssl.h */ = {isa = PBXFileReference; fileEncoding = 4; lastKnownFileType = sourcecode.c.h; path = openssl.h; sourceTree = "<group>"; };
		E98448331EA48D6B00390927 /* cli */ = {isa = PBXFileReference; explicitFileType = "compiled.mach-o.executable"; includeInIndex = 0; path = cli; sourceTree = BUILT_PRODUCTS_DIR; };
		E984483D1EA48E7200390927 /* cli.c */ = {isa = PBXFileReference; fileEncoding = 4; lastKnownFileType = sourcecode.c.c; path = cli.c; sourceTree = "<group>"; };
		E984483F1EA48F6800390927 /* quicly.h */ = {isa = PBXFileReference; lastKnownFileType = sourcecode.c.h; path = quicly.h; sourceTree = "<group>"; };
		E98448411EA490A500390927 /* quicly.c */ = {isa = PBXFileReference; fileEncoding = 4; lastKnownFileType = sourcecode.c.c; path = quicly.c; sourceTree = "<group>"; };
		E98884C221E3F23A0060F010 /* e2e.t */ = {isa = PBXFileReference; lastKnownFileType = text; path = e2e.t; sourceTree = "<group>"; xcLanguageSpecificationIdentifier = xcode.lang.perl; };
		E98F4CBB20E5CF1B00362F15 /* udpfw */ = {isa = PBXFileReference; explicitFileType = "compiled.mach-o.executable"; includeInIndex = 0; path = udpfw; sourceTree = BUILT_PRODUCTS_DIR; };
		E98F4CBC20E5CF3A00362F15 /* udpfw.c */ = {isa = PBXFileReference; fileEncoding = 4; lastKnownFileType = sourcecode.c.c; path = udpfw.c; sourceTree = "<group>"; };
		E99B75E61F5CF96900CF503E /* maxsender.c */ = {isa = PBXFileReference; fileEncoding = 4; lastKnownFileType = sourcecode.c.c; path = maxsender.c; sourceTree = "<group>"; };
		E99B75E81F5D259400CF503E /* stream-concurrency.c */ = {isa = PBXFileReference; fileEncoding = 4; lastKnownFileType = sourcecode.c.c; path = "stream-concurrency.c"; sourceTree = "<group>"; };
		E99F8C231F4E863200C26B3D /* frame.h */ = {isa = PBXFileReference; fileEncoding = 4; lastKnownFileType = sourcecode.c.h; path = frame.h; sourceTree = "<group>"; };
		E99F8C251F4E9EBF00C26B3D /* frame.c */ = {isa = PBXFileReference; fileEncoding = 4; lastKnownFileType = sourcecode.c.c; path = frame.c; sourceTree = "<group>"; };
		E99F8C281F4EAEF800C26B3D /* frame.c */ = {isa = PBXFileReference; fileEncoding = 4; lastKnownFileType = sourcecode.c.c; path = frame.c; sourceTree = "<group>"; };
		E9B43E11246943D300824E51 /* fusion.c */ = {isa = PBXFileReference; fileEncoding = 4; lastKnownFileType = sourcecode.c.c; path = fusion.c; sourceTree = "<group>"; };
		E9CC44101EB85E0B00DC7D3E /* khash.h */ = {isa = PBXFileReference; fileEncoding = 4; lastKnownFileType = sourcecode.c.h; path = khash.h; sourceTree = "<group>"; };
		E9CC44151EC195CA00DC7D3E /* picotest.c */ = {isa = PBXFileReference; fileEncoding = 4; lastKnownFileType = sourcecode.c.c; path = picotest.c; sourceTree = "<group>"; };
		E9CC44161EC195CA00DC7D3E /* picotest.h */ = {isa = PBXFileReference; fileEncoding = 4; lastKnownFileType = sourcecode.c.h; path = picotest.h; sourceTree = "<group>"; };
		E9CC44231EC195DF00DC7D3E /* test */ = {isa = PBXFileReference; explicitFileType = "compiled.mach-o.executable"; includeInIndex = 0; path = test; sourceTree = BUILT_PRODUCTS_DIR; };
		E9CC44241EC1962700DC7D3E /* test.c */ = {isa = PBXFileReference; fileEncoding = 4; lastKnownFileType = sourcecode.c.c; path = test.c; sourceTree = "<group>"; };
		E9D3CCCC21D22E7E00516202 /* streambuf.h */ = {isa = PBXFileReference; lastKnownFileType = sourcecode.c.h; path = streambuf.h; sourceTree = "<group>"; };
		E9D3CCCE21D22F4300516202 /* streambuf.c */ = {isa = PBXFileReference; lastKnownFileType = sourcecode.c.c; path = streambuf.c; sourceTree = "<group>"; };
		E9DF012324E4BAC20002EEC7 /* cc-cubic.c */ = {isa = PBXFileReference; fileEncoding = 4; lastKnownFileType = sourcecode.c.c; path = "cc-cubic.c"; sourceTree = "<group>"; };
		E9F6A41F1F3C0B6D0083F0B2 /* ranges.c */ = {isa = PBXFileReference; fileEncoding = 4; lastKnownFileType = sourcecode.c.c; path = ranges.c; sourceTree = "<group>"; };
		E9F6A4261F3C3B050083F0B2 /* ranges.h */ = {isa = PBXFileReference; fileEncoding = 4; lastKnownFileType = sourcecode.c.h; path = ranges.h; sourceTree = "<group>"; };
		E9F6A4281F3C3B3F0083F0B2 /* test.h */ = {isa = PBXFileReference; fileEncoding = 4; lastKnownFileType = sourcecode.c.h; path = test.h; sourceTree = "<group>"; };
		E9F6A4291F3C3B7B0083F0B2 /* ranges.c */ = {isa = PBXFileReference; fileEncoding = 4; lastKnownFileType = sourcecode.c.c; path = ranges.c; sourceTree = "<group>"; };
		E9F6A42D1F41375B0083F0B2 /* sendstate.c */ = {isa = PBXFileReference; fileEncoding = 4; lastKnownFileType = sourcecode.c.c; path = sendstate.c; sourceTree = "<group>"; };
		E9FF84C024CC06A2002577CA /* server.key */ = {isa = PBXFileReference; lastKnownFileType = text; path = server.key; sourceTree = "<group>"; };
		E9FF84C124CC06A2002577CA /* setup.sh */ = {isa = PBXFileReference; lastKnownFileType = text.script.sh; path = setup.sh; sourceTree = "<group>"; };
		E9FF84C224CC06A2002577CA /* run_endpoint.sh */ = {isa = PBXFileReference; lastKnownFileType = text.script.sh; path = run_endpoint.sh; sourceTree = "<group>"; };
		E9FF84C324CC06A2002577CA /* deploy.sh */ = {isa = PBXFileReference; lastKnownFileType = text.script.sh; path = deploy.sh; sourceTree = "<group>"; };
		E9FF84C424CC06A2002577CA /* Dockerfile */ = {isa = PBXFileReference; lastKnownFileType = text; path = Dockerfile; sourceTree = "<group>"; };
		E9FF84C524CC06A2002577CA /* server.crt */ = {isa = PBXFileReference; lastKnownFileType = text; path = server.crt; sourceTree = "<group>"; };
/* End PBXFileReference section */

/* Begin PBXFrameworksBuildPhase section */
		0829877C26D372B70053638F /* Frameworks */ = {
			isa = PBXFrameworksBuildPhase;
			buildActionMask = 2147483647;
			files = (
			);
			runOnlyForDeploymentPostprocessing = 0;
		};
		E9804221223952FD008B9745 /* Frameworks */ = {
			isa = PBXFrameworksBuildPhase;
			buildActionMask = 2147483647;
			files = (
				E9804222223952FD008B9745 /* libquicly.a in Frameworks */,
			);
			runOnlyForDeploymentPostprocessing = 0;
		};
		E98448141EA48BD400390927 /* Frameworks */ = {
			isa = PBXFrameworksBuildPhase;
			buildActionMask = 2147483647;
			files = (
			);
			runOnlyForDeploymentPostprocessing = 0;
		};
		E98448301EA48D6B00390927 /* Frameworks */ = {
			isa = PBXFrameworksBuildPhase;
			buildActionMask = 2147483647;
			files = (
			);
			runOnlyForDeploymentPostprocessing = 0;
		};
		E98F4CB620E5CF1B00362F15 /* Frameworks */ = {
			isa = PBXFrameworksBuildPhase;
			buildActionMask = 2147483647;
			files = (
			);
			runOnlyForDeploymentPostprocessing = 0;
		};
		E9CC441D1EC195DF00DC7D3E /* Frameworks */ = {
			isa = PBXFrameworksBuildPhase;
			buildActionMask = 2147483647;
			files = (
			);
			runOnlyForDeploymentPostprocessing = 0;
		};
/* End PBXFrameworksBuildPhase section */

/* Begin PBXGroup section */
		E95EBCCE227ECB380022C32D /* misc */ = {
			isa = PBXGroup;
			children = (
				E9FF84BF24CC0687002577CA /* quic-interop-runner */,
				E95EBCCF227ECB4B0022C32D /* build_libFuzzer.sh */,
				E95EBCD5227F3F1F0022C32D /* probe2trace.pl */,
			);
			path = misc;
			sourceTree = "<group>";
		};
		E9804219223952A2008B9745 /* examples */ = {
			isa = PBXGroup;
			children = (
				E980421A223952D2008B9745 /* echo.c */,
			);
			path = examples;
			sourceTree = "<group>";
		};
		E98047782248EA7C008B9745 /* t */ = {
			isa = PBXGroup;
			children = (
				E98047792248EA9C008B9745 /* util.h */,
			);
			path = t;
			sourceTree = "<group>";
		};
		E984480E1EA48BD400390927 = {
			isa = PBXGroup;
			children = (
				E95EBCCB227EC07C0022C32D /* CMakeLists.txt */,
				E98448211EA48C0300390927 /* deps */,
				E984481E1EA48BEE00390927 /* include */,
				E984481F1EA48BF400390927 /* lib */,
				E95EBCCE227ECB380022C32D /* misc */,
				E95EBCCD227EC13F0022C32D /* quicly-probes.d */,
				E98448201EA48BFC00390927 /* src */,
				E9CC44121EC1926000DC7D3E /* t */,
				E9804219223952A2008B9745 /* examples */,
				E98448181EA48BD400390927 /* Products */,
			);
			sourceTree = "<group>";
		};
		E98448181EA48BD400390927 /* Products */ = {
			isa = PBXGroup;
			children = (
				E98448171EA48BD400390927 /* libquicly.a */,
				E98448331EA48D6B00390927 /* cli */,
				E9CC44231EC195DF00DC7D3E /* test */,
				E98F4CBB20E5CF1B00362F15 /* udpfw */,
				E9804227223952FD008B9745 /* echo */,
				0829878126D372B70053638F /* simulator */,
			);
			name = Products;
			sourceTree = "<group>";
		};
		E984481E1EA48BEE00390927 /* include */ = {
			isa = PBXGroup;
			children = (
				E9F6A4251F3C3AF90083F0B2 /* quicly */,
				E984483F1EA48F6800390927 /* quicly.h */,
			);
			path = include;
			sourceTree = "<group>";
		};
		E984481F1EA48BF400390927 /* lib */ = {
			isa = PBXGroup;
			children = (
				E9DF012324E4BAC20002EEC7 /* cc-cubic.c */,
				082195072683498900E3EFCF /* cc-pico.c */,
				E98041C522383C62008B9745 /* cc-reno.c */,
				E9736527246FD3AC0039AA49 /* remote_cid.c */,
				E98042352244A5D7008B9745 /* defaults.c */,
				E99F8C251F4E9EBF00C26B3D /* frame.c */,
				E9736529246FD3AC0039AA49 /* local_cid.c */,
				E904233C24AED0410072C5B7 /* loss.c */,
				E98448411EA490A500390927 /* quicly.c */,
				E9F6A41F1F3C0B6D0083F0B2 /* ranges.c */,
				0829878D26E03D4D0053638F /* rate.c */,
				E920D21D1F43E05000799777 /* recvstate.c */,
				E9736528246FD3AC0039AA49 /* retire_cid.c */,
				E9F6A42D1F41375B0083F0B2 /* sendstate.c */,
				E920D22A1F49533800799777 /* sentmap.c */,
				E9D3CCCE21D22F4300516202 /* streambuf.c */,
			);
			path = lib;
			sourceTree = "<group>";
		};
		E98448201EA48BFC00390927 /* src */ = {
			isa = PBXGroup;
			children = (
				E984483D1EA48E7200390927 /* cli.c */,
			);
			path = src;
			sourceTree = "<group>";
		};
		E98448211EA48C0300390927 /* deps */ = {
			isa = PBXGroup;
			children = (
				E9CC44141EC195B800DC7D3E /* picotest */,
				E9CC440F1EB85DFC00DC7D3E /* klib */,
				E98448221EA48C0900390927 /* picotls */,
			);
			path = deps;
			sourceTree = "<group>";
		};
		E98448221EA48C0900390927 /* picotls */ = {
			isa = PBXGroup;
			children = (
				E98448231EA48C0E00390927 /* include */,
				E98448241EA48C6400390927 /* lib */,
				E95E953A2290498E00215ACD /* picotls-probes.d */,
				E98047782248EA7C008B9745 /* t */,
			);
			path = picotls;
			sourceTree = "<group>";
		};
		E98448231EA48C0E00390927 /* include */ = {
			isa = PBXGroup;
			children = (
				E984482B1EA48D1200390927 /* picotls.h */,
				E98448261EA48CAD00390927 /* picotls */,
			);
			path = include;
			sourceTree = "<group>";
		};
		E98448241EA48C6400390927 /* lib */ = {
			isa = PBXGroup;
			children = (
				E9B43E11246943D300824E51 /* fusion.c */,
				08B3297929407096009D6766 /* hpke.c */,
				E98448271EA48D0000390927 /* openssl.c */,
				E93E54681F663849001C50FE /* pembase64.c */,
				E98448281EA48D0000390927 /* picotls.c */,
			);
			path = lib;
			sourceTree = "<group>";
		};
		E98448261EA48CAD00390927 /* picotls */ = {
			isa = PBXGroup;
			children = (
				E984482D1EA48D1A00390927 /* openssl.h */,
			);
			path = picotls;
			sourceTree = "<group>";
		};
		E9CC440F1EB85DFC00DC7D3E /* klib */ = {
			isa = PBXGroup;
			children = (
				E9CC44101EB85E0B00DC7D3E /* khash.h */,
			);
			path = klib;
			sourceTree = "<group>";
		};
		E9CC44121EC1926000DC7D3E /* t */ = {
			isa = PBXGroup;
			children = (
				085125F728EFC0480074C124 /* cplusplus.t */,
				E98884C221E3F23A0060F010 /* e2e.t */,
				E99F8C281F4EAEF800C26B3D /* frame.c */,
				E9736533246FD3DA0039AA49 /* local_cid.c */,
				E904234024AEFB980072C5B7 /* loss.c */,
				E920D22F1F49EE0B00799777 /* lossy.c */,
				E99B75E61F5CF96900CF503E /* maxsender.c */,
				085AB4D8264283D600DF5209 /* pacer.c */,
				E9F6A4291F3C3B7B0083F0B2 /* ranges.c */,
				0829879126E0A9DF0053638F /* rate.c */,
				E9736534246FD3DA0039AA49 /* remote_cid.c */,
				E9736535246FD3DA0039AA49 /* retire_cid.c */,
				E920D22D1F4981E500799777 /* sentmap.c */,
				E920D2241F49412900799777 /* simple.c */,
				E99B75E81F5D259400CF503E /* stream-concurrency.c */,
				E9F6A4281F3C3B3F0083F0B2 /* test.h */,
				E9CC44241EC1962700DC7D3E /* test.c */,
				E98F4CBC20E5CF3A00362F15 /* udpfw.c */,
				0829878226D37E370053638F /* simulator.c */,
			);
			path = t;
			sourceTree = "<group>";
		};
		E9CC44141EC195B800DC7D3E /* picotest */ = {
			isa = PBXGroup;
			children = (
				E9CC44161EC195CA00DC7D3E /* picotest.h */,
				E9CC44151EC195CA00DC7D3E /* picotest.c */,
			);
			path = picotest;
			sourceTree = "<group>";
		};
		E9F6A4251F3C3AF90083F0B2 /* quicly */ = {
			isa = PBXGroup;
			children = (
				E98041C322383C5C008B9745 /* cc.h */,
				E973651F246FD3880039AA49 /* cid.h */,
				E920D2201F44047C00799777 /* constants.h */,
				E9736521246FD3890039AA49 /* remote_cid.h */,
				E98042332244A539008B9745 /* defaults.h */,
				E99F8C231F4E863200C26B3D /* frame.h */,
				E9736520246FD3880039AA49 /* local_cid.h */,
				E9056C071F56965300E2B96C /* linklist.h */,
				E93E54BA1F69B750001C50FE /* loss.h */,
				E920D2221F4536CB00799777 /* maxsender.h */,
				085AB4D626427E9C00DF5209 /* pacer.h */,
				E9F6A4261F3C3B050083F0B2 /* ranges.h */,
				0829878C26DF775B0053638F /* rate.h */,
				E920D21B1F43DE4100799777 /* recvstate.h */,
				E9736522246FD3890039AA49 /* retire_cid.h */,
				E92D43EC1F41DCF5002AC767 /* sendstate.h */,
				E920D2281F4951BA00799777 /* sentmap.h */,
				E9D3CCCC21D22E7E00516202 /* streambuf.h */,
			);
			path = quicly;
			sourceTree = "<group>";
		};
		E9FF84BF24CC0687002577CA /* quic-interop-runner */ = {
			isa = PBXGroup;
			children = (
				E9FF84C324CC06A2002577CA /* deploy.sh */,
				E9FF84C424CC06A2002577CA /* Dockerfile */,
				E9FF84C224CC06A2002577CA /* run_endpoint.sh */,
				E9FF84C524CC06A2002577CA /* server.crt */,
				E9FF84C024CC06A2002577CA /* server.key */,
				E9FF84C124CC06A2002577CA /* setup.sh */,
			);
			path = "quic-interop-runner";
			sourceTree = "<group>";
		};
/* End PBXGroup section */

/* Begin PBXHeadersBuildPhase section */
		E98448151EA48BD400390927 /* Headers */ = {
			isa = PBXHeadersBuildPhase;
			buildActionMask = 2147483647;
			files = (
				E98041C422383C5C008B9745 /* cc.h in Headers */,
				E9CC44111EB85E0B00DC7D3E /* khash.h in Headers */,
				E920D2231F4536CB00799777 /* maxsender.h in Headers */,
				E9736526246FD3890039AA49 /* retire_cid.h in Headers */,
				085AB4D726427E9C00DF5209 /* pacer.h in Headers */,
				E920D2291F4951BA00799777 /* sentmap.h in Headers */,
				E984482C1EA48D1200390927 /* picotls.h in Headers */,
				E9F6A4271F3C3B050083F0B2 /* ranges.h in Headers */,
				E9056C081F56965300E2B96C /* linklist.h in Headers */,
				E93E54BB1F69B750001C50FE /* loss.h in Headers */,
				E9736525246FD3890039AA49 /* remote_cid.h in Headers */,
				E98042342244A539008B9745 /* defaults.h in Headers */,
				E98448401EA48F6B00390927 /* quicly.h in Headers */,
				E9D3CCCD21D22E7E00516202 /* streambuf.h in Headers */,
				E9736523246FD3890039AA49 /* cid.h in Headers */,
				E99F8C241F4E863200C26B3D /* frame.h in Headers */,
				E92D43ED1F41DCF5002AC767 /* sendstate.h in Headers */,
				E920D21C1F43DE4100799777 /* recvstate.h in Headers */,
				E920D2211F44047C00799777 /* constants.h in Headers */,
				E9736524246FD3890039AA49 /* local_cid.h in Headers */,
			);
			runOnlyForDeploymentPostprocessing = 0;
		};
/* End PBXHeadersBuildPhase section */

/* Begin PBXNativeTarget section */
		0829876426D372B70053638F /* simulator */ = {
			isa = PBXNativeTarget;
			buildConfigurationList = 0829877E26D372B70053638F /* Build configuration list for PBXNativeTarget "simulator" */;
			buildPhases = (
				0829876526D372B70053638F /* ShellScript */,
				0829876626D372B70053638F /* Sources */,
				0829877C26D372B70053638F /* Frameworks */,
				0829877D26D372B70053638F /* CopyFiles */,
			);
			buildRules = (
			);
			dependencies = (
			);
			name = simulator;
			productName = cli;
			productReference = 0829878126D372B70053638F /* simulator */;
			productType = "com.apple.product-type.tool";
		};
		E980421C223952FD008B9745 /* echo */ = {
			isa = PBXNativeTarget;
			buildConfigurationList = E9804224223952FD008B9745 /* Build configuration list for PBXNativeTarget "echo" */;
			buildPhases = (
				E980421D223952FD008B9745 /* Sources */,
				E9804221223952FD008B9745 /* Frameworks */,
				E9804223223952FD008B9745 /* CopyFiles */,
			);
			buildRules = (
			);
			dependencies = (
			);
			name = echo;
			productName = cli;
			productReference = E9804227223952FD008B9745 /* echo */;
			productType = "com.apple.product-type.tool";
		};
		E98448161EA48BD400390927 /* quicly */ = {
			isa = PBXNativeTarget;
			buildConfigurationList = E984481B1EA48BD400390927 /* Build configuration list for PBXNativeTarget "quicly" */;
			buildPhases = (
				08CEA9DF267B461700B4BB6B /* ShellScript */,
				E98448131EA48BD400390927 /* Sources */,
				E98448141EA48BD400390927 /* Frameworks */,
				E98448151EA48BD400390927 /* Headers */,
			);
			buildRules = (
			);
			dependencies = (
			);
			name = quicly;
			productName = quicly;
			productReference = E98448171EA48BD400390927 /* libquicly.a */;
			productType = "com.apple.product-type.library.static";
		};
		E98448321EA48D6B00390927 /* cli */ = {
			isa = PBXNativeTarget;
			buildConfigurationList = E98448371EA48D6B00390927 /* Build configuration list for PBXNativeTarget "cli" */;
			buildPhases = (
				E984482F1EA48D6B00390927 /* Sources */,
				E98448301EA48D6B00390927 /* Frameworks */,
				E98448311EA48D6B00390927 /* CopyFiles */,
			);
			buildRules = (
			);
			dependencies = (
			);
			name = cli;
			productName = cli;
			productReference = E98448331EA48D6B00390927 /* cli */;
			productType = "com.apple.product-type.tool";
		};
		E98F4C9D20E5CF1B00362F15 /* udpfw */ = {
			isa = PBXNativeTarget;
			buildConfigurationList = E98F4CB820E5CF1B00362F15 /* Build configuration list for PBXNativeTarget "udpfw" */;
			buildPhases = (
				E98F4C9E20E5CF1B00362F15 /* Sources */,
				E98F4CB620E5CF1B00362F15 /* Frameworks */,
				E98F4CB720E5CF1B00362F15 /* CopyFiles */,
			);
			buildRules = (
			);
			dependencies = (
			);
			name = udpfw;
			productName = cli;
			productReference = E98F4CBB20E5CF1B00362F15 /* udpfw */;
			productType = "com.apple.product-type.tool";
		};
		E9CC44191EC195DF00DC7D3E /* test */ = {
			isa = PBXNativeTarget;
			buildConfigurationList = E9CC44201EC195DF00DC7D3E /* Build configuration list for PBXNativeTarget "test" */;
			buildPhases = (
				E9CC441A1EC195DF00DC7D3E /* Sources */,
				E9CC441D1EC195DF00DC7D3E /* Frameworks */,
				E9CC441F1EC195DF00DC7D3E /* CopyFiles */,
			);
			buildRules = (
			);
			dependencies = (
			);
			name = test;
			productName = cli;
			productReference = E9CC44231EC195DF00DC7D3E /* test */;
			productType = "com.apple.product-type.tool";
		};
/* End PBXNativeTarget section */

/* Begin PBXProject section */
		E984480F1EA48BD400390927 /* Project object */ = {
			isa = PBXProject;
			attributes = {
				LastUpgradeCheck = 0830;
				TargetAttributes = {
					E98448161EA48BD400390927 = {
						CreatedOnToolsVersion = 8.3.1;
						ProvisioningStyle = Automatic;
					};
					E98448321EA48D6B00390927 = {
						CreatedOnToolsVersion = 8.3.1;
						ProvisioningStyle = Automatic;
					};
				};
			};
			buildConfigurationList = E98448121EA48BD400390927 /* Build configuration list for PBXProject "quicly" */;
			compatibilityVersion = "Xcode 3.2";
			developmentRegion = English;
			hasScannedForEncodings = 0;
			knownRegions = (
				English,
				en,
			);
			mainGroup = E984480E1EA48BD400390927;
			productRefGroup = E98448181EA48BD400390927 /* Products */;
			projectDirPath = "";
			projectRoot = "";
			targets = (
				E98448161EA48BD400390927 /* quicly */,
				E98448321EA48D6B00390927 /* cli */,
				E9CC44191EC195DF00DC7D3E /* test */,
				E98F4C9D20E5CF1B00362F15 /* udpfw */,
				E980421C223952FD008B9745 /* echo */,
				0829876426D372B70053638F /* simulator */,
			);
		};
/* End PBXProject section */

/* Begin PBXShellScriptBuildPhase section */
		0829876526D372B70053638F /* ShellScript */ = {
			isa = PBXShellScriptBuildPhase;
			buildActionMask = 2147483647;
			files = (
			);
			inputFileListPaths = (
			);
			inputPaths = (
				"$(SRCROOT)/quicly-probes.d",
			);
			outputFileListPaths = (
			);
			outputPaths = (
				"$(DERIVED_FILES_DIR)/embedded-probes.h",
			);
			runOnlyForDeploymentPostprocessing = 0;
			shellPath = /bin/sh;
			shellScript = "# Type a script or drag a script file from your workspace to insert its path.\n\nexec $SRCROOT/misc/probe2trace.pl -a embedded < $SRCROOT/quicly-probes.d > $DERIVED_FILES_DIR/embedded-probes.h\n";
		};
		08CEA9DF267B461700B4BB6B /* ShellScript */ = {
			isa = PBXShellScriptBuildPhase;
			buildActionMask = 2147483647;
			files = (
			);
			inputFileListPaths = (
			);
			inputPaths = (
				"$(SRCROOT)/quicly-probes.d",
			);
			outputFileListPaths = (
			);
			outputPaths = (
				"$(DERIVED_FILES_DIR)/quicly-tracer.h",
			);
			runOnlyForDeploymentPostprocessing = 0;
			shellPath = /bin/sh;
			shellScript = "# Type a script or drag a script file from your workspace to insert its path.\n\nexec $SRCROOT/misc/probe2trace.pl -a tracer < $SRCROOT/quicly-probes.d > $DERIVED_FILES_DIR/quicly-tracer.h\n";
		};
/* End PBXShellScriptBuildPhase section */

/* Begin PBXSourcesBuildPhase section */
		0829876626D372B70053638F /* Sources */ = {
			isa = PBXSourcesBuildPhase;
			buildActionMask = 2147483647;
			files = (
				0829876726D372B70053638F /* cc-cubic.c in Sources */,
				0829876826D372B70053638F /* retire_cid.c in Sources */,
				0829876926D372B70053638F /* picotls-probes.d in Sources */,
				0829876A26D372B70053638F /* ranges.c in Sources */,
				0829876B26D372B70053638F /* cc-reno.c in Sources */,
				0829876C26D372B70053638F /* local_cid.c in Sources */,
				0829876D26D372B70053638F /* openssl.c in Sources */,
				0829876E26D372B70053638F /* remote_cid.c in Sources */,
				0829876F26D372B70053638F /* loss.c in Sources */,
				0829877026D372B70053638F /* cc-pico.c in Sources */,
				0829878326D37E370053638F /* simulator.c in Sources */,
				0829877126D372B70053638F /* frame.c in Sources */,
				0829877226D372B70053638F /* recvstate.c in Sources */,
				08B3297D29407097009D6766 /* hpke.c in Sources */,
				0829877326D372B70053638F /* fusion.c in Sources */,
				0829877426D372B70053638F /* defaults.c in Sources */,
				086001CB273271E80043886F /* rate.c in Sources */,
				0829877526D372B70053638F /* streambuf.c in Sources */,
				0829877626D372B70053638F /* pembase64.c in Sources */,
				0829877826D372B70053638F /* sendstate.c in Sources */,
				0829877926D372B70053638F /* quicly.c in Sources */,
				0829877A26D372B70053638F /* sentmap.c in Sources */,
				0829877B26D372B70053638F /* picotls.c in Sources */,
			);
			runOnlyForDeploymentPostprocessing = 0;
		};
		E980421D223952FD008B9745 /* Sources */ = {
			isa = PBXSourcesBuildPhase;
			buildActionMask = 2147483647;
			files = (
				E95E953E22904A4D00215ACD /* picotls-probes.d in Sources */,
				E980421E223952FD008B9745 /* openssl.c in Sources */,
				E980421F223952FD008B9745 /* pembase64.c in Sources */,
				E98042292239533A008B9745 /* echo.c in Sources */,
				E9804220223952FD008B9745 /* picotls.c in Sources */,
				08B3297C29407097009D6766 /* hpke.c in Sources */,
			);
			runOnlyForDeploymentPostprocessing = 0;
		};
		E98448131EA48BD400390927 /* Sources */ = {
			isa = PBXSourcesBuildPhase;
			buildActionMask = 2147483647;
			files = (
				E9F6A4201F3C0B6D0083F0B2 /* ranges.c in Sources */,
				E98041C622383C62008B9745 /* cc-reno.c in Sources */,
				E95E95392290497900215ACD /* quicly-probes.d in Sources */,
				E973652B246FD3AC0039AA49 /* retire_cid.c in Sources */,
				E920D21E1F43E05000799777 /* recvstate.c in Sources */,
				E98042362244A5D7008B9745 /* defaults.c in Sources */,
				E904233D24AED0410072C5B7 /* loss.c in Sources */,
				E9F6A42E1F41375B0083F0B2 /* sendstate.c in Sources */,
				082195082683498900E3EFCF /* cc-pico.c in Sources */,
				E99F8C261F4E9EBF00C26B3D /* frame.c in Sources */,
				E98448421EA490A500390927 /* quicly.c in Sources */,
				E9DF012424E4BAC20002EEC7 /* cc-cubic.c in Sources */,
				E973652A246FD3AC0039AA49 /* remote_cid.c in Sources */,
				E920D22B1F49533800799777 /* sentmap.c in Sources */,
				E9D3CCCF21D22F4300516202 /* streambuf.c in Sources */,
				E973652C246FD3AC0039AA49 /* local_cid.c in Sources */,
				0829878E26E03D4D0053638F /* rate.c in Sources */,
			);
			runOnlyForDeploymentPostprocessing = 0;
		};
		E984482F1EA48D6B00390927 /* Sources */ = {
			isa = PBXSourcesBuildPhase;
			buildActionMask = 2147483647;
			files = (
				E9DF012524E4BAC90002EEC7 /* cc-cubic.c in Sources */,
				E973652F246FD3B40039AA49 /* retire_cid.c in Sources */,
				E95E953C22904A4C00215ACD /* picotls-probes.d in Sources */,
				E941428F23B0B84F002D3CE0 /* ranges.c in Sources */,
				E941428C23B0B831002D3CE0 /* cc-reno.c in Sources */,
				E973652D246FD3B40039AA49 /* local_cid.c in Sources */,
				E984483B1EA48DD300390927 /* openssl.c in Sources */,
				E973652E246FD3B40039AA49 /* remote_cid.c in Sources */,
				E904233E24AED0410072C5B7 /* loss.c in Sources */,
				082195092683498900E3EFCF /* cc-pico.c in Sources */,
				E941428D23B0B839002D3CE0 /* frame.c in Sources */,
				E941429123B0B86D002D3CE0 /* recvstate.c in Sources */,
				E9B43E12246943D300824E51 /* fusion.c in Sources */,
				E941428E23B0B845002D3CE0 /* defaults.c in Sources */,
				E941429023B0B861002D3CE0 /* streambuf.c in Sources */,
				0829878F26E03D4D0053638F /* rate.c in Sources */,
				E93E546A1F663851001C50FE /* pembase64.c in Sources */,
				E98042282239531A008B9745 /* cli.c in Sources */,
				E941429223B0B870002D3CE0 /* sendstate.c in Sources */,
				E941428A23B0B454002D3CE0 /* quicly.c in Sources */,
				E941429323B0B879002D3CE0 /* sentmap.c in Sources */,
				E984483C1EA48DD300390927 /* picotls.c in Sources */,
				085125F828F51BA20074C124 /* quicly-probes.d in Sources */,
				08B3297A29407097009D6766 /* hpke.c in Sources */,
			);
			runOnlyForDeploymentPostprocessing = 0;
		};
		E98F4C9E20E5CF1B00362F15 /* Sources */ = {
			isa = PBXSourcesBuildPhase;
			buildActionMask = 2147483647;
			files = (
				E98F4CBE20E5CF4000362F15 /* udpfw.c in Sources */,
			);
			runOnlyForDeploymentPostprocessing = 0;
		};
		E9CC441A1EC195DF00DC7D3E /* Sources */ = {
			isa = PBXSourcesBuildPhase;
			buildActionMask = 2147483647;
			files = (
				E9736532246FD3B50039AA49 /* retire_cid.c in Sources */,
				E9736537246FD3DA0039AA49 /* remote_cid.c in Sources */,
				E99F8C291F4EAEF800C26B3D /* frame.c in Sources */,
				085AB4D9264283D600DF5209 /* pacer.c in Sources */,
				E98041C722383C7A008B9745 /* cc-reno.c in Sources */,
				0829879026E03D4D0053638F /* rate.c in Sources */,
				E9D31DD1232DEDB400ACD5EC /* quicly-probes.d in Sources */,
				E9736530246FD3B50039AA49 /* local_cid.c in Sources */,
				E920D22C1F49533800799777 /* sentmap.c in Sources */,
				E920D2301F49EE0B00799777 /* lossy.c in Sources */,
				E99B75E71F5CF96900CF503E /* maxsender.c in Sources */,
				E9F6A42F1F41375B0083F0B2 /* sendstate.c in Sources */,
				E904234124AEFB980072C5B7 /* loss.c in Sources */,
				E920D2251F49412900799777 /* simple.c in Sources */,
				E9736538246FD3DA0039AA49 /* retire_cid.c in Sources */,
				E920D21F1F43E05000799777 /* recvstate.c in Sources */,
				E9CC44251EC1962700DC7D3E /* test.c in Sources */,
				E9F6A4211F3C0B6D0083F0B2 /* ranges.c in Sources */,
				E93E546B1F663852001C50FE /* pembase64.c in Sources */,
				E9736531246FD3B50039AA49 /* remote_cid.c in Sources */,
				E9D3CCD021D6D24000516202 /* streambuf.c in Sources */,
				E9CC441B1EC195DF00DC7D3E /* openssl.c in Sources */,
				E9F6A42A1F3C3B7B0083F0B2 /* ranges.c in Sources */,
				E99B75E91F5D259400CF503E /* stream-concurrency.c in Sources */,
				E920D22E1F4981E500799777 /* sentmap.c in Sources */,
				E9CC44261EC1963100DC7D3E /* picotest.c in Sources */,
				0821950A2683498900E3EFCF /* cc-pico.c in Sources */,
				E95E953D22904A4C00215ACD /* picotls-probes.d in Sources */,
				E9CC441C1EC195DF00DC7D3E /* picotls.c in Sources */,
				E904233F24AED0410072C5B7 /* loss.c in Sources */,
				E9DF012624E4BACA0002EEC7 /* cc-cubic.c in Sources */,
				08B3297B29407097009D6766 /* hpke.c in Sources */,
				E98042372244A5D7008B9745 /* defaults.c in Sources */,
				E99F8C271F4E9F5D00C26B3D /* frame.c in Sources */,
				E9736536246FD3DA0039AA49 /* local_cid.c in Sources */,
				0829879226E0A9DF0053638F /* rate.c in Sources */,
			);
			runOnlyForDeploymentPostprocessing = 0;
		};
/* End PBXSourcesBuildPhase section */

/* Begin XCBuildConfiguration section */
		0829877F26D372B70053638F /* Debug */ = {
			isa = XCBuildConfiguration;
			buildSettings = {
				GCC_PREPROCESSOR_DEFINITIONS = (
					"$(inherited)",
					"QUICLY_USE_EMBEDDED_PROBES=1",
					"QUICLY_HAVE_FUSION=1",
				);
				OTHER_CFLAGS = "$(inherited)";
				OTHER_LDFLAGS = (
					"-L/usr/local/opt/openssl@1.1/lib",
					"-lcrypto",
				);
				PRODUCT_NAME = "$(TARGET_NAME)";
			};
			name = Debug;
		};
		0829878026D372B70053638F /* Release */ = {
			isa = XCBuildConfiguration;
			buildSettings = {
				GCC_PREPROCESSOR_DEFINITIONS = (
					"$(inherited)",
					"QUICLY_USE_EMBEDDED_PROBES=1",
					"QUICLY_HAVE_FUSION=1",
				);
				OTHER_CFLAGS = "$(inherited)";
				OTHER_LDFLAGS = (
					"-L/usr/local/opt/openssl@1.1/lib",
					"-lcrypto",
				);
				PRODUCT_NAME = "$(TARGET_NAME)";
			};
			name = Release;
		};
		E9804225223952FD008B9745 /* Debug */ = {
			isa = XCBuildConfiguration;
			buildSettings = {
				OTHER_LDFLAGS = (
					"-L/usr/local/opt/openssl@1.1/lib",
					"-lcrypto",
				);
				PRODUCT_NAME = "$(TARGET_NAME)";
			};
			name = Debug;
		};
		E9804226223952FD008B9745 /* Release */ = {
			isa = XCBuildConfiguration;
			buildSettings = {
				OTHER_LDFLAGS = (
					"-L/usr/local/opt/openssl@1.1/lib",
					"-lcrypto",
				);
				PRODUCT_NAME = "$(TARGET_NAME)";
			};
			name = Release;
		};
		E98448191EA48BD400390927 /* Debug */ = {
			isa = XCBuildConfiguration;
			buildSettings = {
				ALWAYS_SEARCH_USER_PATHS = NO;
				CLANG_ANALYZER_NONNULL = YES;
				CLANG_ANALYZER_NUMBER_OBJECT_CONVERSION = YES_AGGRESSIVE;
				CLANG_CXX_LANGUAGE_STANDARD = "gnu++0x";
				CLANG_CXX_LIBRARY = "libc++";
				CLANG_ENABLE_MODULES = YES;
				CLANG_ENABLE_OBJC_ARC = YES;
				CLANG_WARN_BOOL_CONVERSION = YES;
				CLANG_WARN_CONSTANT_CONVERSION = YES;
				CLANG_WARN_DIRECT_OBJC_ISA_USAGE = YES_ERROR;
				CLANG_WARN_DOCUMENTATION_COMMENTS = YES;
				CLANG_WARN_EMPTY_BODY = YES;
				CLANG_WARN_ENUM_CONVERSION = YES;
				CLANG_WARN_INFINITE_RECURSION = YES;
				CLANG_WARN_INT_CONVERSION = YES;
				CLANG_WARN_OBJC_ROOT_CLASS = YES_ERROR;
				CLANG_WARN_SUSPICIOUS_MOVE = YES;
				CLANG_WARN_UNREACHABLE_CODE = YES;
				CLANG_WARN__DUPLICATE_METHOD_MATCH = YES;
				CODE_SIGN_IDENTITY = "-";
				COPY_PHASE_STRIP = NO;
				DEBUG_INFORMATION_FORMAT = dwarf;
				ENABLE_STRICT_OBJC_MSGSEND = YES;
				ENABLE_TESTABILITY = YES;
				GCC_C_LANGUAGE_STANDARD = gnu99;
				GCC_DYNAMIC_NO_PIC = NO;
				GCC_NO_COMMON_BLOCKS = YES;
				GCC_OPTIMIZATION_LEVEL = 0;
				GCC_PREPROCESSOR_DEFINITIONS = (
					"$(inherited)",
					"DEBUG=1",
					"PICOTLS_USE_DTRACE=1",
					"QUICLY_USE_DTRACE=1",
				);
				GCC_WARN_64_TO_32_BIT_CONVERSION = YES;
				GCC_WARN_ABOUT_RETURN_TYPE = YES_ERROR;
				GCC_WARN_UNDECLARED_SELECTOR = YES;
				GCC_WARN_UNINITIALIZED_AUTOS = YES_AGGRESSIVE;
				GCC_WARN_UNUSED_FUNCTION = YES;
				GCC_WARN_UNUSED_VARIABLE = YES;
				HEADER_SEARCH_PATHS = (
					"/usr/local/opt/openssl@1.1/include",
					deps/klib,
					deps/picotls/include,
					deps/dcc,
					include,
				);
				MACOSX_DEPLOYMENT_TARGET = 10.12;
				MTL_ENABLE_DEBUG_INFO = YES;
				ONLY_ACTIVE_ARCH = YES;
				OTHER_CFLAGS = (
					"-march=native",
					"-maes",
					"-mpclmul",
					"-mvaes",
					"-mvpclmulqdq",
				);
				SDKROOT = macosx;
			};
			name = Debug;
		};
		E984481A1EA48BD400390927 /* Release */ = {
			isa = XCBuildConfiguration;
			buildSettings = {
				ALWAYS_SEARCH_USER_PATHS = NO;
				CLANG_ANALYZER_NONNULL = YES;
				CLANG_ANALYZER_NUMBER_OBJECT_CONVERSION = YES_AGGRESSIVE;
				CLANG_CXX_LANGUAGE_STANDARD = "gnu++0x";
				CLANG_CXX_LIBRARY = "libc++";
				CLANG_ENABLE_MODULES = YES;
				CLANG_ENABLE_OBJC_ARC = YES;
				CLANG_WARN_BOOL_CONVERSION = YES;
				CLANG_WARN_CONSTANT_CONVERSION = YES;
				CLANG_WARN_DIRECT_OBJC_ISA_USAGE = YES_ERROR;
				CLANG_WARN_DOCUMENTATION_COMMENTS = YES;
				CLANG_WARN_EMPTY_BODY = YES;
				CLANG_WARN_ENUM_CONVERSION = YES;
				CLANG_WARN_INFINITE_RECURSION = YES;
				CLANG_WARN_INT_CONVERSION = YES;
				CLANG_WARN_OBJC_ROOT_CLASS = YES_ERROR;
				CLANG_WARN_SUSPICIOUS_MOVE = YES;
				CLANG_WARN_UNREACHABLE_CODE = YES;
				CLANG_WARN__DUPLICATE_METHOD_MATCH = YES;
				CODE_SIGN_IDENTITY = "-";
				COPY_PHASE_STRIP = NO;
				DEBUG_INFORMATION_FORMAT = "dwarf-with-dsym";
				ENABLE_NS_ASSERTIONS = NO;
				ENABLE_STRICT_OBJC_MSGSEND = YES;
				GCC_C_LANGUAGE_STANDARD = gnu99;
				GCC_NO_COMMON_BLOCKS = YES;
				GCC_PREPROCESSOR_DEFINITIONS = (
					"PICOTLS_USE_DTRACE=1",
					"QUICLY_USE_DTRACE=1",
				);
				GCC_WARN_64_TO_32_BIT_CONVERSION = YES;
				GCC_WARN_ABOUT_RETURN_TYPE = YES_ERROR;
				GCC_WARN_UNDECLARED_SELECTOR = YES;
				GCC_WARN_UNINITIALIZED_AUTOS = YES_AGGRESSIVE;
				GCC_WARN_UNUSED_FUNCTION = YES;
				GCC_WARN_UNUSED_VARIABLE = YES;
				HEADER_SEARCH_PATHS = (
					"/usr/local/opt/openssl@1.1/include",
					deps/klib,
					deps/picotls/include,
					deps/dcc,
					include,
				);
				MACOSX_DEPLOYMENT_TARGET = 10.12;
				MTL_ENABLE_DEBUG_INFO = NO;
				OTHER_CFLAGS = (
					"-march=native",
					"-maes",
					"-mpclmul",
					"-mvaes",
					"-mvpclmulqdq",
				);
				SDKROOT = macosx;
			};
			name = Release;
		};
		E984481C1EA48BD400390927 /* Debug */ = {
			isa = XCBuildConfiguration;
			buildSettings = {
				EXECUTABLE_PREFIX = lib;
				GCC_PREPROCESSOR_DEFINITIONS = (
					"$(inherited)",
					"QUICLY_USE_TRACER=1",
				);
				PRODUCT_NAME = "$(TARGET_NAME)";
			};
			name = Debug;
		};
		E984481D1EA48BD400390927 /* Release */ = {
			isa = XCBuildConfiguration;
			buildSettings = {
				EXECUTABLE_PREFIX = lib;
				GCC_PREPROCESSOR_DEFINITIONS = (
					"$(inherited)",
					"QUICLY_USE_TRACER=1",
				);
				PRODUCT_NAME = "$(TARGET_NAME)";
			};
			name = Release;
		};
		E98448381EA48D6B00390927 /* Debug */ = {
			isa = XCBuildConfiguration;
			buildSettings = {
				GCC_PREPROCESSOR_DEFINITIONS = (
					"$(inherited)",
					"QUICLY_USE_EMBEDDED_PROBES=1",
					"QUICLY_HAVE_FUSION=1",
				);
				OTHER_CFLAGS = "$(inherited)";
				OTHER_LDFLAGS = (
					"-L/usr/local/opt/openssl@1.1/lib",
					"-lcrypto",
				);
				PRODUCT_NAME = "$(TARGET_NAME)";
			};
			name = Debug;
		};
		E98448391EA48D6B00390927 /* Release */ = {
			isa = XCBuildConfiguration;
			buildSettings = {
				GCC_PREPROCESSOR_DEFINITIONS = (
					"$(inherited)",
					"QUICLY_USE_EMBEDDED_PROBES=1",
					"QUICLY_HAVE_FUSION=1",
				);
				OTHER_CFLAGS = "$(inherited)";
				OTHER_LDFLAGS = (
					"-L/usr/local/opt/openssl@1.1/lib",
					"-lcrypto",
				);
				PRODUCT_NAME = "$(TARGET_NAME)";
			};
			name = Release;
		};
		E98F4CB920E5CF1B00362F15 /* Debug */ = {
			isa = XCBuildConfiguration;
			buildSettings = {
				OTHER_LDFLAGS = (
					"-L/usr/local/opt/openssl@1.1/lib",
					"-lcrypto",
				);
				PRODUCT_NAME = "$(TARGET_NAME)";
			};
			name = Debug;
		};
		E98F4CBA20E5CF1B00362F15 /* Release */ = {
			isa = XCBuildConfiguration;
			buildSettings = {
				OTHER_LDFLAGS = (
					"-L/usr/local/opt/openssl@1.1/lib",
					"-lcrypto",
				);
				PRODUCT_NAME = "$(TARGET_NAME)";
			};
			name = Release;
		};
		E9CC44211EC195DF00DC7D3E /* Debug */ = {
			isa = XCBuildConfiguration;
			buildSettings = {
				OTHER_LDFLAGS = (
					"-L/usr/local/opt/openssl@1.1/lib",
					"-lcrypto",
				);
				PRODUCT_NAME = "$(TARGET_NAME)";
			};
			name = Debug;
		};
		E9CC44221EC195DF00DC7D3E /* Release */ = {
			isa = XCBuildConfiguration;
			buildSettings = {
				OTHER_LDFLAGS = (
					"-L/usr/local/opt/openssl@1.1/lib",
					"-lcrypto",
				);
				PRODUCT_NAME = "$(TARGET_NAME)";
			};
			name = Release;
		};
/* End XCBuildConfiguration section */

/* Begin XCConfigurationList section */
		0829877E26D372B70053638F /* Build configuration list for PBXNativeTarget "simulator" */ = {
			isa = XCConfigurationList;
			buildConfigurations = (
				0829877F26D372B70053638F /* Debug */,
				0829878026D372B70053638F /* Release */,
			);
			defaultConfigurationIsVisible = 0;
			defaultConfigurationName = Release;
		};
		E9804224223952FD008B9745 /* Build configuration list for PBXNativeTarget "echo" */ = {
			isa = XCConfigurationList;
			buildConfigurations = (
				E9804225223952FD008B9745 /* Debug */,
				E9804226223952FD008B9745 /* Release */,
			);
			defaultConfigurationIsVisible = 0;
			defaultConfigurationName = Release;
		};
		E98448121EA48BD400390927 /* Build configuration list for PBXProject "quicly" */ = {
			isa = XCConfigurationList;
			buildConfigurations = (
				E98448191EA48BD400390927 /* Debug */,
				E984481A1EA48BD400390927 /* Release */,
			);
			defaultConfigurationIsVisible = 0;
			defaultConfigurationName = Release;
		};
		E984481B1EA48BD400390927 /* Build configuration list for PBXNativeTarget "quicly" */ = {
			isa = XCConfigurationList;
			buildConfigurations = (
				E984481C1EA48BD400390927 /* Debug */,
				E984481D1EA48BD400390927 /* Release */,
			);
			defaultConfigurationIsVisible = 0;
			defaultConfigurationName = Release;
		};
		E98448371EA48D6B00390927 /* Build configuration list for PBXNativeTarget "cli" */ = {
			isa = XCConfigurationList;
			buildConfigurations = (
				E98448381EA48D6B00390927 /* Debug */,
				E98448391EA48D6B00390927 /* Release */,
			);
			defaultConfigurationIsVisible = 0;
			defaultConfigurationName = Release;
		};
		E98F4CB820E5CF1B00362F15 /* Build configuration list for PBXNativeTarget "udpfw" */ = {
			isa = XCConfigurationList;
			buildConfigurations = (
				E98F4CB920E5CF1B00362F15 /* Debug */,
				E98F4CBA20E5CF1B00362F15 /* Release */,
			);
			defaultConfigurationIsVisible = 0;
			defaultConfigurationName = Release;
		};
		E9CC44201EC195DF00DC7D3E /* Build configuration list for PBXNativeTarget "test" */ = {
			isa = XCConfigurationList;
			buildConfigurations = (
				E9CC44211EC195DF00DC7D3E /* Debug */,
				E9CC44221EC195DF00DC7D3E /* Release */,
			);
			defaultConfigurationIsVisible = 0;
			defaultConfigurationName = Release;
		};
/* End XCConfigurationList section */
	};
	rootObject = E984480F1EA48BD400390927 /* Project object */;
}<|MERGE_RESOLUTION|>--- conflicted
+++ resolved
@@ -7,10 +7,6 @@
 	objects = {
 
 /* Begin PBXBuildFile section */
-<<<<<<< HEAD
-		085AB4D726427E9C00DF5209 /* pacer.h in Headers */ = {isa = PBXBuildFile; fileRef = 085AB4D626427E9C00DF5209 /* pacer.h */; };
-		085AB4D9264283D600DF5209 /* pacer.c in Sources */ = {isa = PBXBuildFile; fileRef = 085AB4D8264283D600DF5209 /* pacer.c */; };
-=======
 		082195082683498900E3EFCF /* cc-pico.c in Sources */ = {isa = PBXBuildFile; fileRef = 082195072683498900E3EFCF /* cc-pico.c */; };
 		082195092683498900E3EFCF /* cc-pico.c in Sources */ = {isa = PBXBuildFile; fileRef = 082195072683498900E3EFCF /* cc-pico.c */; };
 		0821950A2683498900E3EFCF /* cc-pico.c in Sources */ = {isa = PBXBuildFile; fileRef = 082195072683498900E3EFCF /* cc-pico.c */; };
@@ -45,7 +41,8 @@
 		08B3297B29407097009D6766 /* hpke.c in Sources */ = {isa = PBXBuildFile; fileRef = 08B3297929407096009D6766 /* hpke.c */; };
 		08B3297C29407097009D6766 /* hpke.c in Sources */ = {isa = PBXBuildFile; fileRef = 08B3297929407096009D6766 /* hpke.c */; };
 		08B3297D29407097009D6766 /* hpke.c in Sources */ = {isa = PBXBuildFile; fileRef = 08B3297929407096009D6766 /* hpke.c */; };
->>>>>>> aae8e57f
+		085AB4D726427E9C00DF5209 /* pacer.h in Headers */ = {isa = PBXBuildFile; fileRef = 085AB4D626427E9C00DF5209 /* pacer.h */; };
+		085AB4D9264283D600DF5209 /* pacer.c in Sources */ = {isa = PBXBuildFile; fileRef = 085AB4D8264283D600DF5209 /* pacer.c */; };
 		E904233D24AED0410072C5B7 /* loss.c in Sources */ = {isa = PBXBuildFile; fileRef = E904233C24AED0410072C5B7 /* loss.c */; };
 		E904233E24AED0410072C5B7 /* loss.c in Sources */ = {isa = PBXBuildFile; fileRef = E904233C24AED0410072C5B7 /* loss.c */; };
 		E904233F24AED0410072C5B7 /* loss.c in Sources */ = {isa = PBXBuildFile; fileRef = E904233C24AED0410072C5B7 /* loss.c */; };
@@ -189,10 +186,6 @@
 /* End PBXCopyFilesBuildPhase section */
 
 /* Begin PBXFileReference section */
-<<<<<<< HEAD
-		085AB4D626427E9C00DF5209 /* pacer.h */ = {isa = PBXFileReference; lastKnownFileType = sourcecode.c.h; path = pacer.h; sourceTree = "<group>"; };
-		085AB4D8264283D600DF5209 /* pacer.c */ = {isa = PBXFileReference; lastKnownFileType = sourcecode.c.c; path = pacer.c; sourceTree = "<group>"; };
-=======
 		082195072683498900E3EFCF /* cc-pico.c */ = {isa = PBXFileReference; fileEncoding = 4; lastKnownFileType = sourcecode.c.c; path = "cc-pico.c"; sourceTree = "<group>"; };
 		0829878126D372B70053638F /* simulator */ = {isa = PBXFileReference; explicitFileType = "compiled.mach-o.executable"; includeInIndex = 0; path = simulator; sourceTree = BUILT_PRODUCTS_DIR; };
 		0829878226D37E370053638F /* simulator.c */ = {isa = PBXFileReference; lastKnownFileType = sourcecode.c.c; path = simulator.c; sourceTree = "<group>"; };
@@ -201,7 +194,8 @@
 		0829879126E0A9DF0053638F /* rate.c */ = {isa = PBXFileReference; lastKnownFileType = sourcecode.c.c; path = rate.c; sourceTree = "<group>"; };
 		085125F728EFC0480074C124 /* cplusplus.t */ = {isa = PBXFileReference; lastKnownFileType = text; path = cplusplus.t; sourceTree = "<group>"; xcLanguageSpecificationIdentifier = xcode.lang.perl; };
 		08B3297929407096009D6766 /* hpke.c */ = {isa = PBXFileReference; fileEncoding = 4; lastKnownFileType = sourcecode.c.c; path = hpke.c; sourceTree = "<group>"; };
->>>>>>> aae8e57f
+		085AB4D626427E9C00DF5209 /* pacer.h */ = {isa = PBXFileReference; lastKnownFileType = sourcecode.c.h; path = pacer.h; sourceTree = "<group>"; };
+		085AB4D8264283D600DF5209 /* pacer.c */ = {isa = PBXFileReference; lastKnownFileType = sourcecode.c.c; path = pacer.c; sourceTree = "<group>"; };
 		E904233C24AED0410072C5B7 /* loss.c */ = {isa = PBXFileReference; lastKnownFileType = sourcecode.c.c; path = loss.c; sourceTree = "<group>"; };
 		E904234024AEFB980072C5B7 /* loss.c */ = {isa = PBXFileReference; lastKnownFileType = sourcecode.c.c; path = loss.c; sourceTree = "<group>"; };
 		E9056C071F56965300E2B96C /* linklist.h */ = {isa = PBXFileReference; fileEncoding = 4; lastKnownFileType = sourcecode.c.h; path = linklist.h; sourceTree = "<group>"; };
