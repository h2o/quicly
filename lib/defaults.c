/*
 * Copyright (c) 2017-2019 Fastly, Kazuho Oku
 *
 * Permission is hereby granted, free of charge, to any person obtaining a copy
 * of this software and associated documentation files (the "Software"), to
 * deal in the Software without restriction, including without limitation the
 * rights to use, copy, modify, merge, publish, distribute, sublicense, and/or
 * sell copies of the Software, and to permit persons to whom the Software is
 * furnished to do so, subject to the following conditions:
 *
 * The above copyright notice and this permission notice shall be included in
 * all copies or substantial portions of the Software.
 *
 * THE SOFTWARE IS PROVIDED "AS IS", WITHOUT WARRANTY OF ANY KIND, EXPRESS OR
 * IMPLIED, INCLUDING BUT NOT LIMITED TO THE WARRANTIES OF MERCHANTABILITY,
 * FITNESS FOR A PARTICULAR PURPOSE AND NONINFRINGEMENT. IN NO EVENT SHALL THE
 * AUTHORS OR COPYRIGHT HOLDERS BE LIABLE FOR ANY CLAIM, DAMAGES OR OTHER
 * LIABILITY, WHETHER IN AN ACTION OF CONTRACT, TORT OR OTHERWISE, ARISING
 * FROM, OUT OF OR IN CONNECTION WITH THE SOFTWARE OR THE USE OR OTHER DEALINGS
 * IN THE SOFTWARE.
 */
#include <sys/time.h>
#include "quicly/defaults.h"

#define DEFAULT_INITIAL_EGRESS_MAX_UDP_PAYLOAD_SIZE 1280
#define DEFAULT_MAX_UDP_PAYLOAD_SIZE 1472
#define DEFAULT_MAX_PACKETS_PER_KEY 16777216
#define DEFAULT_MAX_CRYPTO_BYTES 65536
#define DEFAULT_INITCWND_PACKETS 10
#define DEFAULT_PRE_VALIDATION_AMPLIFICATION_LIMIT 3
#define DEFAULT_HANDSHAKE_TIMEOUT_RTT_MULTIPLIER 400
#define DEFAULT_MAX_INITIAL_HANDSHAKE_PACKETS 1000

/* profile that employs IETF specified values */
const quicly_context_t quicly_spec_context = {NULL,                                                 /* tls */
                                              DEFAULT_INITIAL_EGRESS_MAX_UDP_PAYLOAD_SIZE,          /* client_initial_size */
                                              QUICLY_LOSS_SPEC_CONF,                                /* loss */
                                              {{1 * 1024 * 1024, 1 * 1024 * 1024, 1 * 1024 * 1024}, /* max_stream_data */
                                               16 * 1024 * 1024,                                    /* max_data */
                                               30 * 1000,                                           /* idle_timeout (30 seconds) */
                                               100, /* max_concurrent_streams_bidi */
                                               0,   /* max_concurrent_streams_uni */
                                               DEFAULT_MAX_UDP_PAYLOAD_SIZE},
                                              DEFAULT_MAX_PACKETS_PER_KEY,
                                              DEFAULT_MAX_CRYPTO_BYTES,
                                              DEFAULT_INITCWND_PACKETS,
                                              QUICLY_PROTOCOL_VERSION_1,
                                              DEFAULT_PRE_VALIDATION_AMPLIFICATION_LIMIT,
                                              0, /* ack_frequency */
                                              DEFAULT_HANDSHAKE_TIMEOUT_RTT_MULTIPLIER,
                                              DEFAULT_MAX_INITIAL_HANDSHAKE_PACKETS,
                                              0, /* enlarge_client_hello */
<<<<<<< HEAD
                                              0, /* use_pacing */
=======
                                              1, /* enable_ecn */
>>>>>>> aae8e57f
                                              NULL,
                                              NULL, /* on_stream_open */
                                              &quicly_default_stream_scheduler,
                                              NULL, /* receive_datagram_frame */
                                              NULL, /* on_conn_close */
                                              &quicly_default_now,
                                              NULL,
                                              NULL,
                                              &quicly_default_crypto_engine,
                                              &quicly_default_init_cc};

/* profile with a focus on reducing latency for the HTTP use case */
const quicly_context_t quicly_performant_context = {NULL,                                                 /* tls */
                                                    DEFAULT_INITIAL_EGRESS_MAX_UDP_PAYLOAD_SIZE,          /* client_initial_size */
                                                    QUICLY_LOSS_PERFORMANT_CONF,                          /* loss */
                                                    {{1 * 1024 * 1024, 1 * 1024 * 1024, 1 * 1024 * 1024}, /* max_stream_data */
                                                     16 * 1024 * 1024,                                    /* max_data */
                                                     30 * 1000, /* idle_timeout (30 seconds) */
                                                     100,       /* max_concurrent_streams_bidi */
                                                     0,         /* max_concurrent_streams_uni */
                                                     DEFAULT_MAX_UDP_PAYLOAD_SIZE},
                                                    DEFAULT_MAX_PACKETS_PER_KEY,
                                                    DEFAULT_MAX_CRYPTO_BYTES,
                                                    DEFAULT_INITCWND_PACKETS,
                                                    QUICLY_PROTOCOL_VERSION_1,
                                                    DEFAULT_PRE_VALIDATION_AMPLIFICATION_LIMIT,
                                                    0, /* ack_frequency */
                                                    DEFAULT_HANDSHAKE_TIMEOUT_RTT_MULTIPLIER,
                                                    DEFAULT_MAX_INITIAL_HANDSHAKE_PACKETS,
                                                    0, /* enlarge_client_hello */
<<<<<<< HEAD
                                                    0, /* use_pacing */
=======
                                                    1, /* enable_ecn */
>>>>>>> aae8e57f
                                                    NULL,
                                                    NULL, /* on_stream_open */
                                                    &quicly_default_stream_scheduler,
                                                    NULL, /* receive_datagram_frame */
                                                    NULL, /* on_conn_close */
                                                    &quicly_default_now,
                                                    NULL,
                                                    NULL,
                                                    &quicly_default_crypto_engine,
                                                    &quicly_default_init_cc};

/**
 * The context of the default CID encryptor.  All the contexts being used here are ECB ciphers and therefore stateless - they can be
 * used concurrently from multiple threads.
 */
struct st_quicly_default_encrypt_cid_t {
    quicly_cid_encryptor_t super;
    ptls_cipher_context_t *cid_encrypt_ctx, *cid_decrypt_ctx, *reset_token_ctx;
};

static void generate_reset_token(struct st_quicly_default_encrypt_cid_t *self, void *token, const void *cid)
{
    uint8_t expandbuf[QUICLY_STATELESS_RESET_TOKEN_LEN];

    assert(self->reset_token_ctx->algo->block_size == QUICLY_STATELESS_RESET_TOKEN_LEN);

    /* expand the input to full size, if CID is shorter than the size of the reset token */
    if (self->cid_encrypt_ctx->algo->block_size != QUICLY_STATELESS_RESET_TOKEN_LEN) {
        assert(self->cid_encrypt_ctx->algo->block_size < QUICLY_STATELESS_RESET_TOKEN_LEN);
        memset(expandbuf, 0, sizeof(expandbuf));
        memcpy(expandbuf, cid, self->cid_encrypt_ctx->algo->block_size);
        cid = expandbuf;
    }

    /* transform */
    ptls_cipher_encrypt(self->reset_token_ctx, token, cid, QUICLY_STATELESS_RESET_TOKEN_LEN);
}

static void default_encrypt_cid(quicly_cid_encryptor_t *_self, quicly_cid_t *encrypted, void *reset_token,
                                const quicly_cid_plaintext_t *plaintext)
{
    struct st_quicly_default_encrypt_cid_t *self = (void *)_self;
    uint8_t buf[16], *p;

    /* encode */
    p = buf;
    switch (self->cid_encrypt_ctx->algo->block_size) {
    case 8:
        break;
    case 16:
        p = quicly_encode64(p, plaintext->node_id);
        break;
    default:
        assert(!"unexpected block size");
        break;
    }
    p = quicly_encode32(p, plaintext->master_id);
    p = quicly_encode32(p, (plaintext->thread_id << 8) | plaintext->path_id);
    assert(p - buf == self->cid_encrypt_ctx->algo->block_size);

    /* generate CID */
    ptls_cipher_encrypt(self->cid_encrypt_ctx, encrypted->cid, buf, self->cid_encrypt_ctx->algo->block_size);
    encrypted->len = self->cid_encrypt_ctx->algo->block_size;

    /* generate stateless reset token if requested */
    if (reset_token != NULL)
        generate_reset_token(self, reset_token, encrypted->cid);
}

static size_t default_decrypt_cid(quicly_cid_encryptor_t *_self, quicly_cid_plaintext_t *plaintext, const void *encrypted,
                                  size_t len)
{
    struct st_quicly_default_encrypt_cid_t *self = (void *)_self;
    uint8_t ptbuf[16];
    const uint8_t *p;

    if (len != 0) {
        /* long header packet; decrypt only if given Connection ID matches the expected size */
        if (len != self->cid_decrypt_ctx->algo->block_size)
            return SIZE_MAX;
    } else {
        /* short header packet; we are the one to name the size */
        len = self->cid_decrypt_ctx->algo->block_size;
    }

    /* decrypt */
    ptls_cipher_encrypt(self->cid_decrypt_ctx, ptbuf, encrypted, len);

    /* decode */
    p = ptbuf;
    if (len == 16) {
        plaintext->node_id = quicly_decode64(&p);
    } else {
        plaintext->node_id = 0;
    }
    plaintext->master_id = quicly_decode32(&p);
    plaintext->thread_id = quicly_decode24(&p);
    plaintext->path_id = *p++;
    assert(p - ptbuf == len);

    return len;
}

static int default_generate_reset_token(quicly_cid_encryptor_t *_self, void *token, const void *cid)
{
    struct st_quicly_default_encrypt_cid_t *self = (void *)_self;
    generate_reset_token(self, token, cid);
    return 1;
}

quicly_cid_encryptor_t *quicly_new_default_cid_encryptor(ptls_cipher_algorithm_t *cid_cipher,
                                                         ptls_cipher_algorithm_t *reset_token_cipher, ptls_hash_algorithm_t *hash,
                                                         ptls_iovec_t key)
{
    struct st_quicly_default_encrypt_cid_t *self;
    uint8_t digestbuf[PTLS_MAX_DIGEST_SIZE], keybuf[PTLS_MAX_SECRET_SIZE];

    assert(cid_cipher->block_size == 8 || cid_cipher->block_size == 16);
    assert(reset_token_cipher->block_size == 16);

    if (key.len > hash->block_size) {
        ptls_calc_hash(hash, digestbuf, key.base, key.len);
        key = ptls_iovec_init(digestbuf, hash->digest_size);
    }

    if ((self = malloc(sizeof(*self))) == NULL)
        goto Fail;
    *self = (struct st_quicly_default_encrypt_cid_t){{default_encrypt_cid, default_decrypt_cid, default_generate_reset_token}};

    if (ptls_hkdf_expand_label(hash, keybuf, cid_cipher->key_size, key, "cid", ptls_iovec_init(NULL, 0), "") != 0)
        goto Fail;
    if ((self->cid_encrypt_ctx = ptls_cipher_new(cid_cipher, 1, keybuf)) == NULL)
        goto Fail;
    if ((self->cid_decrypt_ctx = ptls_cipher_new(cid_cipher, 0, keybuf)) == NULL)
        goto Fail;
    if (ptls_hkdf_expand_label(hash, keybuf, reset_token_cipher->key_size, key, "reset", ptls_iovec_init(NULL, 0), "") != 0)
        goto Fail;
    if ((self->reset_token_ctx = ptls_cipher_new(reset_token_cipher, 1, keybuf)) == NULL)
        goto Fail;

    ptls_clear_memory(digestbuf, sizeof(digestbuf));
    ptls_clear_memory(keybuf, sizeof(keybuf));
    return &self->super;

Fail:
    if (self != NULL) {
        if (self->cid_encrypt_ctx != NULL)
            ptls_cipher_free(self->cid_encrypt_ctx);
        if (self->cid_decrypt_ctx != NULL)
            ptls_cipher_free(self->cid_decrypt_ctx);
        if (self->reset_token_ctx != NULL)
            ptls_cipher_free(self->reset_token_ctx);
        free(self);
    }
    ptls_clear_memory(digestbuf, sizeof(digestbuf));
    ptls_clear_memory(keybuf, sizeof(keybuf));
    return NULL;
}

void quicly_free_default_cid_encryptor(quicly_cid_encryptor_t *_self)
{
    struct st_quicly_default_encrypt_cid_t *self = (void *)_self;

    ptls_cipher_free(self->cid_encrypt_ctx);
    ptls_cipher_free(self->cid_decrypt_ctx);
    ptls_cipher_free(self->reset_token_ctx);
    free(self);
}

/**
 * See doc-comment of `st_quicly_default_scheduler_state_t` to understand the logic.
 */
static int default_stream_scheduler_can_send(quicly_stream_scheduler_t *self, quicly_conn_t *conn, int conn_is_saturated)
{
    struct st_quicly_default_scheduler_state_t *sched = &((struct _st_quicly_conn_public_t *)conn)->_default_scheduler;

    if (!conn_is_saturated) {
        /* not saturated */
        quicly_linklist_insert_list(&sched->active, &sched->blocked);
    } else {
        /* The code below is disabled, because H2O's scheduler doesn't allow you to "walk" the priority tree without actually
         * running the round robin, and we want quicly's default to behave like H2O so that we can catch errors.  The downside is
         * that there'd be at most one spurious call of `quicly_send` when the connection is saturated, but that should be fine.
         */
        if (0) {
            /* Saturated. Lazily move such streams to the "blocked" list, at the same time checking if anything can be sent. */
            while (quicly_linklist_is_linked(&sched->active)) {
                quicly_stream_t *stream =
                    (void *)((char *)sched->active.next - offsetof(quicly_stream_t, _send_aux.pending_link.default_scheduler));
                if (quicly_stream_can_send(stream, 0))
                    return 1;
                quicly_linklist_unlink(&stream->_send_aux.pending_link.default_scheduler);
                quicly_linklist_insert(sched->blocked.prev, &stream->_send_aux.pending_link.default_scheduler);
            }
        }
    }

    return quicly_linklist_is_linked(&sched->active);
}

static void link_stream(struct st_quicly_default_scheduler_state_t *sched, quicly_stream_t *stream, int conn_is_blocked)
{
    if (!quicly_linklist_is_linked(&stream->_send_aux.pending_link.default_scheduler)) {
        quicly_linklist_t *slot = &sched->active;
        if (conn_is_blocked && !quicly_stream_can_send(stream, 0))
            slot = &sched->blocked;
        quicly_linklist_insert(slot->prev, &stream->_send_aux.pending_link.default_scheduler);
    }
}

/**
 * See doc-comment of `st_quicly_default_scheduler_state_t` to understand the logic.
 */
static int default_stream_scheduler_do_send(quicly_stream_scheduler_t *self, quicly_conn_t *conn, quicly_send_context_t *s)
{
    struct st_quicly_default_scheduler_state_t *sched = &((struct _st_quicly_conn_public_t *)conn)->_default_scheduler;
    int conn_is_blocked = quicly_is_blocked(conn), ret = 0;

    if (!conn_is_blocked)
        quicly_linklist_insert_list(&sched->active, &sched->blocked);

    while (quicly_can_send_data((quicly_conn_t *)conn, s) && quicly_linklist_is_linked(&sched->active)) {
        /* detach the first active stream */
        quicly_stream_t *stream =
            (void *)((char *)sched->active.next - offsetof(quicly_stream_t, _send_aux.pending_link.default_scheduler));
        quicly_linklist_unlink(&stream->_send_aux.pending_link.default_scheduler);
        /* relink the stream to the blocked list if necessary */
        if (conn_is_blocked && !quicly_stream_can_send(stream, 0)) {
            quicly_linklist_insert(sched->blocked.prev, &stream->_send_aux.pending_link.default_scheduler);
            continue;
        }
        /* send! */
        if ((ret = quicly_send_stream(stream, s)) != 0) {
            /* FIXME Stop quicly_send_stream emitting SENDBUF_FULL (happens when CWND is congested). Otherwise, we need to make
             * adjustments to the scheduler after popping a stream */
            if (ret == QUICLY_ERROR_SENDBUF_FULL) {
                assert(quicly_stream_can_send(stream, 1));
                link_stream(sched, stream, conn_is_blocked);
            }
            break;
        }
        /* reschedule */
        conn_is_blocked = quicly_is_blocked(conn);
        if (quicly_stream_can_send(stream, 1))
            link_stream(sched, stream, conn_is_blocked);
    }

    return ret;
}

/**
 * See doc-comment of `st_quicly_default_scheduler_state_t` to understand the logic.
 */
static int default_stream_scheduler_update_state(quicly_stream_scheduler_t *self, quicly_stream_t *stream)
{
    struct st_quicly_default_scheduler_state_t *sched = &((struct _st_quicly_conn_public_t *)stream->conn)->_default_scheduler;

    if (quicly_stream_can_send(stream, 1)) {
        /* activate if not */
        link_stream(sched, stream, quicly_is_blocked(stream->conn));
    } else {
        /* deactivate if active */
        if (quicly_linklist_is_linked(&stream->_send_aux.pending_link.default_scheduler))
            quicly_linklist_unlink(&stream->_send_aux.pending_link.default_scheduler);
    }

    return 0;
}

quicly_stream_scheduler_t quicly_default_stream_scheduler = {default_stream_scheduler_can_send, default_stream_scheduler_do_send,
                                                             default_stream_scheduler_update_state};

quicly_stream_t *quicly_default_alloc_stream(quicly_context_t *ctx)
{
    return malloc(sizeof(quicly_stream_t));
}

void quicly_default_free_stream(quicly_stream_t *stream)
{
    free(stream);
}

static int64_t default_now(quicly_now_t *self)
{
    struct timeval tv;
    gettimeofday(&tv, NULL);
    int64_t tv_now = (int64_t)tv.tv_sec * 1000 + tv.tv_usec / 1000;

    /* make sure that the time does not get rewind */
    static __thread int64_t now;
    if (now < tv_now)
        now = tv_now;
    return now;
}

quicly_now_t quicly_default_now = {default_now};

static int default_setup_cipher(quicly_crypto_engine_t *engine, quicly_conn_t *conn, size_t epoch, int is_enc,
                                ptls_cipher_context_t **hp_ctx, ptls_aead_context_t **aead_ctx, ptls_aead_algorithm_t *aead,
                                ptls_hash_algorithm_t *hash, const void *secret)
{
    uint8_t hpkey[PTLS_MAX_SECRET_SIZE];
    int ret;

    if (hp_ctx != NULL)
        *hp_ctx = NULL;
    *aead_ctx = NULL;

    /* generate new header protection key */
    if (hp_ctx != NULL) {
        if ((ret = ptls_hkdf_expand_label(hash, hpkey, aead->ctr_cipher->key_size, ptls_iovec_init(secret, hash->digest_size),
                                          "quic hp", ptls_iovec_init(NULL, 0), NULL)) != 0)
            goto Exit;
        if ((*hp_ctx = ptls_cipher_new(aead->ctr_cipher, is_enc, hpkey)) == NULL) {
            ret = PTLS_ERROR_NO_MEMORY;
            goto Exit;
        }
    }

    /* generate new AEAD context */
    if ((*aead_ctx = ptls_aead_new(aead, hash, is_enc, secret, QUICLY_AEAD_BASE_LABEL)) == NULL) {
        ret = PTLS_ERROR_NO_MEMORY;
        goto Exit;
    }

    ret = 0;
Exit:
    if (ret != 0) {
        if (*aead_ctx != NULL) {
            ptls_aead_free(*aead_ctx);
            *aead_ctx = NULL;
        }
        if (hp_ctx != NULL && *hp_ctx != NULL) {
            ptls_cipher_free(*hp_ctx);
            *hp_ctx = NULL;
        }
    }
    ptls_clear_memory(hpkey, sizeof(hpkey));
    return ret;
}

static void default_finalize_send_packet(quicly_crypto_engine_t *engine, quicly_conn_t *conn,
                                         ptls_cipher_context_t *header_protect_ctx, ptls_aead_context_t *packet_protect_ctx,
                                         ptls_iovec_t datagram, size_t first_byte_at, size_t payload_from, uint64_t packet_number,
                                         int coalesced)
{
    ptls_aead_supplementary_encryption_t supp = {.ctx = header_protect_ctx,
                                                 .input = datagram.base + payload_from - QUICLY_SEND_PN_SIZE + QUICLY_MAX_PN_SIZE};

    ptls_aead_encrypt_s(packet_protect_ctx, datagram.base + payload_from, datagram.base + payload_from,
                        datagram.len - payload_from - packet_protect_ctx->algo->tag_size, packet_number,
                        datagram.base + first_byte_at, payload_from - first_byte_at, &supp);

    datagram.base[first_byte_at] ^= supp.output[0] & (QUICLY_PACKET_IS_LONG_HEADER(datagram.base[first_byte_at]) ? 0xf : 0x1f);
    for (size_t i = 0; i != QUICLY_SEND_PN_SIZE; ++i)
        datagram.base[payload_from + i - QUICLY_SEND_PN_SIZE] ^= supp.output[i + 1];
}

quicly_crypto_engine_t quicly_default_crypto_engine = {default_setup_cipher, default_finalize_send_packet};<|MERGE_RESOLUTION|>--- conflicted
+++ resolved
@@ -50,11 +50,8 @@
                                               DEFAULT_HANDSHAKE_TIMEOUT_RTT_MULTIPLIER,
                                               DEFAULT_MAX_INITIAL_HANDSHAKE_PACKETS,
                                               0, /* enlarge_client_hello */
-<<<<<<< HEAD
+                                              1, /* enable_ecn */
                                               0, /* use_pacing */
-=======
-                                              1, /* enable_ecn */
->>>>>>> aae8e57f
                                               NULL,
                                               NULL, /* on_stream_open */
                                               &quicly_default_stream_scheduler,
@@ -85,11 +82,8 @@
                                                     DEFAULT_HANDSHAKE_TIMEOUT_RTT_MULTIPLIER,
                                                     DEFAULT_MAX_INITIAL_HANDSHAKE_PACKETS,
                                                     0, /* enlarge_client_hello */
-<<<<<<< HEAD
+                                                    1, /* enable_ecn */
                                                     0, /* use_pacing */
-=======
-                                                    1, /* enable_ecn */
->>>>>>> aae8e57f
                                                     NULL,
                                                     NULL, /* on_stream_open */
                                                     &quicly_default_stream_scheduler,
