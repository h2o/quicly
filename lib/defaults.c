/*
 * Copyright (c) 2017-2019 Fastly, Kazuho Oku
 *
 * Permission is hereby granted, free of charge, to any person obtaining a copy
 * of this software and associated documentation files (the "Software"), to
 * deal in the Software without restriction, including without limitation the
 * rights to use, copy, modify, merge, publish, distribute, sublicense, and/or
 * sell copies of the Software, and to permit persons to whom the Software is
 * furnished to do so, subject to the following conditions:
 *
 * The above copyright notice and this permission notice shall be included in
 * all copies or substantial portions of the Software.
 *
 * THE SOFTWARE IS PROVIDED "AS IS", WITHOUT WARRANTY OF ANY KIND, EXPRESS OR
 * IMPLIED, INCLUDING BUT NOT LIMITED TO THE WARRANTIES OF MERCHANTABILITY,
 * FITNESS FOR A PARTICULAR PURPOSE AND NONINFRINGEMENT. IN NO EVENT SHALL THE
 * AUTHORS OR COPYRIGHT HOLDERS BE LIABLE FOR ANY CLAIM, DAMAGES OR OTHER
 * LIABILITY, WHETHER IN AN ACTION OF CONTRACT, TORT OR OTHERWISE, ARISING
 * FROM, OUT OF OR IN CONNECTION WITH THE SOFTWARE OR THE USE OR OTHER DEALINGS
 * IN THE SOFTWARE.
 */
#include <sys/time.h>
#include "quicly/defaults.h"

#define DEFAULT_INITIAL_EGRESS_MAX_UDP_PAYLOAD_SIZE 1280
#define DEFAULT_MAX_UDP_PAYLOAD_SIZE 1472
#define DEFAULT_MAX_PACKETS_PER_KEY 16777216
#define DEFAULT_MAX_CRYPTO_BYTES 65536
#define DEFAULT_INITCWND_PACKETS 10
#define DEFAULT_PRE_VALIDATION_AMPLIFICATION_LIMIT 3
#define DEFAULT_HANDSHAKE_TIMEOUT_RTT_MULTIPLIER 400
#define DEFAULT_MAX_INITIAL_HANDSHAKE_PACKETS 1000
#define DEFAULT_MAX_PROBE_PACKETS 5
#define DEFAULT_MAX_PATH_VALIDATION_FAILURES 100

/* profile that employs IETF specified values */
const quicly_context_t quicly_spec_context = {NULL,                                                 /* tls */
                                              DEFAULT_INITIAL_EGRESS_MAX_UDP_PAYLOAD_SIZE,          /* client_initial_size */
                                              QUICLY_LOSS_SPEC_CONF,                                /* loss */
                                              {{1 * 1024 * 1024, 1 * 1024 * 1024, 1 * 1024 * 1024}, /* max_stream_data */
                                               16 * 1024 * 1024,                                    /* max_data */
                                               30 * 1000,                                           /* idle_timeout (30 seconds) */
                                               100, /* max_concurrent_streams_bidi */
                                               0,   /* max_concurrent_streams_uni */
                                               DEFAULT_MAX_UDP_PAYLOAD_SIZE},
                                              DEFAULT_MAX_PACKETS_PER_KEY,
                                              DEFAULT_MAX_CRYPTO_BYTES,
                                              DEFAULT_INITCWND_PACKETS,
                                              QUICLY_PROTOCOL_VERSION_1,
                                              DEFAULT_PRE_VALIDATION_AMPLIFICATION_LIMIT,
                                              0, /* ack_frequency */
                                              DEFAULT_HANDSHAKE_TIMEOUT_RTT_MULTIPLIER,
                                              DEFAULT_MAX_INITIAL_HANDSHAKE_PACKETS,
<<<<<<< HEAD
                                              DEFAULT_MAX_PROBE_PACKETS,
                                              DEFAULT_MAX_PATH_VALIDATION_FAILURES,
=======
                                              0, /* default_jumpstart_cwnd_bytes */
                                              0, /* max_jumpstart_cwnd_bytes */
>>>>>>> 69b22752
                                              0, /* enlarge_client_hello */
                                              1, /* enable_ecn */
                                              0, /* use_pacing */
                                              1, /* cc_recognize_app_limited */
                                              NULL,
                                              NULL, /* on_stream_open */
                                              &quicly_default_stream_scheduler,
                                              NULL, /* receive_datagram_frame */
                                              NULL, /* on_conn_close */
                                              &quicly_default_now,
                                              NULL,
                                              NULL,
                                              &quicly_default_crypto_engine,
                                              &quicly_default_init_cc};

/* profile with a focus on reducing latency for the HTTP use case */
const quicly_context_t quicly_performant_context = {NULL,                                                 /* tls */
                                                    DEFAULT_INITIAL_EGRESS_MAX_UDP_PAYLOAD_SIZE,          /* client_initial_size */
                                                    QUICLY_LOSS_PERFORMANT_CONF,                          /* loss */
                                                    {{1 * 1024 * 1024, 1 * 1024 * 1024, 1 * 1024 * 1024}, /* max_stream_data */
                                                     16 * 1024 * 1024,                                    /* max_data */
                                                     30 * 1000, /* idle_timeout (30 seconds) */
                                                     100,       /* max_concurrent_streams_bidi */
                                                     0,         /* max_concurrent_streams_uni */
                                                     DEFAULT_MAX_UDP_PAYLOAD_SIZE},
                                                    DEFAULT_MAX_PACKETS_PER_KEY,
                                                    DEFAULT_MAX_CRYPTO_BYTES,
                                                    DEFAULT_INITCWND_PACKETS,
                                                    QUICLY_PROTOCOL_VERSION_1,
                                                    DEFAULT_PRE_VALIDATION_AMPLIFICATION_LIMIT,
                                                    0, /* ack_frequency */
                                                    DEFAULT_HANDSHAKE_TIMEOUT_RTT_MULTIPLIER,
                                                    DEFAULT_MAX_INITIAL_HANDSHAKE_PACKETS,
<<<<<<< HEAD
                                                    DEFAULT_MAX_PROBE_PACKETS,
                                                    DEFAULT_MAX_PATH_VALIDATION_FAILURES,
=======
                                                    0, /* default_jumpstart_cwnd_bytes */
                                                    0, /* max_jumpstart_cwnd_bytes */
>>>>>>> 69b22752
                                                    0, /* enlarge_client_hello */
                                                    1, /* enable_ecn */
                                                    0, /* use_pacing */
                                                    1, /* cc_recognize_app_limited */
                                                    NULL,
                                                    NULL, /* on_stream_open */
                                                    &quicly_default_stream_scheduler,
                                                    NULL, /* receive_datagram_frame */
                                                    NULL, /* on_conn_close */
                                                    &quicly_default_now,
                                                    NULL,
                                                    NULL,
                                                    &quicly_default_crypto_engine,
                                                    &quicly_default_init_cc};

/**
 * The context of the default CID encryptor.  All the contexts being used here are ECB ciphers and therefore stateless - they can be
 * used concurrently from multiple threads.
 */
struct st_quicly_default_encrypt_cid_t {
    quicly_cid_encryptor_t super;
    ptls_cipher_context_t *cid_encrypt_ctx, *cid_decrypt_ctx, *reset_token_ctx;
};

static void generate_reset_token(struct st_quicly_default_encrypt_cid_t *self, void *token, const void *cid)
{
    uint8_t expandbuf[QUICLY_STATELESS_RESET_TOKEN_LEN];

    assert(self->reset_token_ctx->algo->block_size == QUICLY_STATELESS_RESET_TOKEN_LEN);

    /* expand the input to full size, if CID is shorter than the size of the reset token */
    if (self->cid_encrypt_ctx->algo->block_size != QUICLY_STATELESS_RESET_TOKEN_LEN) {
        assert(self->cid_encrypt_ctx->algo->block_size < QUICLY_STATELESS_RESET_TOKEN_LEN);
        memset(expandbuf, 0, sizeof(expandbuf));
        memcpy(expandbuf, cid, self->cid_encrypt_ctx->algo->block_size);
        cid = expandbuf;
    }

    /* transform */
    ptls_cipher_encrypt(self->reset_token_ctx, token, cid, QUICLY_STATELESS_RESET_TOKEN_LEN);
}

static void default_encrypt_cid(quicly_cid_encryptor_t *_self, quicly_cid_t *encrypted, void *reset_token,
                                const quicly_cid_plaintext_t *plaintext)
{
    struct st_quicly_default_encrypt_cid_t *self = (void *)_self;
    uint8_t buf[16], *p;

    /* encode */
    p = buf;
    switch (self->cid_encrypt_ctx->algo->block_size) {
    case 8:
        break;
    case 16:
        p = quicly_encode64(p, plaintext->node_id);
        break;
    default:
        assert(!"unexpected block size");
        break;
    }
    p = quicly_encode32(p, plaintext->master_id);
    p = quicly_encode32(p, (plaintext->thread_id << 8) | plaintext->path_id);
    assert(p - buf == self->cid_encrypt_ctx->algo->block_size);

    /* generate CID */
    ptls_cipher_encrypt(self->cid_encrypt_ctx, encrypted->cid, buf, self->cid_encrypt_ctx->algo->block_size);
    encrypted->len = self->cid_encrypt_ctx->algo->block_size;

    /* generate stateless reset token if requested */
    if (reset_token != NULL)
        generate_reset_token(self, reset_token, encrypted->cid);
}

static size_t default_decrypt_cid(quicly_cid_encryptor_t *_self, quicly_cid_plaintext_t *plaintext, const void *encrypted,
                                  size_t len)
{
    struct st_quicly_default_encrypt_cid_t *self = (void *)_self;
    uint8_t ptbuf[16];
    const uint8_t *p;

    if (len != 0) {
        /* long header packet; decrypt only if given Connection ID matches the expected size */
        if (len != self->cid_decrypt_ctx->algo->block_size)
            return SIZE_MAX;
    } else {
        /* short header packet; we are the one to name the size */
        len = self->cid_decrypt_ctx->algo->block_size;
    }

    /* decrypt */
    ptls_cipher_encrypt(self->cid_decrypt_ctx, ptbuf, encrypted, len);

    /* decode */
    p = ptbuf;
    if (len == 16) {
        plaintext->node_id = quicly_decode64(&p);
    } else {
        plaintext->node_id = 0;
    }
    plaintext->master_id = quicly_decode32(&p);
    plaintext->thread_id = quicly_decode24(&p);
    plaintext->path_id = *p++;
    assert(p - ptbuf == len);

    return len;
}

static int default_generate_reset_token(quicly_cid_encryptor_t *_self, void *token, const void *cid)
{
    struct st_quicly_default_encrypt_cid_t *self = (void *)_self;
    generate_reset_token(self, token, cid);
    return 1;
}

quicly_cid_encryptor_t *quicly_new_default_cid_encryptor(ptls_cipher_algorithm_t *cid_cipher,
                                                         ptls_cipher_algorithm_t *reset_token_cipher, ptls_hash_algorithm_t *hash,
                                                         ptls_iovec_t key)
{
    struct st_quicly_default_encrypt_cid_t *self;
    uint8_t digestbuf[PTLS_MAX_DIGEST_SIZE], keybuf[PTLS_MAX_SECRET_SIZE];

    assert(cid_cipher->block_size == 8 || cid_cipher->block_size == 16);
    assert(reset_token_cipher->block_size == 16);

    if (key.len > hash->block_size) {
        ptls_calc_hash(hash, digestbuf, key.base, key.len);
        key = ptls_iovec_init(digestbuf, hash->digest_size);
    }

    if ((self = malloc(sizeof(*self))) == NULL)
        goto Fail;
    *self = (struct st_quicly_default_encrypt_cid_t){{default_encrypt_cid, default_decrypt_cid, default_generate_reset_token}};

    if (ptls_hkdf_expand_label(hash, keybuf, cid_cipher->key_size, key, "cid", ptls_iovec_init(NULL, 0), "") != 0)
        goto Fail;
    if ((self->cid_encrypt_ctx = ptls_cipher_new(cid_cipher, 1, keybuf)) == NULL)
        goto Fail;
    if ((self->cid_decrypt_ctx = ptls_cipher_new(cid_cipher, 0, keybuf)) == NULL)
        goto Fail;
    if (ptls_hkdf_expand_label(hash, keybuf, reset_token_cipher->key_size, key, "reset", ptls_iovec_init(NULL, 0), "") != 0)
        goto Fail;
    if ((self->reset_token_ctx = ptls_cipher_new(reset_token_cipher, 1, keybuf)) == NULL)
        goto Fail;

    ptls_clear_memory(digestbuf, sizeof(digestbuf));
    ptls_clear_memory(keybuf, sizeof(keybuf));
    return &self->super;

Fail:
    if (self != NULL) {
        if (self->cid_encrypt_ctx != NULL)
            ptls_cipher_free(self->cid_encrypt_ctx);
        if (self->cid_decrypt_ctx != NULL)
            ptls_cipher_free(self->cid_decrypt_ctx);
        if (self->reset_token_ctx != NULL)
            ptls_cipher_free(self->reset_token_ctx);
        free(self);
    }
    ptls_clear_memory(digestbuf, sizeof(digestbuf));
    ptls_clear_memory(keybuf, sizeof(keybuf));
    return NULL;
}

void quicly_free_default_cid_encryptor(quicly_cid_encryptor_t *_self)
{
    struct st_quicly_default_encrypt_cid_t *self = (void *)_self;

    ptls_cipher_free(self->cid_encrypt_ctx);
    ptls_cipher_free(self->cid_decrypt_ctx);
    ptls_cipher_free(self->reset_token_ctx);
    free(self);
}

/**
 * See doc-comment of `st_quicly_default_scheduler_state_t` to understand the logic.
 */
static int default_stream_scheduler_can_send(quicly_stream_scheduler_t *self, quicly_conn_t *conn, int conn_is_saturated)
{
    struct st_quicly_default_scheduler_state_t *sched = &((struct _st_quicly_conn_public_t *)conn)->_default_scheduler;

    if (!conn_is_saturated) {
        /* not saturated */
        quicly_linklist_insert_list(&sched->active, &sched->blocked);
    } else {
        /* The code below is disabled, because H2O's scheduler doesn't allow you to "walk" the priority tree without actually
         * running the round robin, and we want quicly's default to behave like H2O so that we can catch errors.  The downside is
         * that there'd be at most one spurious call of `quicly_send` when the connection is saturated, but that should be fine.
         */
        if (0) {
            /* Saturated. Lazily move such streams to the "blocked" list, at the same time checking if anything can be sent. */
            while (quicly_linklist_is_linked(&sched->active)) {
                quicly_stream_t *stream =
                    (void *)((char *)sched->active.next - offsetof(quicly_stream_t, _send_aux.pending_link.default_scheduler));
                if (quicly_stream_can_send(stream, 0))
                    return 1;
                quicly_linklist_unlink(&stream->_send_aux.pending_link.default_scheduler);
                quicly_linklist_insert(sched->blocked.prev, &stream->_send_aux.pending_link.default_scheduler);
            }
        }
    }

    return quicly_linklist_is_linked(&sched->active);
}

static void link_stream(struct st_quicly_default_scheduler_state_t *sched, quicly_stream_t *stream, int conn_is_blocked)
{
    if (!quicly_linklist_is_linked(&stream->_send_aux.pending_link.default_scheduler)) {
        quicly_linklist_t *slot = &sched->active;
        if (conn_is_blocked && !quicly_stream_can_send(stream, 0))
            slot = &sched->blocked;
        quicly_linklist_insert(slot->prev, &stream->_send_aux.pending_link.default_scheduler);
    }
}

/**
 * See doc-comment of `st_quicly_default_scheduler_state_t` to understand the logic.
 */
static int default_stream_scheduler_do_send(quicly_stream_scheduler_t *self, quicly_conn_t *conn, quicly_send_context_t *s)
{
    struct st_quicly_default_scheduler_state_t *sched = &((struct _st_quicly_conn_public_t *)conn)->_default_scheduler;
    int conn_is_blocked = quicly_is_blocked(conn), ret = 0;

    if (!conn_is_blocked)
        quicly_linklist_insert_list(&sched->active, &sched->blocked);

    while (quicly_can_send_data((quicly_conn_t *)conn, s) && quicly_linklist_is_linked(&sched->active)) {
        /* detach the first active stream */
        quicly_stream_t *stream =
            (void *)((char *)sched->active.next - offsetof(quicly_stream_t, _send_aux.pending_link.default_scheduler));
        quicly_linklist_unlink(&stream->_send_aux.pending_link.default_scheduler);
        /* relink the stream to the blocked list if necessary */
        if (conn_is_blocked && !quicly_stream_can_send(stream, 0)) {
            quicly_linklist_insert(sched->blocked.prev, &stream->_send_aux.pending_link.default_scheduler);
            continue;
        }
        /* send! */
        if ((ret = quicly_send_stream(stream, s)) != 0) {
            /* FIXME Stop quicly_send_stream emitting SENDBUF_FULL (happens when CWND is congested). Otherwise, we need to make
             * adjustments to the scheduler after popping a stream */
            if (ret == QUICLY_ERROR_SENDBUF_FULL) {
                assert(quicly_stream_can_send(stream, 1));
                link_stream(sched, stream, conn_is_blocked);
            }
            break;
        }
        /* reschedule */
        conn_is_blocked = quicly_is_blocked(conn);
        if (quicly_stream_can_send(stream, 1))
            link_stream(sched, stream, conn_is_blocked);
    }

    return ret;
}

/**
 * See doc-comment of `st_quicly_default_scheduler_state_t` to understand the logic.
 */
static int default_stream_scheduler_update_state(quicly_stream_scheduler_t *self, quicly_stream_t *stream)
{
    struct st_quicly_default_scheduler_state_t *sched = &((struct _st_quicly_conn_public_t *)stream->conn)->_default_scheduler;

    if (quicly_stream_can_send(stream, 1)) {
        /* activate if not */
        link_stream(sched, stream, quicly_is_blocked(stream->conn));
    } else {
        /* deactivate if active */
        if (quicly_linklist_is_linked(&stream->_send_aux.pending_link.default_scheduler))
            quicly_linklist_unlink(&stream->_send_aux.pending_link.default_scheduler);
    }

    return 0;
}

quicly_stream_scheduler_t quicly_default_stream_scheduler = {default_stream_scheduler_can_send, default_stream_scheduler_do_send,
                                                             default_stream_scheduler_update_state};

quicly_stream_t *quicly_default_alloc_stream(quicly_context_t *ctx)
{
    return malloc(sizeof(quicly_stream_t));
}

void quicly_default_free_stream(quicly_stream_t *stream)
{
    free(stream);
}

static int64_t default_now(quicly_now_t *self)
{
    struct timeval tv;
    gettimeofday(&tv, NULL);
    int64_t tv_now = (int64_t)tv.tv_sec * 1000 + tv.tv_usec / 1000;

    /* make sure that the time does not get rewind */
    static __thread int64_t now;
    if (now < tv_now)
        now = tv_now;
    return now;
}

quicly_now_t quicly_default_now = {default_now};

static int default_setup_cipher(quicly_crypto_engine_t *engine, quicly_conn_t *conn, size_t epoch, int is_enc,
                                ptls_cipher_context_t **hp_ctx, ptls_aead_context_t **aead_ctx, ptls_aead_algorithm_t *aead,
                                ptls_hash_algorithm_t *hash, const void *secret)
{
    uint8_t hpkey[PTLS_MAX_SECRET_SIZE];
    int ret;

    if (hp_ctx != NULL)
        *hp_ctx = NULL;
    *aead_ctx = NULL;

    /* generate new header protection key */
    if (hp_ctx != NULL) {
        if ((ret = ptls_hkdf_expand_label(hash, hpkey, aead->ctr_cipher->key_size, ptls_iovec_init(secret, hash->digest_size),
                                          "quic hp", ptls_iovec_init(NULL, 0), NULL)) != 0)
            goto Exit;
        if ((*hp_ctx = ptls_cipher_new(aead->ctr_cipher, is_enc, hpkey)) == NULL) {
            ret = PTLS_ERROR_NO_MEMORY;
            goto Exit;
        }
    }

    /* generate new AEAD context */
    if ((*aead_ctx = ptls_aead_new(aead, hash, is_enc, secret, QUICLY_AEAD_BASE_LABEL)) == NULL) {
        ret = PTLS_ERROR_NO_MEMORY;
        goto Exit;
    }

    ret = 0;
Exit:
    if (ret != 0) {
        if (*aead_ctx != NULL) {
            ptls_aead_free(*aead_ctx);
            *aead_ctx = NULL;
        }
        if (hp_ctx != NULL && *hp_ctx != NULL) {
            ptls_cipher_free(*hp_ctx);
            *hp_ctx = NULL;
        }
    }
    ptls_clear_memory(hpkey, sizeof(hpkey));
    return ret;
}

static void default_finalize_send_packet(quicly_crypto_engine_t *engine, quicly_conn_t *conn,
                                         ptls_cipher_context_t *header_protect_ctx, ptls_aead_context_t *packet_protect_ctx,
                                         ptls_iovec_t datagram, size_t first_byte_at, size_t payload_from, uint64_t packet_number,
                                         int coalesced)
{
    ptls_aead_supplementary_encryption_t supp = {.ctx = header_protect_ctx,
                                                 .input = datagram.base + payload_from - QUICLY_SEND_PN_SIZE + QUICLY_MAX_PN_SIZE};

    ptls_aead_encrypt_s(packet_protect_ctx, datagram.base + payload_from, datagram.base + payload_from,
                        datagram.len - payload_from - packet_protect_ctx->algo->tag_size, packet_number,
                        datagram.base + first_byte_at, payload_from - first_byte_at, &supp);

    datagram.base[first_byte_at] ^= supp.output[0] & (QUICLY_PACKET_IS_LONG_HEADER(datagram.base[first_byte_at]) ? 0xf : 0x1f);
    for (size_t i = 0; i != QUICLY_SEND_PN_SIZE; ++i)
        datagram.base[payload_from + i - QUICLY_SEND_PN_SIZE] ^= supp.output[i + 1];
}

quicly_crypto_engine_t quicly_default_crypto_engine = {default_setup_cipher, default_finalize_send_packet};<|MERGE_RESOLUTION|>--- conflicted
+++ resolved
@@ -51,13 +51,10 @@
                                               0, /* ack_frequency */
                                               DEFAULT_HANDSHAKE_TIMEOUT_RTT_MULTIPLIER,
                                               DEFAULT_MAX_INITIAL_HANDSHAKE_PACKETS,
-<<<<<<< HEAD
                                               DEFAULT_MAX_PROBE_PACKETS,
                                               DEFAULT_MAX_PATH_VALIDATION_FAILURES,
-=======
                                               0, /* default_jumpstart_cwnd_bytes */
                                               0, /* max_jumpstart_cwnd_bytes */
->>>>>>> 69b22752
                                               0, /* enlarge_client_hello */
                                               1, /* enable_ecn */
                                               0, /* use_pacing */
@@ -91,13 +88,10 @@
                                                     0, /* ack_frequency */
                                                     DEFAULT_HANDSHAKE_TIMEOUT_RTT_MULTIPLIER,
                                                     DEFAULT_MAX_INITIAL_HANDSHAKE_PACKETS,
-<<<<<<< HEAD
                                                     DEFAULT_MAX_PROBE_PACKETS,
                                                     DEFAULT_MAX_PATH_VALIDATION_FAILURES,
-=======
                                                     0, /* default_jumpstart_cwnd_bytes */
                                                     0, /* max_jumpstart_cwnd_bytes */
->>>>>>> 69b22752
                                                     0, /* enlarge_client_hello */
                                                     1, /* enable_ecn */
                                                     0, /* use_pacing */
