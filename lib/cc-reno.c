--- conflicted
+++ resolved
@@ -72,7 +72,6 @@
     if (lost_pn < cc->recovery_end)
         return;
     cc->recovery_end = next_pn;
-    cc->pacer_multiplier = QUICLY_PACER_CALC_MULTIPLIER(1.2);
 
     /* if detected loss before receiving all acks for jumpstart, restore original CWND */
     if (cc->ssthresh == UINT32_MAX)
@@ -111,12 +110,8 @@
     cc->cwnd = cc->cwnd_initial = cc->cwnd_maximum = initcwnd;
     cc->exit_slow_start_at = INT64_MAX;
     cc->ssthresh = cc->cwnd_minimum = UINT32_MAX;
-<<<<<<< HEAD
-    cc->pacer_multiplier = QUICLY_PACER_CALC_MULTIPLIER(2);
 
     quicly_cc_jumpstart_reset(cc);
-=======
->>>>>>> c9452abd
 }
 
 static int reno_on_switch(quicly_cc_t *cc)
