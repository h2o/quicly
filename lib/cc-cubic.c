--- conflicted
+++ resolved
@@ -178,13 +178,9 @@
     cc->type = &quicly_cc_type_cubic;
     cc->cwnd = cc->cwnd_initial = cc->cwnd_maximum = initcwnd;
     cc->ssthresh = cc->cwnd_minimum = UINT32_MAX;
-<<<<<<< HEAD
     cc->exit_slow_start_at = INT64_MAX;
-    cc->pacer_multiplier = QUICLY_PACER_CALC_MULTIPLIER(2);
 
     quicly_cc_jumpstart_reset(cc);
-=======
->>>>>>> c9452abd
 }
 
 static int cubic_on_switch(quicly_cc_t *cc)
