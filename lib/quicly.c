--- conflicted
+++ resolved
@@ -1433,11 +1433,7 @@
     }
 
     /* scheduler would never have data to send, until application keys become available */
-<<<<<<< HEAD
-    if (!quicly_is_on_streams(conn) && conn->application == NULL)
-=======
-    if (conn->application == NULL || conn->application->cipher.egress.key.aead == NULL)
->>>>>>> e44f59b9
+    if (!quicly_is_on_streams(conn) && (conn->application == NULL || conn->application->cipher.egress.key.aead == NULL))
         return 0;
 
     int conn_is_saturated = !(conn->egress.max_data.sent < conn->egress.max_data.permitted);
@@ -2578,34 +2574,10 @@
     quicly_local_cid_init_set(&conn->super.local.cid_set, ctx->cid_encryptor, local_cid);
     conn->super.local.long_header_src_cid = conn->super.local.cid_set.cids[0].cid;
     quicly_remote_cid_init_set(&conn->super.remote.cid_set, remote_cid, ctx->tls->random_bytes);
-<<<<<<< HEAD
-    conn->super.version = protocol_version;
-    conn->super.remote.largest_retire_prior_to = 0;
-    init_connection_core(conn, server_name != NULL);
-=======
     assert(conn->paths[0]->dcid == 0 && conn->super.remote.cid_set.cids[0].sequence == 0 &&
            conn->super.remote.cid_set.cids[0].state == QUICLY_REMOTE_CID_IN_USE && "paths[0].dcid uses cids[0]");
-    conn->super.state = QUICLY_STATE_FIRSTFLIGHT;
-    if (server_name != NULL) {
-        conn->super.local.bidi.next_stream_id = 0;
-        conn->super.local.uni.next_stream_id = 2;
-        conn->super.remote.bidi.next_stream_id = 1;
-        conn->super.remote.uni.next_stream_id = 3;
-    } else {
-        conn->super.local.bidi.next_stream_id = 1;
-        conn->super.local.uni.next_stream_id = 3;
-        conn->super.remote.bidi.next_stream_id = 0;
-        conn->super.remote.uni.next_stream_id = 2;
-    }
-    conn->super.remote.transport_params = default_transport_params;
     conn->super.version = protocol_version;
-    quicly_linklist_init(&conn->super._default_scheduler.active);
-    quicly_linklist_init(&conn->super._default_scheduler.blocked);
-    conn->streams = kh_init(quicly_stream_t);
-    quicly_maxsender_init(&conn->ingress.max_data.sender, conn->super.ctx->transport_params.max_data);
-    quicly_maxsender_init(&conn->ingress.max_streams.uni, conn->super.ctx->transport_params.max_streams_uni);
-    quicly_maxsender_init(&conn->ingress.max_streams.bidi, conn->super.ctx->transport_params.max_streams_bidi);
->>>>>>> e44f59b9
+    init_connection_core(conn, server_name != NULL);
     quicly_loss_init(&conn->egress.loss, &conn->super.ctx->loss,
                      conn->super.ctx->loss.default_initial_rtt /* FIXME remember initial_rtt in session ticket */,
                      &conn->super.remote.transport_params.max_ack_delay, &conn->super.remote.transport_params.ack_delay_exponent);
@@ -3645,13 +3617,6 @@
      */
     uint64_t first_packet_number;
     /**
-<<<<<<< HEAD
-     *
-     */
-    struct {
-        quicly_sent_t sent; /* if acked is set to non-NULL, it might be called */
-    } on_streams;
-=======
      * index of `conn->paths[]` to which we are sending
      */
     size_t path_index;
@@ -3663,7 +3628,12 @@
      * if `conn->egress.send_probe_at` should be recalculated
      */
     unsigned recalc_send_probe_at : 1;
->>>>>>> e44f59b9
+    /**
+     *
+     */
+    struct {
+        quicly_sent_t sent; /* if acked is set to non-NULL, it might be called */
+    } on_streams;
 };
 
 static int commit_send_packet(quicly_conn_t *conn, quicly_send_context_t *s, int coalesced)
@@ -5482,28 +5452,10 @@
                         (ret = send_resumption_token(conn, s)) != 0)
                         goto Exit;
                 }
-                /* send stream-level control frames */
-                if ((ret = send_stream_control_frames(conn, s)) != 0)
+                /* send streams and flow control information */
+                if ((ret = do_send_core(conn, s)) != 0)
                     goto Exit;
-                /* send STREAM frames */
-                if ((ret = conn->super.ctx->stream_scheduler->do_send(conn->super.ctx->stream_scheduler, conn, s)) != 0)
-                    goto Exit;
-<<<<<<< HEAD
             }
-            /* send streams and flow control information */
-            if ((ret = do_send_core(conn, s)) != 0)
-                goto Exit;
-=======
-                /* once more, send control frames related to streams, as the state might have changed */
-                if ((ret = send_stream_control_frames(conn, s)) != 0)
-                    goto Exit;
-                if ((conn->egress.pending_flows & QUICLY_PENDING_FLOW_OTHERS_BIT) != 0) {
-                    if ((ret = send_other_control_frames(conn, s)) != 0)
-                        goto Exit;
-                    conn->egress.pending_flows &= ~QUICLY_PENDING_FLOW_OTHERS_BIT;
-                }
-            }
->>>>>>> e44f59b9
             /* stream operations might have requested emission of NEW_TOKEN at the tail; if so, try to bundle it */
             if ((conn->egress.pending_flows & QUICLY_PENDING_FLOW_NEW_TOKEN_BIT) != 0) {
                 assert(conn->application->one_rtt_writable);
@@ -6777,7 +6729,6 @@
     return 0;
 }
 
-<<<<<<< HEAD
 static int handle_qs_transport_parameters_frame(quicly_conn_t *conn, struct st_quicly_handle_payload_state_t *state)
 {
     uint64_t len;
@@ -6805,12 +6756,8 @@
     return 0;
 }
 
-static int handle_payload(quicly_conn_t *conn, size_t _epoch, const uint8_t *_src, size_t _len, size_t *decoded_len,
-                          uint64_t *offending_frame_type, int *is_ack_only)
-=======
-static int handle_payload(quicly_conn_t *conn, size_t epoch, size_t path_index, const uint8_t *_src, size_t _len,
-                          uint64_t *offending_frame_type, int *is_ack_only, int *is_probe_only)
->>>>>>> e44f59b9
+static int handle_payload(quicly_conn_t *conn, size_t _epoch, size_t path_index, const uint8_t *_src, size_t _len,
+                          size_t *decoded_len, uint64_t *offending_frame_type, int *is_ack_only, int *is_probe_only)
 {
     /* clang-format off */
 
@@ -6822,11 +6769,7 @@
         uint8_t probing;           /* boolean indicating if the frame is a "probing frame" */
         size_t counter_offset;     /* offset of corresponding `conn->super.stats.num_frames_received.type` within quicly_conn_t */
     } frame_handlers[] = {
-<<<<<<< HEAD
-#define FRAME(n, i, z, h, o, qs0, qs1, ae)                                                                                         \
-=======
-#define FRAME(n, i, z, h, o, ae, p)                                                                                                \
->>>>>>> e44f59b9
+#define FRAME(n, i, z, h, o, qs0, qs1, ae, p)                                                                                      \
     {                                                                                                                              \
         handle_##n##_frame,                                                                                                        \
         (i << QUICLY_EPOCH_INITIAL) | (z << QUICLY_EPOCH_0RTT) | (h << QUICLY_EPOCH_HANDSHAKE) | (o << QUICLY_EPOCH_1RTT) |        \
@@ -6835,94 +6778,50 @@
         p,                                                                                                                         \
         offsetof(quicly_conn_t, super.stats.num_frames_received.n)                                                                 \
     }
-<<<<<<< HEAD
-        /*   +----------------------+-------------------------------+---------------+
-         *   |                      |       permitted epochs        |               |
-         *   |        frame         +----+----+----+----+-----+-----+ ack-eliciting |
-         *   |                      | IN | 0R | HS | 1R | QS0 | QS1 |               |
-         *   +----------------------+----+----+----+----+-----+-----+---------------+ */
-        FRAME( padding              ,  1 ,  1 ,  1 ,  1 ,   0 ,   1 ,             0 ), /* 0 */
-        FRAME( ping                 ,  1 ,  1 ,  1 ,  1 ,   0 ,   0 ,             1 ),
-        FRAME( ack                  ,  1 ,  0 ,  1 ,  1 ,   0 ,   0 ,             0 ),
-        FRAME( ack                  ,  1 ,  0 ,  1 ,  1 ,   0 ,   0 ,             0 ),
-        FRAME( reset_stream         ,  0 ,  1 ,  0 ,  1 ,   0 ,   1 ,             1 ),
-        FRAME( stop_sending         ,  0 ,  1 ,  0 ,  1 ,   0 ,   1 ,             1 ),
-        FRAME( crypto               ,  1 ,  0 ,  1 ,  1 ,   0 ,   0 ,             1 ),
-        FRAME( new_token            ,  0 ,  0 ,  0 ,  1 ,   0 ,   0 ,             1 ),
-        FRAME( stream               ,  0 ,  1 ,  0 ,  1 ,   0 ,   1 ,             1 ), /* 8 */
-        FRAME( stream               ,  0 ,  1 ,  0 ,  1 ,   0 ,   1 ,             1 ),
-        FRAME( stream               ,  0 ,  1 ,  0 ,  1 ,   0 ,   1 ,             1 ),
-        FRAME( stream               ,  0 ,  1 ,  0 ,  1 ,   0 ,   1 ,             1 ),
-        FRAME( stream               ,  0 ,  1 ,  0 ,  1 ,   0 ,   1 ,             1 ),
-        FRAME( stream               ,  0 ,  1 ,  0 ,  1 ,   0 ,   1 ,             1 ),
-        FRAME( stream               ,  0 ,  1 ,  0 ,  1 ,   0 ,   1 ,             1 ),
-        FRAME( stream               ,  0 ,  1 ,  0 ,  1 ,   0 ,   1 ,             1 ),
-        FRAME( max_data             ,  0 ,  1 ,  0 ,  1 ,   0 ,   1 ,             1 ), /* 16 */
-        FRAME( max_stream_data      ,  0 ,  1 ,  0 ,  1 ,   0 ,   1 ,             1 ),
-        FRAME( max_streams_bidi     ,  0 ,  1 ,  0 ,  1 ,   0 ,   1 ,             1 ),
-        FRAME( max_streams_uni      ,  0 ,  1 ,  0 ,  1 ,   0 ,   1 ,             1 ),
-        FRAME( data_blocked         ,  0 ,  1 ,  0 ,  1 ,   0 ,   1 ,             1 ),
-        FRAME( stream_data_blocked  ,  0 ,  1 ,  0 ,  1 ,   0 ,   1 ,             1 ),
-        FRAME( streams_blocked      ,  0 ,  1 ,  0 ,  1 ,   0 ,   1 ,             1 ),
-        FRAME( streams_blocked      ,  0 ,  1 ,  0 ,  1 ,   0 ,   1 ,             1 ),
-        FRAME( new_connection_id    ,  0 ,  1 ,  0 ,  1 ,   0 ,   0 ,             1 ), /* 24 */
-        FRAME( retire_connection_id ,  0 ,  0 ,  0 ,  1 ,   0 ,   0 ,             1 ),
-        FRAME( path_challenge       ,  0 ,  1 ,  0 ,  1 ,   0 ,   0 ,             1 ),
-        FRAME( path_response        ,  0 ,  0 ,  0 ,  1 ,   0 ,   0 ,             1 ),
-        FRAME( transport_close      ,  1 ,  1 ,  1 ,  1 ,   0 ,   1 ,             0 ),
-        FRAME( application_close    ,  0 ,  1 ,  0 ,  1 ,   0 ,   1 ,             0 ),
-        FRAME( handshake_done       ,  0,   0 ,  0 ,  1 ,   0 ,   0 ,             1 ),
-        /*   +----------------------+----+----+----+----+-----+-----+---------------+ */
-=======
-        /*   +----------------------+-------------------+---------------+---------+
-         *   |                      |  permitted epochs |               |         |
-         *   |        frame         +----+----+----+----+ ack-eliciting | probing |
-         *   |                      | IN | 0R | HS | 1R |               |         |
-         *   +----------------------+----+----+----+----+---------------+---------+ */
-        FRAME( padding              ,  1 ,  1 ,  1 ,  1 ,             0 ,       1 ), /* 0 */
-        FRAME( ping                 ,  1 ,  1 ,  1 ,  1 ,             1 ,       0 ),
-        FRAME( ack                  ,  1 ,  0 ,  1 ,  1 ,             0 ,       0 ),
-        FRAME( ack                  ,  1 ,  0 ,  1 ,  1 ,             0 ,       0 ),
-        FRAME( reset_stream         ,  0 ,  1 ,  0 ,  1 ,             1 ,       0 ),
-        FRAME( stop_sending         ,  0 ,  1 ,  0 ,  1 ,             1 ,       0 ),
-        FRAME( crypto               ,  1 ,  0 ,  1 ,  1 ,             1 ,       0 ),
-        FRAME( new_token            ,  0 ,  0 ,  0 ,  1 ,             1 ,       0 ),
-        FRAME( stream               ,  0 ,  1 ,  0 ,  1 ,             1 ,       0 ), /* 8 */
-        FRAME( stream               ,  0 ,  1 ,  0 ,  1 ,             1 ,       0 ),
-        FRAME( stream               ,  0 ,  1 ,  0 ,  1 ,             1 ,       0 ),
-        FRAME( stream               ,  0 ,  1 ,  0 ,  1 ,             1 ,       0 ),
-        FRAME( stream               ,  0 ,  1 ,  0 ,  1 ,             1 ,       0 ),
-        FRAME( stream               ,  0 ,  1 ,  0 ,  1 ,             1 ,       0 ),
-        FRAME( stream               ,  0 ,  1 ,  0 ,  1 ,             1 ,       0 ),
-        FRAME( stream               ,  0 ,  1 ,  0 ,  1 ,             1 ,       0 ),
-        FRAME( max_data             ,  0 ,  1 ,  0 ,  1 ,             1 ,       0 ), /* 16 */
-        FRAME( max_stream_data      ,  0 ,  1 ,  0 ,  1 ,             1 ,       0 ),
-        FRAME( max_streams_bidi     ,  0 ,  1 ,  0 ,  1 ,             1 ,       0 ),
-        FRAME( max_streams_uni      ,  0 ,  1 ,  0 ,  1 ,             1 ,       0 ),
-        FRAME( data_blocked         ,  0 ,  1 ,  0 ,  1 ,             1 ,       0 ),
-        FRAME( stream_data_blocked  ,  0 ,  1 ,  0 ,  1 ,             1 ,       0 ),
-        FRAME( streams_blocked      ,  0 ,  1 ,  0 ,  1 ,             1 ,       0 ),
-        FRAME( streams_blocked      ,  0 ,  1 ,  0 ,  1 ,             1 ,       0 ),
-        FRAME( new_connection_id    ,  0 ,  1 ,  0 ,  1 ,             1 ,       1 ), /* 24 */
-        FRAME( retire_connection_id ,  0 ,  0 ,  0 ,  1 ,             1 ,       0 ),
-        FRAME( path_challenge       ,  0 ,  1 ,  0 ,  1 ,             1 ,       1 ),
-        FRAME( path_response        ,  0 ,  0 ,  0 ,  1 ,             1 ,       1 ),
-        FRAME( transport_close      ,  1 ,  1 ,  1 ,  1 ,             0 ,       0 ),
-        FRAME( application_close    ,  0 ,  1 ,  0 ,  1 ,             0 ,       0 ),
-        FRAME( handshake_done       ,  0,   0 ,  0 ,  1 ,             1 ,       0 ),
-        /*   +----------------------+----+----+----+----+---------------+---------+ */
->>>>>>> e44f59b9
+        /*   +----------------------+-------------------------------+---------------+---------+
+         *   |                      |       permitted epochs        |               |         |
+         *   |        frame         +----+----+----+----+-----+-----+ ack-eliciting | probing |
+         *   |                      | IN | 0R | HS | 1R | QS0 | QS1 |               |         |
+         *   +----------------------+----+----+----+----+-----+-----+---------------+---------+ */
+        FRAME( padding              ,  1 ,  1 ,  1 ,  1 ,   0 ,   1 ,             0 ,       1 ), /* 0 */
+        FRAME( ping                 ,  1 ,  1 ,  1 ,  1 ,   0 ,   0 ,             1 ,       0 ),
+        FRAME( ack                  ,  1 ,  0 ,  1 ,  1 ,   0 ,   0 ,             0 ,       0 ),
+        FRAME( ack                  ,  1 ,  0 ,  1 ,  1 ,   0 ,   0 ,             0 ,       0 ),
+        FRAME( reset_stream         ,  0 ,  1 ,  0 ,  1 ,   0 ,   1 ,             1 ,       0 ),
+        FRAME( stop_sending         ,  0 ,  1 ,  0 ,  1 ,   0 ,   1 ,             1 ,       0 ),
+        FRAME( crypto               ,  1 ,  0 ,  1 ,  1 ,   0 ,   0 ,             1 ,       0 ),
+        FRAME( new_token            ,  0 ,  0 ,  0 ,  1 ,   0 ,   0 ,             1 ,       0 ),
+        FRAME( stream               ,  0 ,  1 ,  0 ,  1 ,   0 ,   1 ,             1 ,       0 ), /* 8 */
+        FRAME( stream               ,  0 ,  1 ,  0 ,  1 ,   0 ,   1 ,             1 ,       0 ),
+        FRAME( stream               ,  0 ,  1 ,  0 ,  1 ,   0 ,   1 ,             1 ,       0 ),
+        FRAME( stream               ,  0 ,  1 ,  0 ,  1 ,   0 ,   1 ,             1 ,       0 ),
+        FRAME( stream               ,  0 ,  1 ,  0 ,  1 ,   0 ,   1 ,             1 ,       0 ),
+        FRAME( stream               ,  0 ,  1 ,  0 ,  1 ,   0 ,   1 ,             1 ,       0 ),
+        FRAME( stream               ,  0 ,  1 ,  0 ,  1 ,   0 ,   1 ,             1 ,       0 ),
+        FRAME( stream               ,  0 ,  1 ,  0 ,  1 ,   0 ,   1 ,             1 ,       0 ),
+        FRAME( max_data             ,  0 ,  1 ,  0 ,  1 ,   0 ,   1 ,             1 ,       0 ), /* 16 */
+        FRAME( max_stream_data      ,  0 ,  1 ,  0 ,  1 ,   0 ,   1 ,             1 ,       0 ),
+        FRAME( max_streams_bidi     ,  0 ,  1 ,  0 ,  1 ,   0 ,   1 ,             1 ,       0 ),
+        FRAME( max_streams_uni      ,  0 ,  1 ,  0 ,  1 ,   0 ,   1 ,             1 ,       0 ),
+        FRAME( data_blocked         ,  0 ,  1 ,  0 ,  1 ,   0 ,   1 ,             1 ,       0 ),
+        FRAME( stream_data_blocked  ,  0 ,  1 ,  0 ,  1 ,   0 ,   1 ,             1 ,       0 ),
+        FRAME( streams_blocked      ,  0 ,  1 ,  0 ,  1 ,   0 ,   1 ,             1 ,       0 ),
+        FRAME( streams_blocked      ,  0 ,  1 ,  0 ,  1 ,   0 ,   1 ,             1 ,       0 ),
+        FRAME( new_connection_id    ,  0 ,  1 ,  0 ,  1 ,   0 ,   0 ,             1 ,       1 ), /* 24 */
+        FRAME( retire_connection_id ,  0 ,  0 ,  0 ,  1 ,   0 ,   0 ,             1 ,       0 ),
+        FRAME( path_challenge       ,  0 ,  1 ,  0 ,  1 ,   0 ,   0 ,             1 ,       1 ),
+        FRAME( path_response        ,  0 ,  0 ,  0 ,  1 ,   0 ,   0 ,             1 ,       1 ),
+        FRAME( transport_close      ,  1 ,  1 ,  1 ,  1 ,   0 ,   1 ,             0 ,       0 ),
+        FRAME( application_close    ,  0 ,  1 ,  0 ,  1 ,   0 ,   1 ,             0 ,       0 ),
+        FRAME( handshake_done       ,  0 ,  0 ,  0 ,  1 ,   0 ,   0 ,             1 ,       0 ),
+        /*   +----------------------+----+----+----+----+-----+-----+---------------+---------+ */
 #undef FRAME
     };
     static const struct {
         uint64_t type;
         struct st_quicly_frame_handler_t _;
     } ex_frame_handlers[] = {
-<<<<<<< HEAD
-#define FRAME(uc, lc, i, z, h, o, qs0, qs1, ae)                                                                                    \
-=======
-#define FRAME(uc, lc, i, z, h, o, ae, p)                                                                                           \
->>>>>>> e44f59b9
+#define FRAME(uc, lc, i, z, h, o, qs0, qs1, ae, p)                                                                                 \
     {                                                                                                                              \
         QUICLY_FRAME_TYPE_##uc,                                                                                                    \
         {                                                                                                                          \
@@ -6934,40 +6833,23 @@
             offsetof(quicly_conn_t, super.stats.num_frames_received.lc)                                                            \
         },                                                                                                                         \
     }
-<<<<<<< HEAD
-        /*   +----------------------------------------------------+-------------------------------+---------------+
-         *   |                       frame                        |       permitted epochs        |               |
-         *   |-------------------------+--------------------------+----+----+----+----+-----+-----+ ack-eliciting |
-         *   |       upper-case        |        lower-case        | IN | 0R | HS | 1R | QS0 | QS1 |               |
-         *   +-------------------------+--------------------------+----+----+----+----+-----+-----+---------------+ */
-        FRAME( DATAGRAM_NOLEN          , datagram                 ,  0 ,  1 ,  0 ,  1 ,   0 ,   1 ,             1 ),
-        FRAME( DATAGRAM_WITHLEN        , datagram                 ,  0 ,  1 ,  0 ,  1 ,   0 ,   1 ,             1 ),
-        FRAME( ACK_FREQUENCY           , ack_frequency            ,  0 ,  0 ,  0 ,  1 ,   0 ,   0 ,             1 ),
-        FRAME( QS_TRANSPORT_PARAMETERS , qs_transport_parameters  ,  0 ,  0 ,  0 ,  0 ,   1 ,   0 ,             1 ),
-        /*   +-------------------------+--------------------------+----+----+----+----+-----+-----+---------------+ */
-=======
-        /*   +----------------------------------+-------------------+---------------+---------+
-         *   |               frame              |  permitted epochs |               |         |
-         *   |------------------+---------------+----+----+----+----+ ack-eliciting | probing |
-         *   |    upper-case    |  lower-case   | IN | 0R | HS | 1R |               |         |
-         *   +------------------+---------------+----+----+----+----+---------------+---------+ */
-        FRAME( DATAGRAM_NOLEN   , datagram      ,  0 ,  1,   0,   1 ,             1 ,       0 ),
-        FRAME( DATAGRAM_WITHLEN , datagram      ,  0 ,  1,   0,   1 ,             1 ,       0 ),
-        FRAME( ACK_FREQUENCY    , ack_frequency ,  0 ,  0 ,  0 ,  1 ,             1 ,       0 ),
-        /*   +------------------+---------------+-------------------+---------------+---------+ */
->>>>>>> e44f59b9
+        /*   +----------------------------------------------------+-------------------------------+---------------+---------+
+         *   |                       frame                        |       permitted epochs        |               |         |
+         *   |-------------------------+--------------------------+----+----+----+----+-----+-----+ ack-eliciting | probing |
+         *   |       upper-case        |        lower-case        | IN | 0R | HS | 1R | QS0 | QS1 |               |         |
+         *   +-------------------------+--------------------------+----+----+----+----+-----+-----+---------------+---------+ */
+        FRAME( DATAGRAM_NOLEN          , datagram                 ,  0 ,  1 ,  0 ,  1 ,   0 ,   1 ,             1 ,       0 ),
+        FRAME( DATAGRAM_WITHLEN        , datagram                 ,  0 ,  1 ,  0 ,  1 ,   0 ,   1 ,             1 ,       0 ),
+        FRAME( ACK_FREQUENCY           , ack_frequency            ,  0 ,  0 ,  0 ,  1 ,   0 ,   0 ,             1 ,       0 ),
+        FRAME( QS_TRANSPORT_PARAMETERS , qs_transport_parameters  ,  0 ,  0 ,  0 ,  0 ,   1 ,   0 ,             1 ,       0 ),
+        /*   +-------------------------+--------------------------+----+----+----+----+-----+-----+---------------+---------+ */
 #undef FRAME
         {UINT64_MAX},
     };
     /* clang-format on */
 
-<<<<<<< HEAD
-    struct st_quicly_handle_payload_state_t state = {_src, _src + _len, _epoch};
-    size_t num_frames_ack_eliciting = 0;
-=======
-    struct st_quicly_handle_payload_state_t state = {.epoch = epoch, .path_index = path_index, .src = _src, .end = _src + _len};
+    struct st_quicly_handle_payload_state_t state = {.epoch = _epoch, .path_index = path_index, .src = _src, .end = _src + _len};
     size_t num_frames_ack_eliciting = 0, num_frames_non_probing = 0;
->>>>>>> e44f59b9
     int ret;
 
     do {
@@ -7009,7 +6891,7 @@
     } while (state.src != state.end);
 
     *is_ack_only = num_frames_ack_eliciting == 0;
-<<<<<<< HEAD
+    *is_probe_only = num_frames_non_probing == 0;
 
     if (ret == QUICLY_ERROR_PARTIAL_FRAME && decoded_len == NULL)
         ret = QUICLY_TRANSPORT_ERROR_FRAME_ENCODING;
@@ -7020,10 +6902,6 @@
             *decoded_len = _len - (state.end - state.src);
         break;
     default:
-=======
-    *is_probe_only = num_frames_non_probing == 0;
-    if (ret != 0)
->>>>>>> e44f59b9
         *offending_frame_type = state.frame_type;
         break;
     }
@@ -7150,13 +7028,8 @@
     if (packet->ecn != 0)
         (*conn)->super.stats.num_packets.received_ecn_counts[get_ecn_index_from_bits(packet->ecn)] += 1;
     (*conn)->super.stats.num_bytes.received += packet->datagram_size;
-<<<<<<< HEAD
-    if ((ret = handle_payload(*conn, QUICLY_EPOCH_INITIAL, payload.base, payload.len, NULL, &offending_frame_type, &is_ack_only)) !=
-        0)
-=======
-    if ((ret = handle_payload(*conn, QUICLY_EPOCH_INITIAL, 0, payload.base, payload.len, &offending_frame_type, &is_ack_only,
+    if ((ret = handle_payload(*conn, QUICLY_EPOCH_INITIAL, 0, payload.base, payload.len, NULL, &offending_frame_type, &is_ack_only,
                               &is_probe_only)) != 0)
->>>>>>> e44f59b9
         goto Exit;
     if ((ret = record_receipt(&(*conn)->initial->super, pn, packet->ecn, 0, (*conn)->stash.now, &(*conn)->egress.send_ack_at,
                               &(*conn)->super.stats.num_packets.received_out_of_order)) != 0)
@@ -7436,12 +7309,8 @@
     }
 
     /* handle the payload */
-<<<<<<< HEAD
-    if ((ret = handle_payload(conn, epoch, payload.base, payload.len, NULL, &offending_frame_type, &is_ack_only)) != 0)
-=======
-    if ((ret = handle_payload(conn, epoch, path_index, payload.base, payload.len, &offending_frame_type, &is_ack_only,
+    if ((ret = handle_payload(conn, epoch, path_index, payload.base, payload.len, NULL, &offending_frame_type, &is_ack_only,
                               &is_probe_only)) != 0)
->>>>>>> e44f59b9
         goto Exit;
     if (!is_probe_only && conn->paths[path_index]->probe_only) {
         assert(path_index != 0);
@@ -8036,12 +7905,12 @@
     size_t epoch = conn->super.stats.num_frames_received.qs_transport_parameters == 0 ? QUICLY_EPOCH_ON_STREAMS_TP
                                                                                       : QUICLY_EPOCH_ON_STREAMS_OTHER;
     uint64_t offending_frame_type = QUICLY_FRAME_TYPE_PADDING;
-    int is_ack_only, ret = 0;
+    int is_ack_only, is_probe_only, ret = 0;
 
     lock_now(conn, 0);
 
     if (*len != 0)
-        ret = handle_payload(conn, epoch, src, *len, len, &offending_frame_type, &is_ack_only);
+        ret = handle_payload(conn, epoch, 0, src, *len, len, &offending_frame_type, &is_ack_only, &is_probe_only);
 
     unlock_now(conn);
 
