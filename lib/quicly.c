/*
 * Copyright (c) 2017 Fastly, Kazuho Oku
 *
 * Permission is hereby granted, free of charge, to any person obtaining a copy
 * of this software and associated documentation files (the "Software"), to
 * deal in the Software without restriction, including without limitation the
 * rights to use, copy, modify, merge, publish, distribute, sublicense, and/or
 * sell copies of the Software, and to permit persons to whom the Software is
 * furnished to do so, subject to the following conditions:
 *
 * The above copyright notice and this permission notice shall be included in
 * all copies or substantial portions of the Software.
 *
 * THE SOFTWARE IS PROVIDED "AS IS", WITHOUT WARRANTY OF ANY KIND, EXPRESS OR
 * IMPLIED, INCLUDING BUT NOT LIMITED TO THE WARRANTIES OF MERCHANTABILITY,
 * FITNESS FOR A PARTICULAR PURPOSE AND NONINFRINGEMENT. IN NO EVENT SHALL THE
 * AUTHORS OR COPYRIGHT HOLDERS BE LIABLE FOR ANY CLAIM, DAMAGES OR OTHER
 * LIABILITY, WHETHER IN AN ACTION OF CONTRACT, TORT OR OTHERWISE, ARISING
 * FROM, OUT OF OR IN CONNECTION WITH THE SOFTWARE OR THE USE OR OTHER DEALINGS
 * IN THE SOFTWARE.
 */
#include <assert.h>
#include <inttypes.h>
#include <netinet/in.h>
#include <pthread.h>
#include <stdarg.h>
#include <stdio.h>
#include <stdlib.h>
#include <string.h>
#include <sys/socket.h>
#include <sys/time.h>
#include "khash.h"
#include "quicly.h"
#include "quicly/sentmap.h"
#include "quicly/frame.h"
#include "quicly/streambuf.h"
#include "quicly/cc.h"
#if QUICLY_USE_EMBEDDED_PROBES
#include "embedded-probes.h"
#elif QUICLY_USE_DTRACE
#include "quicly-probes.h"
#endif

#define QUICLY_MIN_INITIAL_DCID_LEN 8

#define QUICLY_TLS_EXTENSION_TYPE_TRANSPORT_PARAMETERS 0xffa5
#define QUICLY_TRANSPORT_PARAMETER_ID_ORIGINAL_CONNECTION_ID 0
#define QUICLY_TRANSPORT_PARAMETER_ID_IDLE_TIMEOUT 1
#define QUICLY_TRANSPORT_PARAMETER_ID_STATELESS_RESET_TOKEN 2
#define QUICLY_TRANSPORT_PARAMETER_ID_MAX_PACKET_SIZE 3
#define QUICLY_TRANSPORT_PARAMETER_ID_INITIAL_MAX_DATA 4
#define QUICLY_TRANSPORT_PARAMETER_ID_INITIAL_MAX_STREAM_DATA_BIDI_LOCAL 5
#define QUICLY_TRANSPORT_PARAMETER_ID_INITIAL_MAX_STREAM_DATA_BIDI_REMOTE 6
#define QUICLY_TRANSPORT_PARAMETER_ID_INITIAL_MAX_STREAM_DATA_UNI 7
#define QUICLY_TRANSPORT_PARAMETER_ID_INITIAL_MAX_STREAMS_BIDI 8
#define QUICLY_TRANSPORT_PARAMETER_ID_INITIAL_MAX_STREAMS_UNI 9
#define QUICLY_TRANSPORT_PARAMETER_ID_ACK_DELAY_EXPONENT 10
#define QUICLY_TRANSPORT_PARAMETER_ID_MAX_ACK_DELAY 11
#define QUICLY_TRANSPORT_PARAMETER_ID_DISABLE_ACTIVE_MIGRATION 12
#define QUICLY_TRANSPORT_PARAMETER_ID_PREFERRED_ADDRESS 13

#define QUICLY_EPOCH_INITIAL 0
#define QUICLY_EPOCH_0RTT 1
#define QUICLY_EPOCH_HANDSHAKE 2
#define QUICLY_EPOCH_1RTT 3

#define QUICLY_MAX_TOKEN_LEN 512 /* maximum length of token that we would accept */

/**
 * do not try to send frames that require ACK if the send window is below this value
 */
#define MIN_SEND_WINDOW 64

#define AEAD_BASE_LABEL "tls13 quic "

KHASH_MAP_INIT_INT64(quicly_stream_t, quicly_stream_t *)

#if QUICLY_USE_EMBEDDED_PROBES || QUICLY_USE_DTRACE
#define QUICLY_PROBE(label, conn, ...)                                                                                             \
    do {                                                                                                                           \
        quicly_conn_t *_conn = (conn);                                                                                             \
        if (PTLS_UNLIKELY(QUICLY_##label##_ENABLED()) && !ptls_skip_tracing(_conn->crypto.tls))                                    \
            QUICLY_##label(_conn, __VA_ARGS__);                                                                                    \
    } while (0)
#define QUICLY_PROBE_HEXDUMP(s, l)                                                                                                 \
    ({                                                                                                                             \
        size_t _l = (l);                                                                                                           \
        ptls_hexdump(alloca(_l * 2 + 1), (s), _l);                                                                                 \
    })
#define QUICLY_PROBE_ESCAPE_UNSAFE_STRING(s, l)                                                                                    \
    ({                                                                                                                             \
        size_t _l = (l);                                                                                                           \
        quicly_escape_unsafe_string(alloca(_l * 4 + 1), (s), _l);                                                                  \
    })
#else
#define QUICLY_PROBE(label, conn, ...)
#define QUICLY_PROBE_HEXDUMP(s, l)
#define QUICLY_PROBE_ESCAPE_UNSAFE_STRING(s, l)
#endif

struct st_quicly_cipher_context_t {
    ptls_aead_context_t *aead;
    ptls_cipher_context_t *header_protection;
};

struct st_quicly_pending_path_challenge_t {
    struct st_quicly_pending_path_challenge_t *next;
    uint8_t is_response;
    uint8_t data[QUICLY_PATH_CHALLENGE_DATA_LEN];
};

struct st_quicly_pn_space_t {
    /**
     * acks to be sent to peer
     */
    quicly_ranges_t ack_queue;
    /**
     * time at when the largest pn in the ack_queue has been received (or INT64_MAX if none)
     */
    int64_t largest_pn_received_at;
    /**
     *
     */
    uint64_t next_expected_packet_number;
    /**
     * packet count before ack is sent
     */
    uint32_t unacked_count;
};

struct st_quicly_handshake_space_t {
    struct st_quicly_pn_space_t super;
    struct {
        struct st_quicly_cipher_context_t ingress;
        struct st_quicly_cipher_context_t egress;
    } cipher;
};

struct st_quicly_application_space_t {
    struct st_quicly_pn_space_t super;
    struct {
        struct {
            struct {
                ptls_cipher_context_t *zero_rtt, *one_rtt;
            } header_protection;
            ptls_aead_context_t *aead[2]; /* 0-RTT uses aead[1], 1-RTT uses aead[key_phase] */
            uint8_t secret[PTLS_MAX_DIGEST_SIZE];
            struct {
                uint64_t prepared;
                uint64_t decrypted;
            } key_phase;
        } ingress;
        struct {
            struct st_quicly_cipher_context_t key;
            uint8_t secret[PTLS_MAX_DIGEST_SIZE];
            uint64_t key_phase;
            struct {
                /**
                 * PN at which key update was initiated. Set to UINT64_MAX once key update is acked.
                 */
                uint64_t last;
                /**
                 * PN at which key update should be initiated. Set to UINT64_MAX when key update cannot be initiated.
                 */
                uint64_t next;
            } key_update_pn;
        } egress;
    } cipher;
    int one_rtt_writable;
};

struct st_quicly_conn_t {
    struct _st_quicly_conn_public_t super;
    /**
     * the initial context
     */
    struct st_quicly_handshake_space_t *initial;
    /**
     * the handshake context
     */
    struct st_quicly_handshake_space_t *handshake;
    /**
     * 0-RTT and 1-RTT context
     */
    struct st_quicly_application_space_t *application;
    /**
     * hashtable of streams
     */
    khash_t(quicly_stream_t) * streams;
    /**
     *
     */
    struct {
        /**
         *
         */
        struct {
            uint64_t bytes_consumed;
            quicly_maxsender_t sender;
        } max_data;
        /**
         *
         */
        struct {
            quicly_maxsender_t *uni, *bidi;
        } max_streams;
    } ingress;
    /**
     *
     */
    struct {
        /**
         * contains actions that needs to be performed when an ack is being received
         */
        quicly_sentmap_t sentmap;
        /**
         * all packets where pn < max_lost_pn are deemed lost
         */
        uint64_t max_lost_pn;
        /**
         * loss recovery
         */
        quicly_loss_t loss;
        /**
         * next or the currently encoding packet number (TODO move to pnspace)
         */
        uint64_t packet_number;
        /**
         * valid if state is CLOSING
         */
        struct {
            uint16_t error_code;
            uint64_t frame_type; /* UINT64_MAX if application close */
            const char *reason_phrase;
        } connection_close;
        /**
         *
         */
        struct {
            uint64_t permitted;
            uint64_t sent;
        } max_data;
        /**
         *
         */
        struct {
            struct st_quicly_max_streams_t {
                uint64_t count;
                quicly_maxsender_t blocked_sender;
            } uni, bidi;
        } max_streams;
        /**
         *
         */
        struct {
            struct st_quicly_pending_path_challenge_t *head, **tail_ref;
        } path_challenge;
        /**
         *
         */
        struct {
            uint64_t generation;
            uint64_t max_acked;
            uint32_t num_inflight;
        } new_token;
        /**
         *
         */
        int64_t last_retransmittable_sent_at;
        /**
         * when to send an ACK, or other frames used for managing the connection
         */
        int64_t send_ack_at;
        /**
         *
         */
        quicly_cc_t cc;
    } egress;
    /**
     * crypto data
     */
    struct {
        ptls_t *tls;
        ptls_handshake_properties_t handshake_properties;
        struct {
            ptls_raw_extension_t ext[2];
            ptls_buffer_t buf;
        } transport_params;
        /**
         * whether if the timer to discard the handshake contexts has been activated
         */
        uint8_t handshake_scheduled_for_discard;
    } crypto;
    /**
     * contains things to be sent, that are covered by flow control, but not by the stream scheduler
     */
    struct {
        struct {
            /**
             * list of blocked streams (sorted in ascending order of stream_ids)
             */
            struct {
                quicly_linklist_t uni;
                quicly_linklist_t bidi;
            } blocked;
            /**
             * list of streams with pending control data (e.g., RESET_STREAM)
             */
            quicly_linklist_t control;
        } streams;
        /**
         * bit vector indicating if there's any pending crypto data (the insignificant 4 bits), or other non-stream data
         */
        uint8_t flows;
#define QUICLY_PENDING_FLOW_NEW_TOKEN_BIT (1 << 5)
    } pending;
    /**
     * retry token (if the token is a Retry token can be determined by consulting the length of retry_odcid)
     */
    ptls_iovec_t token;
    /**
     * len=0 if not used
     */
    quicly_cid_t retry_odcid;
    struct {
        /**
         * The moment when the idle timeout fires (including the additional 3 PTO). The value is set to INT64_MAX while the
         * handshake is in progress.
         */
        int64_t at;
        /**
         * idle timeout
         */
        uint8_t should_rearm_on_send : 1;
    } idle_timeout;
};

struct st_quicly_handle_payload_state_t {
    const uint8_t *src, *const end;
    size_t epoch;
    uint64_t frame_type;
};

static int crypto_stream_receive(quicly_stream_t *stream, size_t off, const void *src, size_t len);

static const quicly_stream_callbacks_t crypto_stream_callbacks = {quicly_streambuf_destroy, quicly_streambuf_egress_shift,
                                                                  quicly_streambuf_egress_emit, NULL, crypto_stream_receive};

static int update_traffic_key_cb(ptls_update_traffic_key_t *self, ptls_t *tls, int is_enc, size_t epoch, const void *secret);
static int discard_sentmap_by_epoch(quicly_conn_t *conn, unsigned ack_epochs);

static const quicly_transport_parameters_t default_transport_params = {
    {0, 0, 0}, 0, 0, 0, 0, QUICLY_DEFAULT_ACK_DELAY_EXPONENT, QUICLY_DEFAULT_MAX_ACK_DELAY};

static __thread int64_t now;

static void update_now(quicly_context_t *ctx)
{
    int64_t newval = ctx->now->cb(ctx->now);

    if (now < newval)
        now = newval;
}

/**
 * USDT on cannot handle thread-local variables provided as arguments.  Hence this wrapper.
 */
static int64_t now_cb(void)
{
    return now;
}

static int64_t (*volatile probe_now)(void) = now_cb;

static void set_address(quicly_address_t *addr, struct sockaddr *sa)
{
    if (sa == NULL) {
        addr->sa.sa_family = AF_UNSPEC;
        return;
    }

    switch (sa->sa_family) {
    case AF_UNSPEC:
        addr->sa.sa_family = AF_UNSPEC;
        break;
    case AF_INET:
        addr->sin = *(struct sockaddr_in *)sa;
        break;
    case AF_INET6:
        addr->sin6 = *(struct sockaddr_in6 *)sa;
        break;
    default:
        memset(addr, 0xff, sizeof(*addr));
        assert(!"unexpected address type");
        break;
    }
}

static ptls_cipher_suite_t *get_aes128gcmsha256(quicly_context_t *ctx)
{
    ptls_cipher_suite_t **cs;

    for (cs = ctx->tls->cipher_suites;; ++cs) {
        assert(cs != NULL);
        if ((*cs)->id == PTLS_CIPHER_SUITE_AES_128_GCM_SHA256)
            break;
    }
    return *cs;
}

static inline uint8_t get_epoch(uint8_t first_byte)
{
    if (!QUICLY_PACKET_IS_LONG_HEADER(first_byte))
        return QUICLY_EPOCH_1RTT;

    switch (first_byte & QUICLY_PACKET_TYPE_BITMASK) {
    case QUICLY_PACKET_TYPE_INITIAL:
        return QUICLY_EPOCH_INITIAL;
    case QUICLY_PACKET_TYPE_HANDSHAKE:
        return QUICLY_EPOCH_HANDSHAKE;
    case QUICLY_PACKET_TYPE_0RTT:
        return QUICLY_EPOCH_0RTT;
    default:
        assert(!"FIXME");
    }
}

static void set_cid(quicly_cid_t *dest, ptls_iovec_t src)
{
    memcpy(dest->cid, src.base, src.len);
    dest->len = src.len;
}

static void dispose_cipher(struct st_quicly_cipher_context_t *ctx)
{
    ptls_aead_free(ctx->aead);
    ptls_cipher_free(ctx->header_protection);
}

size_t quicly_decode_packet(quicly_context_t *ctx, quicly_decoded_packet_t *packet, const uint8_t *src, size_t len)
{
    const uint8_t *src_end = src + len;

    if (len < 2)
        goto Error;

    packet->octets = ptls_iovec_init(src, len);
    packet->datagram_size = len;
    packet->token = ptls_iovec_init(NULL, 0);
    packet->decrypted_pn = UINT64_MAX;
    ++src;

    if (QUICLY_PACKET_IS_LONG_HEADER(packet->octets.base[0])) {
        /* long header */
        uint64_t rest_length;
        if (src_end - src < 5)
            goto Error;
        packet->version = quicly_decode32(&src);
        packet->cid.dest.encrypted.len = *src++;
        if (src_end - src < packet->cid.dest.encrypted.len + 1)
            goto Error;
        packet->cid.dest.encrypted.base = (uint8_t *)src;
        src += packet->cid.dest.encrypted.len;
        packet->cid.src.len = *src++;
        if (src_end - src < packet->cid.src.len)
            goto Error;
        packet->cid.src.base = (uint8_t *)src;
        src += packet->cid.src.len;
        if (ctx->cid_encryptor != NULL) {
            ctx->cid_encryptor->decrypt_cid(ctx->cid_encryptor, &packet->cid.dest.plaintext, packet->cid.dest.encrypted.base,
                                            packet->cid.dest.encrypted.len);
        } else {
            packet->cid.dest.plaintext = (quicly_cid_plaintext_t){0};
        }
        switch (packet->octets.base[0] & QUICLY_PACKET_TYPE_BITMASK) {
        case QUICLY_PACKET_TYPE_INITIAL:
        case QUICLY_PACKET_TYPE_0RTT:
            packet->cid.dest.might_be_client_generated = 1;
            break;
        default:
            packet->cid.dest.might_be_client_generated = 0;
            break;
        }
        if (!(packet->version == QUICLY_PROTOCOL_VERSION ||
              (packet->version & 0xffffff00) == 0xff000000 /* TODO remove this code that is used to test other draft versions */)) {
            /* version negotiation packet does not have the length field nor is ever coalesced */
            packet->encrypted_off = src - packet->octets.base;
        } else if ((packet->octets.base[0] & QUICLY_PACKET_TYPE_BITMASK) == QUICLY_PACKET_TYPE_RETRY) {
            /* retry */
            if (src_end - src < 1)
                goto Error;
            size_t odcid_len = *src++;
            if (odcid_len > QUICLY_MAX_CID_LEN_V1)
                goto Error;
            packet->encrypted_off = src - packet->octets.base;
            if (src_end - src < odcid_len)
                goto Error;
            src += odcid_len;
            packet->token = ptls_iovec_init(src, src_end - src);
        } else {
            /* coalescible long header packet */
            if ((packet->octets.base[0] & QUICLY_PACKET_TYPE_BITMASK) == QUICLY_PACKET_TYPE_INITIAL) {
                /* initial has a token */
                uint64_t token_len;
                if ((token_len = quicly_decodev(&src, src_end)) == UINT64_MAX)
                    goto Error;
                if (src_end - src < token_len)
                    goto Error;
                packet->token = ptls_iovec_init(src, token_len);
                src += token_len;
            }
            if ((rest_length = quicly_decodev(&src, src_end)) == UINT64_MAX)
                goto Error;
            if (rest_length < 1)
                goto Error;
            if (src_end - src < rest_length)
                goto Error;
            packet->encrypted_off = src - packet->octets.base;
            packet->octets.len = packet->encrypted_off + rest_length;
        }
        packet->_is_stateless_reset_cached = QUICLY__DECODED_PACKET_CACHED_NOT_STATELESS_RESET;
    } else {
        /* short header */
        if (ctx->cid_encryptor != NULL) {
            if (src_end - src < QUICLY_MAX_CID_LEN_V1)
                goto Error;
            size_t host_cidl = ctx->cid_encryptor->decrypt_cid(ctx->cid_encryptor, &packet->cid.dest.plaintext, src, 0);
            if (host_cidl == SIZE_MAX)
                goto Error;
            packet->cid.dest.encrypted = ptls_iovec_init(src, host_cidl);
            src += host_cidl;
        } else {
            packet->cid.dest.encrypted = ptls_iovec_init(NULL, 0);
            packet->cid.dest.plaintext = (quicly_cid_plaintext_t){0};
        }
        packet->cid.dest.might_be_client_generated = 0;
        packet->cid.src = ptls_iovec_init(NULL, 0);
        packet->version = 0;
        packet->encrypted_off = src - packet->octets.base;
        packet->_is_stateless_reset_cached = QUICLY__DECODED_PACKET_CACHED_MAYBE_STATELESS_RESET;
    }

    return packet->octets.len;

Error:
    return SIZE_MAX;
}

uint64_t quicly_determine_packet_number(uint32_t truncated, size_t num_bits, uint64_t expected)
{
    uint64_t win = (uint64_t)1 << num_bits, candidate = (expected & ~(win - 1)) | truncated;

    if (candidate + win / 2 <= expected)
        return candidate + win;
    if (candidate > expected + win / 2 && candidate > win)
        return candidate - win;
    return candidate;
}

static void assert_consistency(quicly_conn_t *conn, int timer_must_be_in_future)
{
    if (conn->egress.sentmap.bytes_in_flight != 0) {
        assert(conn->egress.loss.alarm_at != INT64_MAX);
    } else {
        assert(conn->egress.loss.loss_time == INT64_MAX);
    }
    /* Allow timers not in the future when the peer is not yet validated, since we may not be able to send packets even when timers
     * fire. */
    if (timer_must_be_in_future && conn->super.peer.address_validation.validated)
        assert(now < conn->egress.loss.alarm_at);
}

static void init_max_streams(struct st_quicly_max_streams_t *m)
{
    m->count = 0;
    quicly_maxsender_init(&m->blocked_sender, -1);
}

static int update_max_streams(struct st_quicly_max_streams_t *m, uint64_t count)
{
    if (count > (uint64_t)1 << 60)
        return QUICLY_TRANSPORT_ERROR_STREAM_LIMIT;

    if (m->count < count) {
        m->count = count;
        if (m->blocked_sender.max_acked < count)
            m->blocked_sender.max_acked = count;
    }

    return 0;
}

int quicly_connection_is_ready(quicly_conn_t *conn)
{
    return conn->application != NULL;
}

static int stream_is_destroyable(quicly_stream_t *stream)
{
    if (!quicly_recvstate_transfer_complete(&stream->recvstate))
        return 0;
    if (!quicly_sendstate_transfer_complete(&stream->sendstate))
        return 0;
    switch (stream->_send_aux.rst.sender_state) {
    case QUICLY_SENDER_STATE_NONE:
    case QUICLY_SENDER_STATE_ACKED:
        break;
    default:
        return 0;
    }
    return 1;
}

static void sched_stream_control(quicly_stream_t *stream)
{
    assert(stream->stream_id >= 0);

    if (!quicly_linklist_is_linked(&stream->_send_aux.pending_link.control))
        quicly_linklist_insert(stream->conn->pending.streams.control.prev, &stream->_send_aux.pending_link.control);
}

static void resched_stream_data(quicly_stream_t *stream)
{
    if (stream->stream_id < 0) {
        assert(-4 <= stream->stream_id);
        uint8_t mask = 1 << -(1 + stream->stream_id);
        if (stream->sendstate.pending.num_ranges != 0) {
            stream->conn->pending.flows |= mask;
        } else {
            stream->conn->pending.flows &= ~mask;
        }
        return;
    }

    /* do nothing if blocked */
    if (stream->streams_blocked)
        return;

    quicly_stream_scheduler_t *scheduler = stream->conn->super.ctx->stream_scheduler;
    scheduler->update_state(scheduler, stream);
}

static int should_send_max_data(quicly_conn_t *conn)
{
    return quicly_maxsender_should_send_max(&conn->ingress.max_data.sender, conn->ingress.max_data.bytes_consumed,
                                            (uint32_t)conn->super.ctx->transport_params.max_data, 512);
}

static int should_send_max_stream_data(quicly_stream_t *stream)
{
    if (stream->recvstate.eos != UINT64_MAX)
        return 0;
    return quicly_maxsender_should_send_max(&stream->_send_aux.max_stream_data_sender, stream->recvstate.data_off,
                                            stream->_recv_aux.window, 512);
}

int quicly_stream_sync_sendbuf(quicly_stream_t *stream, int activate)
{
    int ret;

    if (activate) {
        if ((ret = quicly_sendstate_activate(&stream->sendstate)) != 0)
            return ret;
    }

    resched_stream_data(stream);
    return 0;
}

void quicly_stream_sync_recvbuf(quicly_stream_t *stream, size_t shift_amount)
{
    stream->recvstate.data_off += shift_amount;
    if (stream->stream_id >= 0) {
        if (should_send_max_stream_data(stream))
            sched_stream_control(stream);
    }
}

static int schedule_path_challenge(quicly_conn_t *conn, int is_response, const uint8_t *data)
{
    struct st_quicly_pending_path_challenge_t *pending;

    if ((pending = malloc(sizeof(struct st_quicly_pending_path_challenge_t))) == NULL)
        return PTLS_ERROR_NO_MEMORY;

    pending->next = NULL;
    pending->is_response = is_response;
    memcpy(pending->data, data, QUICLY_PATH_CHALLENGE_DATA_LEN);

    *conn->egress.path_challenge.tail_ref = pending;
    conn->egress.path_challenge.tail_ref = &pending->next;
    return 0;
}

static int write_crypto_data(quicly_conn_t *conn, ptls_buffer_t *tlsbuf, size_t epoch_offsets[5])
{
    size_t epoch;
    int ret;

    if (tlsbuf->off == 0)
        return 0;

    for (epoch = 0; epoch < 4; ++epoch) {
        size_t len = epoch_offsets[epoch + 1] - epoch_offsets[epoch];
        if (len == 0)
            continue;
        quicly_stream_t *stream = quicly_get_stream(conn, -(quicly_stream_id_t)(1 + epoch));
        assert(stream != NULL);
        if ((ret = quicly_streambuf_egress_write(stream, tlsbuf->base + epoch_offsets[epoch], len)) != 0)
            return ret;
    }

    return 0;
}

int crypto_stream_receive(quicly_stream_t *stream, size_t off, const void *src, size_t len)
{
    quicly_conn_t *conn = stream->conn;
    size_t in_epoch = -(1 + stream->stream_id), epoch_offsets[5] = {0};
    ptls_iovec_t input;
    ptls_buffer_t output;
    int ret;

    if ((ret = quicly_streambuf_ingress_receive(stream, off, src, len)) != 0)
        return ret;

    ptls_buffer_init(&output, "", 0);

    /* send handshake messages to picotls, and let it fill in the response */
    while ((input = quicly_streambuf_ingress_get(stream)).len != 0) {
        ret = ptls_handle_message(conn->crypto.tls, &output, epoch_offsets, in_epoch, input.base, input.len,
                                  &conn->crypto.handshake_properties);
        quicly_streambuf_ingress_shift(stream, input.len);
        QUICLY_PROBE(CRYPTO_HANDSHAKE, conn, ret);
        switch (ret) {
        case 0:
            break;
        case PTLS_ERROR_IN_PROGRESS:
            ret = 0;
            break;
        default:
            goto Exit;
        }
        /* drop 0-RTT write key if 0-RTT is rejected by peer */
        if (conn->application != NULL && !conn->application->one_rtt_writable &&
            conn->application->cipher.egress.key.aead != NULL) {
            assert(quicly_is_client(conn));
            if (conn->crypto.handshake_properties.client.early_data_acceptance == PTLS_EARLY_DATA_REJECTED) {
                dispose_cipher(&conn->application->cipher.egress.key);
                conn->application->cipher.egress.key = (struct st_quicly_cipher_context_t){NULL};
                discard_sentmap_by_epoch(
                    conn, 1u << QUICLY_EPOCH_1RTT); /* retire all packets with ack_epoch == 3; they are all 0-RTT packets */
            }
        }
    }
    write_crypto_data(conn, &output, epoch_offsets);

Exit:
    ptls_buffer_dispose(&output);
    return ret;
}

static void init_stream_properties(quicly_stream_t *stream, uint32_t initial_max_stream_data_local,
                                   uint64_t initial_max_stream_data_remote)
{
    int is_client = quicly_is_client(stream->conn);

    if (quicly_stream_has_send_side(is_client, stream->stream_id)) {
        quicly_sendstate_init(&stream->sendstate);
    } else {
        quicly_sendstate_init_closed(&stream->sendstate);
    }
    if (quicly_stream_has_receive_side(is_client, stream->stream_id)) {
        quicly_recvstate_init(&stream->recvstate);
    } else {
        quicly_recvstate_init_closed(&stream->recvstate);
    }
    stream->streams_blocked = 0;

    stream->_send_aux.max_stream_data = initial_max_stream_data_remote;
    stream->_send_aux.stop_sending.sender_state = QUICLY_SENDER_STATE_NONE;
    stream->_send_aux.stop_sending.error_code = 0;
    stream->_send_aux.rst.sender_state = QUICLY_SENDER_STATE_NONE;
    stream->_send_aux.rst.error_code = 0;
    quicly_maxsender_init(&stream->_send_aux.max_stream_data_sender, initial_max_stream_data_local);
    quicly_linklist_init(&stream->_send_aux.pending_link.control);
    quicly_linklist_init(&stream->_send_aux.pending_link.default_scheduler);

    stream->_recv_aux.window = initial_max_stream_data_local;
}

static void dispose_stream_properties(quicly_stream_t *stream)
{
    quicly_sendstate_dispose(&stream->sendstate);
    quicly_recvstate_dispose(&stream->recvstate);
    quicly_maxsender_dispose(&stream->_send_aux.max_stream_data_sender);
    quicly_linklist_unlink(&stream->_send_aux.pending_link.control);
    quicly_linklist_unlink(&stream->_send_aux.pending_link.default_scheduler);
}

static quicly_stream_t *open_stream(quicly_conn_t *conn, uint64_t stream_id, uint32_t initial_max_stream_data_local,
                                    uint64_t initial_max_stream_data_remote)
{
    quicly_stream_t *stream;

    if ((stream = malloc(sizeof(*stream))) == NULL)
        return NULL;
    stream->conn = conn;
    stream->stream_id = stream_id;
    stream->callbacks = NULL;
    stream->data = NULL;

    int r;
    khiter_t iter = kh_put(quicly_stream_t, conn->streams, stream_id, &r);
    assert(iter != kh_end(conn->streams));
    kh_val(conn->streams, iter) = stream;

    init_stream_properties(stream, initial_max_stream_data_local, initial_max_stream_data_remote);

    return stream;
}

static struct st_quicly_conn_streamgroup_state_t *get_streamgroup_state(quicly_conn_t *conn, quicly_stream_id_t stream_id)
{
    if (quicly_is_client(conn) == quicly_stream_is_client_initiated(stream_id)) {
        return quicly_stream_is_unidirectional(stream_id) ? &conn->super.host.uni : &conn->super.host.bidi;
    } else {
        return quicly_stream_is_unidirectional(stream_id) ? &conn->super.peer.uni : &conn->super.peer.bidi;
    }
}

static int should_send_max_streams(quicly_conn_t *conn, int uni)
{
    quicly_maxsender_t *maxsender;
    if ((maxsender = uni ? conn->ingress.max_streams.uni : conn->ingress.max_streams.bidi) == NULL)
        return 0;

    struct st_quicly_conn_streamgroup_state_t *group = uni ? &conn->super.peer.uni : &conn->super.peer.bidi;
    if (!quicly_maxsender_should_send_max(maxsender, group->next_stream_id / 4, group->num_streams, 768))
        return 0;

    return 1;
}

static void destroy_stream(quicly_stream_t *stream, int err)
{
    quicly_conn_t *conn = stream->conn;

    if (stream->callbacks != NULL)
        stream->callbacks->on_destroy(stream, err);

    khiter_t iter = kh_get(quicly_stream_t, conn->streams, stream->stream_id);
    assert(iter != kh_end(conn->streams));
    kh_del(quicly_stream_t, conn->streams, iter);

    if (stream->stream_id < 0) {
        size_t epoch = -(1 + stream->stream_id);
        stream->conn->pending.flows &= ~(uint8_t)(1 << epoch);
    } else {
        struct st_quicly_conn_streamgroup_state_t *group = get_streamgroup_state(conn, stream->stream_id);
        --group->num_streams;
    }

    dispose_stream_properties(stream);

    if (conn->application != NULL) {
        /* The function is normally invoked when receiving a packet, therefore just setting send_ack_at to zero is sufficient to
         * trigger the emission of the MAX_STREAMS frame. FWIW, the only case the function is invoked when not receiving a packet is
         * when the connection is being closed. In such case, the change will not have any bad side effects.
         */
        if (should_send_max_streams(conn, quicly_stream_is_unidirectional(stream->stream_id)))
            conn->egress.send_ack_at = 0;
    }

    free(stream);
}

static void destroy_all_streams(quicly_conn_t *conn, int err, int including_crypto_streams)
{
    quicly_stream_t *stream;
    kh_foreach_value(conn->streams, stream, {
        /* TODO do we need to send reset signals to open streams? */
        if (including_crypto_streams || stream->stream_id >= 0)
            destroy_stream(stream, err);
    });
}

quicly_stream_t *quicly_get_stream(quicly_conn_t *conn, quicly_stream_id_t stream_id)
{
    khiter_t iter = kh_get(quicly_stream_t, conn->streams, stream_id);
    if (iter != kh_end(conn->streams))
        return kh_val(conn->streams, iter);
    return NULL;
}

ptls_t *quicly_get_tls(quicly_conn_t *conn)
{
    return conn->crypto.tls;
}

int quicly_get_stats(quicly_conn_t *conn, quicly_stats_t *stats)
{
    /* copy the pre-built stats fields */
    memcpy(stats, &conn->super.stats, sizeof(conn->super.stats));

    /* set or generate the non-pre-built stats fields here */
    stats->rtt = conn->egress.loss.rtt;
    stats->cc = conn->egress.cc;

    return 0;
}

quicly_stream_id_t quicly_get_ingress_max_streams(quicly_conn_t *conn, int uni)
{
    quicly_maxsender_t *maxsender = uni ? conn->ingress.max_streams.uni : conn->ingress.max_streams.bidi;
    return maxsender->max_committed;
}

void quicly_get_max_data(quicly_conn_t *conn, uint64_t *send_permitted, uint64_t *sent, uint64_t *consumed)
{
    if (send_permitted != NULL)
        *send_permitted = conn->egress.max_data.permitted;
    if (sent != NULL)
        *sent = conn->egress.max_data.sent;
    if (consumed != NULL)
        *consumed = conn->ingress.max_data.bytes_consumed;
}

static void update_idle_timeout(quicly_conn_t *conn, int is_in_receive)
{
    if (!is_in_receive && !conn->idle_timeout.should_rearm_on_send)
        return;

    int64_t idle_msec = INT64_MAX;
    /* TODO reconsider how to refer to peer's idle-timeout value after https://github.com/quicwg/base-drafts/issues/2602 gets
     * resolved */
    if (conn->initial == NULL && conn->handshake == NULL && conn->super.peer.transport_params.idle_timeout != 0)
        idle_msec = conn->super.peer.transport_params.idle_timeout;
    if (conn->super.ctx->transport_params.idle_timeout != 0 && conn->super.ctx->transport_params.idle_timeout < idle_msec)
        idle_msec = conn->super.ctx->transport_params.idle_timeout;

    if (idle_msec == INT64_MAX)
        return;

    uint32_t three_pto = 3 * quicly_rtt_get_pto(&conn->egress.loss.rtt, conn->super.ctx->transport_params.max_ack_delay,
                                                conn->egress.loss.conf->min_pto);
    conn->idle_timeout.at = now + (idle_msec > three_pto ? idle_msec : three_pto);
    conn->idle_timeout.should_rearm_on_send = is_in_receive;
}

static int scheduler_can_send(quicly_conn_t *conn)
{
    /* scheduler would never have data to send, until application keys become available */
    if (conn->application == NULL)
        return 0;
    int conn_is_saturated = !(conn->egress.max_data.sent < conn->egress.max_data.permitted);
    return conn->super.ctx->stream_scheduler->can_send(conn->super.ctx->stream_scheduler, conn, conn_is_saturated);
}

static void update_loss_alarm(quicly_conn_t *conn)
{
    quicly_loss_update_alarm(&conn->egress.loss, now, conn->egress.last_retransmittable_sent_at,
                             conn->egress.sentmap.bytes_in_flight != 0 || conn->super.peer.address_validation.send_probe,
                             scheduler_can_send(conn), conn->egress.max_data.sent);
}

static int create_handshake_flow(quicly_conn_t *conn, size_t epoch)
{
    quicly_stream_t *stream;
    int ret;

    if ((stream = open_stream(conn, -(quicly_stream_id_t)(1 + epoch), 65536, 65536)) == NULL)
        return PTLS_ERROR_NO_MEMORY;
    if ((ret = quicly_streambuf_create(stream, sizeof(quicly_streambuf_t))) != 0) {
        destroy_stream(stream, ret);
        return ret;
    }
    stream->callbacks = &crypto_stream_callbacks;

    return 0;
}

static void destroy_handshake_flow(quicly_conn_t *conn, size_t epoch)
{
    quicly_stream_t *stream = quicly_get_stream(conn, -(quicly_stream_id_t)(1 + epoch));
    if (stream != NULL)
        destroy_stream(stream, 0);
}

static struct st_quicly_pn_space_t *alloc_pn_space(size_t sz)
{
    struct st_quicly_pn_space_t *space;

    if ((space = malloc(sz)) == NULL)
        return NULL;

    quicly_ranges_init(&space->ack_queue);
    space->largest_pn_received_at = INT64_MAX;
    space->next_expected_packet_number = 0;
    space->unacked_count = 0;
    if (sz != sizeof(*space))
        memset((uint8_t *)space + sizeof(*space), 0, sz - sizeof(*space));

    return space;
}

static void do_free_pn_space(struct st_quicly_pn_space_t *space)
{
    quicly_ranges_clear(&space->ack_queue);
    free(space);
}

static int record_receipt(quicly_conn_t *conn, struct st_quicly_pn_space_t *space, uint64_t pn, int is_ack_only, size_t epoch)
{
    int ret;

    if ((ret = quicly_ranges_add(&space->ack_queue, pn, pn + 1)) != 0)
        goto Exit;
    if (space->ack_queue.num_ranges >= QUICLY_ENCODE_ACK_MAX_BLOCKS) {
        assert(space->ack_queue.num_ranges == QUICLY_ENCODE_ACK_MAX_BLOCKS);
        quicly_ranges_shrink(&space->ack_queue, 0, 1);
    }
    if (space->ack_queue.ranges[space->ack_queue.num_ranges - 1].end == pn + 1) {
        /* FIXME implement deduplication at an earlier moment? */
        space->largest_pn_received_at = now;
    }
    /* TODO (jri): If not ack-only packet, then maintain count of such packets that are received.
     * Send ack immediately when this number exceeds the threshold.
     */
    if (!is_ack_only) {
        space->unacked_count++;
        /* Ack after QUICLY_NUM_PACKETS_BEFORE_ACK packets or after the delayed ack timeout */
        if (space->unacked_count >= QUICLY_NUM_PACKETS_BEFORE_ACK || epoch == QUICLY_EPOCH_INITIAL ||
            epoch == QUICLY_EPOCH_HANDSHAKE) {
            conn->egress.send_ack_at = now;
        } else if (conn->egress.send_ack_at == INT64_MAX) {
            /* FIXME use 1/4 minRTT */
            conn->egress.send_ack_at = now + QUICLY_DELAYED_ACK_TIMEOUT;
        }
    }

    ret = 0;
Exit:
    return ret;
}

static void free_handshake_space(struct st_quicly_handshake_space_t **space)
{
    if (*space != NULL) {
        if ((*space)->cipher.ingress.aead != NULL)
            dispose_cipher(&(*space)->cipher.ingress);
        if ((*space)->cipher.egress.aead != NULL)
            dispose_cipher(&(*space)->cipher.egress);
        do_free_pn_space(&(*space)->super);
        *space = NULL;
    }
}

static int setup_cipher(ptls_cipher_context_t **hp_ctx, ptls_aead_context_t **aead_ctx, ptls_aead_algorithm_t *aead,
                        ptls_hash_algorithm_t *hash, int is_enc, const void *secret)
{
    uint8_t hpkey[PTLS_MAX_SECRET_SIZE];
    int ret;

    if (hp_ctx != NULL)
        *hp_ctx = NULL;
    *aead_ctx = NULL;

    if (hp_ctx != NULL) {
        if ((ret = ptls_hkdf_expand_label(hash, hpkey, aead->ctr_cipher->key_size, ptls_iovec_init(secret, hash->digest_size),
                                          "quic hp", ptls_iovec_init(NULL, 0), NULL)) != 0)
            goto Exit;
        if ((*hp_ctx = ptls_cipher_new(aead->ctr_cipher, is_enc, hpkey)) == NULL) {
            ret = PTLS_ERROR_NO_MEMORY;
            goto Exit;
        }
    }
    if ((*aead_ctx = ptls_aead_new(aead, hash, is_enc, secret, AEAD_BASE_LABEL)) == NULL) {
        ret = PTLS_ERROR_NO_MEMORY;
        goto Exit;
    }
    if (QUICLY_DEBUG) {
        char *secret_hex = quicly_hexdump(secret, hash->digest_size, SIZE_MAX),
             *hpkey_hex = quicly_hexdump(hpkey, aead->ctr_cipher->key_size, SIZE_MAX);
        fprintf(stderr, "%s:\n  aead-secret: %s\n  hp-key: %s\n", __FUNCTION__, secret_hex, hpkey_hex);
        free(secret_hex);
        free(hpkey_hex);
    }

    ret = 0;
Exit:
    if (ret != 0) {
        if (*aead_ctx != NULL) {
            ptls_aead_free(*aead_ctx);
            *aead_ctx = NULL;
        }
        if (*hp_ctx != NULL) {
            ptls_cipher_free(*hp_ctx);
            *hp_ctx = NULL;
        }
    }
    ptls_clear_memory(hpkey, sizeof(hpkey));
    return ret;
}

static int setup_handshake_space_and_flow(quicly_conn_t *conn, size_t epoch)
{
    struct st_quicly_handshake_space_t **space = epoch == QUICLY_EPOCH_INITIAL ? &conn->initial : &conn->handshake;
    if ((*space = (void *)alloc_pn_space(sizeof(struct st_quicly_handshake_space_t))) == NULL)
        return PTLS_ERROR_NO_MEMORY;
    return create_handshake_flow(conn, epoch);
}

static void free_application_space(struct st_quicly_application_space_t **space)
{
    if (*space != NULL) {
#define DISPOSE_INGRESS(label, func)                                                                                               \
    if ((*space)->cipher.ingress.label != NULL)                                                                                    \
    func((*space)->cipher.ingress.label)
        DISPOSE_INGRESS(header_protection.zero_rtt, ptls_cipher_free);
        DISPOSE_INGRESS(header_protection.one_rtt, ptls_cipher_free);
        DISPOSE_INGRESS(aead[0], ptls_aead_free);
        DISPOSE_INGRESS(aead[1], ptls_aead_free);
#undef DISPOSE_INGRESS
        if ((*space)->cipher.egress.key.aead != NULL)
            dispose_cipher(&(*space)->cipher.egress.key);
        memset((*space)->cipher.egress.secret, 0, sizeof((*space)->cipher.egress.secret));
        do_free_pn_space(&(*space)->super);
        *space = NULL;
    }
}

static int setup_application_space(quicly_conn_t *conn)
{
    if ((conn->application = (void *)alloc_pn_space(sizeof(struct st_quicly_application_space_t))) == NULL)
        return PTLS_ERROR_NO_MEMORY;

    /* prohibit key-update until receiving an ACK for an 1-RTT packet */
    conn->application->cipher.egress.key_update_pn.last = 0;
    conn->application->cipher.egress.key_update_pn.next = UINT64_MAX;

    return create_handshake_flow(conn, QUICLY_EPOCH_1RTT);
}

static int discard_initial_context(quicly_conn_t *conn)
{
    int ret;

    if ((ret = discard_sentmap_by_epoch(conn, 1u << QUICLY_EPOCH_INITIAL)) != 0)
        return ret;
    destroy_handshake_flow(conn, QUICLY_EPOCH_INITIAL);
    free_handshake_space(&conn->initial);

    return 0;
}

static int discard_handshake_context(quicly_conn_t *conn, const quicly_sent_packet_t *packet, quicly_sent_t *sent,
                                     quicly_sentmap_event_t event)
{
    switch (event) {
    case QUICLY_SENTMAP_EVENT_ACKED:
        return QUICLY_TRANSPORT_ERROR_PROTOCOL_VIOLATION;
    case QUICLY_SENTMAP_EVENT_LOST:
        break;
    case QUICLY_SENTMAP_EVENT_EXPIRED:
        /* discard Handshake */
        destroy_handshake_flow(conn, QUICLY_EPOCH_HANDSHAKE);
        free_handshake_space(&conn->handshake);
        /* discard 0-RTT receive context */
        if (!quicly_is_client(conn) && conn->application->cipher.ingress.header_protection.zero_rtt != NULL) {
            assert(conn->application->cipher.ingress.aead[0] != NULL);
            ptls_cipher_free(conn->application->cipher.ingress.header_protection.zero_rtt);
            conn->application->cipher.ingress.header_protection.zero_rtt = NULL;
            ptls_aead_free(conn->application->cipher.ingress.aead[0]);
            conn->application->cipher.ingress.aead[0] = NULL;
        }
        break;
    }
    return 0;
}

static int apply_peer_transport_params(quicly_conn_t *conn)
{
    int ret;

    conn->egress.max_data.permitted = conn->super.peer.transport_params.max_data;
    if ((ret = update_max_streams(&conn->egress.max_streams.uni, conn->super.peer.transport_params.max_streams_uni)) != 0)
        return ret;
    if ((ret = update_max_streams(&conn->egress.max_streams.bidi, conn->super.peer.transport_params.max_streams_bidi)) != 0)
        return ret;

    return 0;
}

static int update_1rtt_key(ptls_cipher_suite_t *cipher, int is_enc, ptls_aead_context_t **aead, uint8_t *secret)
{
    uint8_t new_secret[PTLS_MAX_DIGEST_SIZE];
    ptls_aead_context_t *new_aead = NULL;
    int ret;

    /* generate next AEAD key */
    if ((ret = ptls_hkdf_expand_label(cipher->hash, new_secret, cipher->hash->digest_size,
                                      ptls_iovec_init(secret, cipher->hash->digest_size), "quic ku", ptls_iovec_init(NULL, 0),
                                      NULL)) != 0)
        goto Exit;
    if ((ret = setup_cipher(NULL, &new_aead, cipher->aead, cipher->hash, is_enc, new_secret)) != 0)
        goto Exit;

    /* success! update AEAD and secret */
    if (*aead != NULL)
        ptls_aead_free(*aead);
    *aead = new_aead;
    new_aead = NULL;
    memcpy(secret, new_secret, cipher->hash->digest_size);

    ret = 0;
Exit:
    if (new_aead != NULL)
        ptls_aead_free(new_aead);
    ptls_clear_memory(new_secret, cipher->hash->digest_size);
    return ret;
}

static int update_1rtt_egress_key(quicly_conn_t *conn)
{
    struct st_quicly_application_space_t *space = conn->application;
    ptls_cipher_suite_t *cipher = ptls_get_cipher(conn->crypto.tls);
    int ret;

    /* generate next AEAD key, and increment key phase if it succeeds */
    if ((ret = update_1rtt_key(cipher, 1, &space->cipher.egress.key.aead, space->cipher.egress.secret)) != 0)
        return ret;
    ++space->cipher.egress.key_phase;

    /* signal that we are waiting for an ACK */
    space->cipher.egress.key_update_pn.last = conn->egress.packet_number;
    space->cipher.egress.key_update_pn.next = UINT64_MAX;

    QUICLY_PROBE(CRYPTO_SEND_KEY_UPDATE, conn, space->cipher.egress.key_phase,
                 QUICLY_PROBE_HEXDUMP(space->cipher.egress.secret, cipher->hash->digest_size));

    return 0;
}

void quicly_free(quicly_conn_t *conn)
{
    QUICLY_PROBE(FREE, conn, probe_now());

    destroy_all_streams(conn, 0, 1);

    quicly_maxsender_dispose(&conn->ingress.max_data.sender);
    if (conn->ingress.max_streams.uni != NULL)
        quicly_maxsender_dispose(conn->ingress.max_streams.uni);
    if (conn->ingress.max_streams.bidi != NULL)
        quicly_maxsender_dispose(conn->ingress.max_streams.bidi);
    while (conn->egress.path_challenge.head != NULL) {
        struct st_quicly_pending_path_challenge_t *pending = conn->egress.path_challenge.head;
        conn->egress.path_challenge.head = pending->next;
        free(pending);
    }
    quicly_sentmap_dispose(&conn->egress.sentmap);

    kh_destroy(quicly_stream_t, conn->streams);

    assert(!quicly_linklist_is_linked(&conn->pending.streams.blocked.uni));
    assert(!quicly_linklist_is_linked(&conn->pending.streams.blocked.bidi));
    assert(!quicly_linklist_is_linked(&conn->pending.streams.control));
    assert(!quicly_linklist_is_linked(&conn->super._default_scheduler.active));
    assert(!quicly_linklist_is_linked(&conn->super._default_scheduler.blocked));

    free_handshake_space(&conn->initial);
    free_handshake_space(&conn->handshake);
    free_application_space(&conn->application);

    ptls_buffer_dispose(&conn->crypto.transport_params.buf);
    ptls_free(conn->crypto.tls);

    free(conn->token.base);
    free(conn);
}

static int setup_initial_key(struct st_quicly_cipher_context_t *ctx, ptls_cipher_suite_t *cs, const void *master_secret,
                             const char *label, int is_enc)
{
    uint8_t aead_secret[PTLS_MAX_DIGEST_SIZE];
    int ret;

    if ((ret = ptls_hkdf_expand_label(cs->hash, aead_secret, cs->hash->digest_size,
                                      ptls_iovec_init(master_secret, cs->hash->digest_size), label, ptls_iovec_init(NULL, 0),
                                      NULL)) != 0)
        goto Exit;
    if ((ret = setup_cipher(&ctx->header_protection, &ctx->aead, cs->aead, cs->hash, is_enc, aead_secret)) != 0)
        goto Exit;

Exit:
    ptls_clear_memory(aead_secret, sizeof(aead_secret));
    return ret;
}

static int setup_initial_encryption(ptls_cipher_suite_t *cs, struct st_quicly_cipher_context_t *ingress,
                                    struct st_quicly_cipher_context_t *egress, ptls_iovec_t cid, int is_client)
{
    static const uint8_t salt[] = {0xc3, 0xee, 0xf7, 0x12, 0xc7, 0x2e, 0xbb, 0x5a, 0x11, 0xa7,
                                   0xd2, 0x43, 0x2b, 0xb4, 0x63, 0x65, 0xbe, 0xf9, 0xf5, 0x02};
    static const char *labels[2] = {"client in", "server in"};
    uint8_t secret[PTLS_MAX_DIGEST_SIZE];
    int ret;

    /* extract master secret */
    if ((ret = ptls_hkdf_extract(cs->hash, secret, ptls_iovec_init(salt, sizeof(salt)), cid)) != 0)
        goto Exit;

    /* create aead contexts */
    if ((ret = setup_initial_key(ingress, cs, secret, labels[is_client], 0)) != 0)
        goto Exit;
    if ((ret = setup_initial_key(egress, cs, secret, labels[!is_client], 1)) != 0)
        goto Exit;

Exit:
    ptls_clear_memory(secret, sizeof(secret));
    return ret;
}

static int apply_stream_frame(quicly_stream_t *stream, quicly_stream_frame_t *frame)
{
    int ret;

    QUICLY_PROBE(STREAM_RECEIVE, stream->conn, probe_now(), stream, frame->offset, frame->data.len);

    if (quicly_recvstate_transfer_complete(&stream->recvstate))
        return 0;

    if (stream->stream_id >= 0) {
        /* flow control */
        uint64_t max_stream_data = frame->offset + frame->data.len;
        if ((int64_t)stream->_recv_aux.window < (int64_t)max_stream_data - (int64_t)stream->recvstate.data_off)
            return QUICLY_TRANSPORT_ERROR_FLOW_CONTROL;
        if (stream->recvstate.received.ranges[stream->recvstate.received.num_ranges - 1].end < max_stream_data) {
            uint64_t newly_received =
                max_stream_data - stream->recvstate.received.ranges[stream->recvstate.received.num_ranges - 1].end;
            if (stream->conn->ingress.max_data.bytes_consumed + newly_received >
                stream->conn->ingress.max_data.sender.max_committed)
                return QUICLY_TRANSPORT_ERROR_FLOW_CONTROL;
            stream->conn->ingress.max_data.bytes_consumed += newly_received;
            /* FIXME send MAX_DATA if necessary */
        }
    }

    /* update recvbuf */
    size_t apply_len = frame->data.len;
    if ((ret = quicly_recvstate_update(&stream->recvstate, frame->offset, &apply_len, frame->is_fin)) != 0)
        return ret;

    if (apply_len != 0 || quicly_recvstate_transfer_complete(&stream->recvstate)) {
        uint64_t buf_offset = frame->offset + frame->data.len - apply_len - stream->recvstate.data_off;
        if ((ret = stream->callbacks->on_receive(stream, (size_t)buf_offset, frame->data.base + frame->data.len - apply_len,
                                                 apply_len)) != 0)
            return ret;
    }

    if (should_send_max_stream_data(stream))
        sched_stream_control(stream);

    if (stream_is_destroyable(stream))
        destroy_stream(stream, 0);

    return 0;
}

#define PUSH_TRANSPORT_PARAMETER(buf, id, block)                                                                                   \
    do {                                                                                                                           \
        ptls_buffer_push16((buf), (id));                                                                                           \
        ptls_buffer_push_block((buf), 2, block);                                                                                   \
    } while (0)

int quicly_encode_transport_parameter_list(ptls_buffer_t *buf, int is_client, const quicly_transport_parameters_t *params,
                                           const quicly_cid_t *odcid, const void *stateless_reset_token, int expand)
{
    int ret;

#define pushv(buf, v)                                                                                                              \
    if ((ret = quicly_tls_push_varint((buf), (v))) != 0)                                                                           \
    goto Exit
    ptls_buffer_push_block(buf, 2, {
        if (params->max_stream_data.bidi_local != 0)
            PUSH_TRANSPORT_PARAMETER(buf, QUICLY_TRANSPORT_PARAMETER_ID_INITIAL_MAX_STREAM_DATA_BIDI_LOCAL,
                                     { pushv(buf, params->max_stream_data.bidi_local); });
        if (params->max_stream_data.bidi_remote != 0)
            PUSH_TRANSPORT_PARAMETER(buf, QUICLY_TRANSPORT_PARAMETER_ID_INITIAL_MAX_STREAM_DATA_BIDI_REMOTE,
                                     { pushv(buf, params->max_stream_data.bidi_remote); });
        if (params->max_stream_data.uni != 0)
            PUSH_TRANSPORT_PARAMETER(buf, QUICLY_TRANSPORT_PARAMETER_ID_INITIAL_MAX_STREAM_DATA_UNI,
                                     { pushv(buf, params->max_stream_data.uni); });
        if (params->max_data != 0)
            PUSH_TRANSPORT_PARAMETER(buf, QUICLY_TRANSPORT_PARAMETER_ID_INITIAL_MAX_DATA, { pushv(buf, params->max_data); });
        if (params->idle_timeout != 0)
            PUSH_TRANSPORT_PARAMETER(buf, QUICLY_TRANSPORT_PARAMETER_ID_IDLE_TIMEOUT, { pushv(buf, params->idle_timeout); });
        if (is_client) {
            assert(odcid == NULL && stateless_reset_token == NULL);
        } else {
            if (odcid != NULL)
                PUSH_TRANSPORT_PARAMETER(buf, QUICLY_TRANSPORT_PARAMETER_ID_ORIGINAL_CONNECTION_ID,
                                         { ptls_buffer_pushv(buf, odcid->cid, odcid->len); });
            if (stateless_reset_token != NULL)
                PUSH_TRANSPORT_PARAMETER(buf, QUICLY_TRANSPORT_PARAMETER_ID_STATELESS_RESET_TOKEN,
                                         { ptls_buffer_pushv(buf, stateless_reset_token, QUICLY_STATELESS_RESET_TOKEN_LEN); });
        }
        if (params->max_streams_bidi != 0)
            PUSH_TRANSPORT_PARAMETER(buf, QUICLY_TRANSPORT_PARAMETER_ID_INITIAL_MAX_STREAMS_BIDI,
                                     { pushv(buf, params->max_streams_bidi); });
        if (params->max_streams_uni != 0)
            PUSH_TRANSPORT_PARAMETER(buf, QUICLY_TRANSPORT_PARAMETER_ID_INITIAL_MAX_STREAMS_UNI,
                                     { pushv(buf, params->max_streams_uni); });
        if (QUICLY_LOCAL_ACK_DELAY_EXPONENT != QUICLY_DEFAULT_ACK_DELAY_EXPONENT)
            PUSH_TRANSPORT_PARAMETER(buf, QUICLY_TRANSPORT_PARAMETER_ID_ACK_DELAY_EXPONENT,
                                     { pushv(buf, QUICLY_LOCAL_ACK_DELAY_EXPONENT); });
        if (QUICLY_LOCAL_MAX_ACK_DELAY != QUICLY_DEFAULT_MAX_ACK_DELAY)
            PUSH_TRANSPORT_PARAMETER(buf, QUICLY_TRANSPORT_PARAMETER_ID_MAX_ACK_DELAY, { pushv(buf, QUICLY_LOCAL_MAX_ACK_DELAY); });
        if (params->disable_active_migration)
            PUSH_TRANSPORT_PARAMETER(buf, QUICLY_TRANSPORT_PARAMETER_ID_DISABLE_ACTIVE_MIGRATION, {});
        /* if requested, add a greasing TP of 1 MTU size so that CH spans across multiple packets */
        if (expand) {
            PUSH_TRANSPORT_PARAMETER(buf, 31 * 100 + 27, {
                if ((ret = ptls_buffer_reserve(buf, QUICLY_MAX_PACKET_SIZE)) != 0)
                    goto Exit;
                memset(buf->base + buf->off, 0, QUICLY_MAX_PACKET_SIZE);
                buf->off += QUICLY_MAX_PACKET_SIZE;
            });
        }
    });
#undef pushv

    ret = 0;
Exit:
    return ret;
}

int quicly_decode_transport_parameter_list(quicly_transport_parameters_t *params, quicly_cid_t *odcid, void *stateless_reset_token,
                                           int is_client, const uint8_t *src, const uint8_t *end)
{
#define ID_TO_BIT(id) ((uint64_t)1 << (id))

    uint64_t found_id_bits = 0;
    int ret;

    /* set parameters to their default values */
    *params = default_transport_params;
    if (odcid != NULL)
        odcid->len = 0;
    if (stateless_reset_token != NULL)
        memset(stateless_reset_token, 0, QUICLY_STATELESS_RESET_TOKEN_LEN);

    /* decode the parameters block */
    ptls_decode_block(src, end, 2, {
        while (src != end) {
            uint16_t id;
            if ((ret = ptls_decode16(&id, &src, end)) != 0)
                goto Exit;
            if (id < sizeof(found_id_bits) * 8) {
                if ((found_id_bits & ID_TO_BIT(id)) != 0) {
                    ret = QUICLY_TRANSPORT_ERROR_TRANSPORT_PARAMETER;
                    goto Exit;
                }
                found_id_bits |= ID_TO_BIT(id);
            }
            ptls_decode_open_block(src, end, 2, {
                switch (id) {
                case QUICLY_TRANSPORT_PARAMETER_ID_ORIGINAL_CONNECTION_ID: {
                    size_t cidlen = end - src;
                    if (!(is_client && cidlen <= QUICLY_MAX_CID_LEN_V1)) {
                        ret = QUICLY_TRANSPORT_ERROR_TRANSPORT_PARAMETER;
                        goto Exit;
                    }
                    if (odcid != NULL)
                        set_cid(odcid, ptls_iovec_init(src, cidlen));
                    src = end;
                } break;
                case QUICLY_TRANSPORT_PARAMETER_ID_INITIAL_MAX_STREAM_DATA_BIDI_LOCAL:
                    if ((ret = quicly_tls_decode_varint(&params->max_stream_data.bidi_local, &src, end)) != 0)
                        goto Exit;
                    break;
                case QUICLY_TRANSPORT_PARAMETER_ID_INITIAL_MAX_STREAM_DATA_BIDI_REMOTE:
                    if ((ret = quicly_tls_decode_varint(&params->max_stream_data.bidi_remote, &src, end)) != 0)
                        goto Exit;
                    break;
                case QUICLY_TRANSPORT_PARAMETER_ID_INITIAL_MAX_STREAM_DATA_UNI:
                    if ((ret = quicly_tls_decode_varint(&params->max_stream_data.uni, &src, end)) != 0)
                        goto Exit;
                    break;
                case QUICLY_TRANSPORT_PARAMETER_ID_INITIAL_MAX_DATA:
                    if ((ret = quicly_tls_decode_varint(&params->max_data, &src, end)) != 0)
                        goto Exit;
                    break;
                case QUICLY_TRANSPORT_PARAMETER_ID_STATELESS_RESET_TOKEN:
                    if (!(is_client && end - src == QUICLY_STATELESS_RESET_TOKEN_LEN)) {
                        ret = QUICLY_TRANSPORT_ERROR_TRANSPORT_PARAMETER;
                        goto Exit;
                    }
                    memcpy(stateless_reset_token, src, QUICLY_STATELESS_RESET_TOKEN_LEN);
                    src = end;
                    break;
                case QUICLY_TRANSPORT_PARAMETER_ID_IDLE_TIMEOUT:
                    if ((ret = quicly_tls_decode_varint(&params->idle_timeout, &src, end)) != 0)
                        goto Exit;
                    break;
                case QUICLY_TRANSPORT_PARAMETER_ID_INITIAL_MAX_STREAMS_BIDI:
                    if ((ret = quicly_tls_decode_varint(&params->max_streams_bidi, &src, end)) != 0)
                        goto Exit;
                    break;
                case QUICLY_TRANSPORT_PARAMETER_ID_INITIAL_MAX_STREAMS_UNI:
                    if ((ret = quicly_tls_decode_varint(&params->max_streams_uni, &src, end)) != 0)
                        goto Exit;
                    break;
                case QUICLY_TRANSPORT_PARAMETER_ID_ACK_DELAY_EXPONENT: {
                    uint64_t v;
                    if ((ret = quicly_tls_decode_varint(&v, &src, end)) != 0)
                        goto Exit;
                    if (v > 20) {
                        ret = QUICLY_TRANSPORT_ERROR_TRANSPORT_PARAMETER;
                        goto Exit;
                    }
                    params->ack_delay_exponent = (uint8_t)v;
                } break;
                case QUICLY_TRANSPORT_PARAMETER_ID_MAX_ACK_DELAY: {
                    uint64_t v;
                    if ((ret = quicly_tls_decode_varint(&v, &src, end)) != 0)
                        goto Exit;
                    if (v >= 16384)
                        v = QUICLY_DEFAULT_MAX_ACK_DELAY;
                    params->max_ack_delay = (uint16_t)v;
                } break;
                case QUICLY_TRANSPORT_PARAMETER_ID_DISABLE_ACTIVE_MIGRATION:
                    params->disable_active_migration = 1;
                    break;
                default:
                    src = end;
                    break;
                }
            });
        }
    });

    ret = 0;
Exit:
    if (ret == PTLS_ALERT_DECODE_ERROR)
        ret = QUICLY_TRANSPORT_ERROR_TRANSPORT_PARAMETER;
    return ret;

#undef ID_TO_BIT
}

static int collect_transport_parameters(ptls_t *tls, struct st_ptls_handshake_properties_t *properties, uint16_t type)
{
    return type == QUICLY_TLS_EXTENSION_TYPE_TRANSPORT_PARAMETERS;
}

static quicly_conn_t *create_connection(quicly_context_t *ctx, const char *server_name, struct sockaddr *remote_addr,
                                        struct sockaddr *local_addr, const quicly_cid_plaintext_t *new_cid,
                                        ptls_handshake_properties_t *handshake_properties)
{
    ptls_t *tls = NULL;
    struct {
        quicly_conn_t _;
        quicly_maxsender_t max_streams_bidi;
        quicly_maxsender_t max_streams_uni;
    } * conn;

    assert(remote_addr != NULL && remote_addr->sa_family != AF_UNSPEC);

    if ((tls = ptls_new(ctx->tls, server_name == NULL)) == NULL)
        return NULL;
    if (server_name != NULL && ptls_set_server_name(tls, server_name, strlen(server_name)) != 0) {
        ptls_free(tls);
        return NULL;
    }
    if ((conn = malloc(sizeof(*conn))) == NULL) {
        ptls_free(tls);
        return NULL;
    }

    memset(conn, 0, sizeof(*conn));
    conn->_.super.ctx = ctx;
    conn->_.super.master_id = *new_cid;
    set_address(&conn->_.super.host.address, local_addr);
    set_address(&conn->_.super.peer.address, remote_addr);
    if (ctx->cid_encryptor != NULL) {
        conn->_.super.master_id.path_id = 0;
        ctx->cid_encryptor->encrypt_cid(ctx->cid_encryptor, &conn->_.super.host.src_cid, &conn->_.super.host.stateless_reset_token,
                                        &conn->_.super.master_id);
        conn->_.super.master_id.path_id = 1;
    } else {
        conn->_.super.master_id.path_id = QUICLY_MAX_PATH_ID;
    }
    conn->_.super.state = QUICLY_STATE_FIRSTFLIGHT;
    if (server_name != NULL) {
        ctx->tls->random_bytes(conn->_.super.peer.cid.cid, QUICLY_MIN_INITIAL_DCID_LEN);
        conn->_.super.peer.cid.len = QUICLY_MIN_INITIAL_DCID_LEN;
        conn->_.super.host.bidi.next_stream_id = 0;
        conn->_.super.host.uni.next_stream_id = 2;
        conn->_.super.peer.bidi.next_stream_id = 1;
        conn->_.super.peer.uni.next_stream_id = 3;
    } else {
        conn->_.super.host.bidi.next_stream_id = 1;
        conn->_.super.host.uni.next_stream_id = 3;
        conn->_.super.peer.bidi.next_stream_id = 0;
        conn->_.super.peer.uni.next_stream_id = 2;
    }
    conn->_.super.peer.transport_params = default_transport_params;
    if (server_name != NULL && ctx->enforce_version_negotiation) {
        ctx->tls->random_bytes(&conn->_.super.version, sizeof(conn->_.super.version));
        conn->_.super.version = (conn->_.super.version & 0xf0f0f0f0) | 0x0a0a0a0a;
    } else {
        conn->_.super.version = QUICLY_PROTOCOL_VERSION;
    }
    quicly_linklist_init(&conn->_.super._default_scheduler.active);
    quicly_linklist_init(&conn->_.super._default_scheduler.blocked);
    conn->_.streams = kh_init(quicly_stream_t);
    quicly_maxsender_init(&conn->_.ingress.max_data.sender, conn->_.super.ctx->transport_params.max_data);
    if (conn->_.super.ctx->transport_params.max_streams_uni != 0) {
        conn->_.ingress.max_streams.uni = &conn->max_streams_uni;
        quicly_maxsender_init(conn->_.ingress.max_streams.uni, conn->_.super.ctx->transport_params.max_streams_uni);
    }
    if (conn->_.super.ctx->transport_params.max_streams_bidi != 0) {
        conn->_.ingress.max_streams.bidi = &conn->max_streams_bidi;
        quicly_maxsender_init(conn->_.ingress.max_streams.bidi, conn->_.super.ctx->transport_params.max_streams_bidi);
    }
    quicly_sentmap_init(&conn->_.egress.sentmap);
    quicly_loss_init(&conn->_.egress.loss, &conn->_.super.ctx->loss,
                     conn->_.super.ctx->loss.default_initial_rtt /* FIXME remember initial_rtt in session ticket */,
                     &conn->_.super.peer.transport_params.max_ack_delay, &conn->_.super.peer.transport_params.ack_delay_exponent);
    init_max_streams(&conn->_.egress.max_streams.uni);
    init_max_streams(&conn->_.egress.max_streams.bidi);
    conn->_.egress.path_challenge.tail_ref = &conn->_.egress.path_challenge.head;
    conn->_.egress.send_ack_at = INT64_MAX;
    quicly_cc_init(&conn->_.egress.cc);
    conn->_.crypto.tls = tls;
    if (handshake_properties != NULL) {
        assert(handshake_properties->additional_extensions == NULL);
        assert(handshake_properties->collect_extension == NULL);
        assert(handshake_properties->collected_extensions == NULL);
        conn->_.crypto.handshake_properties = *handshake_properties;
    } else {
        conn->_.crypto.handshake_properties = (ptls_handshake_properties_t){{{{NULL}}}};
    }
    conn->_.crypto.handshake_properties.collect_extension = collect_transport_parameters;
    quicly_linklist_init(&conn->_.pending.streams.blocked.uni);
    quicly_linklist_init(&conn->_.pending.streams.blocked.bidi);
    quicly_linklist_init(&conn->_.pending.streams.control);
    conn->_.idle_timeout.at = INT64_MAX;
    conn->_.idle_timeout.should_rearm_on_send = 1;

    *ptls_get_data_ptr(tls) = &conn->_;

    return &conn->_;
}

static int client_collected_extensions(ptls_t *tls, ptls_handshake_properties_t *properties, ptls_raw_extension_t *slots)
{
    quicly_conn_t *conn = (void *)((char *)properties - offsetof(quicly_conn_t, crypto.handshake_properties));
    int ret;

    assert(properties->client.early_data_acceptance != PTLS_EARLY_DATA_ACCEPTANCE_UNKNOWN);

    if (slots[0].type == UINT16_MAX) {
        ret = PTLS_ALERT_MISSING_EXTENSION;
        goto Exit;
    }
    assert(slots[0].type == QUICLY_TLS_EXTENSION_TYPE_TRANSPORT_PARAMETERS);
    assert(slots[1].type == UINT16_MAX);

    const uint8_t *src = slots[0].data.base, *end = src + slots[0].data.len;
    quicly_transport_parameters_t params;
    quicly_cid_t odcid;

    /* decode and validate */
    if ((ret = quicly_decode_transport_parameter_list(&params, &odcid, conn->super.peer.stateless_reset._buf, 1, src, end)) != 0)
        goto Exit;
    if (odcid.len != conn->retry_odcid.len || memcmp(odcid.cid, conn->retry_odcid.cid, odcid.len) != 0) {
        ret = QUICLY_TRANSPORT_ERROR_TRANSPORT_PARAMETER;
        goto Exit;
    }
    if (properties->client.early_data_acceptance == PTLS_EARLY_DATA_ACCEPTED) {
#define ZERORTT_VALIDATE(x)                                                                                                        \
    if (params.x < conn->super.peer.transport_params.x) {                                                                          \
        ret = QUICLY_TRANSPORT_ERROR_TRANSPORT_PARAMETER;                                                                          \
        goto Exit;                                                                                                                 \
    }
        ZERORTT_VALIDATE(max_data);
        ZERORTT_VALIDATE(max_stream_data.bidi_local);
        ZERORTT_VALIDATE(max_stream_data.bidi_remote);
        ZERORTT_VALIDATE(max_stream_data.uni);
        ZERORTT_VALIDATE(max_streams_bidi);
        ZERORTT_VALIDATE(max_streams_uni);
#undef ZERORTT_VALIDATE
    }

    /* store the results */
    conn->super.peer.stateless_reset.token = conn->super.peer.stateless_reset._buf;
    conn->super.peer.transport_params = params;

Exit:
    return ret; /* negative error codes used to transmit QUIC errors through picotls */
}

int quicly_connect(quicly_conn_t **_conn, quicly_context_t *ctx, const char *server_name, struct sockaddr *dest_addr,
                   struct sockaddr *src_addr, const quicly_cid_plaintext_t *new_cid, ptls_iovec_t address_token,
                   ptls_handshake_properties_t *handshake_properties, const quicly_transport_parameters_t *resumed_transport_params)
{
    quicly_conn_t *conn = NULL;
    const quicly_cid_t *server_cid;
    ptls_buffer_t buf;
    size_t epoch_offsets[5] = {0};
    size_t max_early_data_size = 0;
    int ret;

    update_now(ctx);

    if ((conn = create_connection(ctx, server_name, dest_addr, src_addr, new_cid, handshake_properties)) == NULL) {
        ret = PTLS_ERROR_NO_MEMORY;
        goto Exit;
    }
    conn->super.peer.address_validation.validated = 1;
    conn->super.peer.address_validation.send_probe = 1;
    if (address_token.len != 0) {
        if ((conn->token.base = malloc(address_token.len)) == NULL) {
            ret = PTLS_ERROR_NO_MEMORY;
            goto Exit;
        }
        memcpy(conn->token.base, address_token.base, address_token.len);
        conn->token.len = address_token.len;
    }
    server_cid = quicly_get_peer_cid(conn);

    QUICLY_PROBE(CONNECT, conn, probe_now(), conn->super.version);

    if ((ret = setup_handshake_space_and_flow(conn, QUICLY_EPOCH_INITIAL)) != 0)
        goto Exit;
    if ((ret = setup_initial_encryption(get_aes128gcmsha256(ctx), &conn->initial->cipher.ingress, &conn->initial->cipher.egress,
                                        ptls_iovec_init(server_cid->cid, server_cid->len), 1)) != 0)
        goto Exit;

    /* handshake */
    ptls_buffer_init(&conn->crypto.transport_params.buf, "", 0);
    if ((ret = quicly_encode_transport_parameter_list(&conn->crypto.transport_params.buf, 1, &conn->super.ctx->transport_params,
                                                      NULL, NULL, conn->super.ctx->expand_client_hello)) != 0)
        goto Exit;
    conn->crypto.transport_params.ext[0] =
        (ptls_raw_extension_t){QUICLY_TLS_EXTENSION_TYPE_TRANSPORT_PARAMETERS,
                               {conn->crypto.transport_params.buf.base, conn->crypto.transport_params.buf.off}};
    conn->crypto.transport_params.ext[1] = (ptls_raw_extension_t){UINT16_MAX};
    conn->crypto.handshake_properties.additional_extensions = conn->crypto.transport_params.ext;
    conn->crypto.handshake_properties.collected_extensions = client_collected_extensions;

    ptls_buffer_init(&buf, "", 0);
    if (resumed_transport_params != NULL)
        conn->crypto.handshake_properties.client.max_early_data_size = &max_early_data_size;
    ret = ptls_handle_message(conn->crypto.tls, &buf, epoch_offsets, 0, NULL, 0, &conn->crypto.handshake_properties);
    conn->crypto.handshake_properties.client.max_early_data_size = NULL;
    if (ret != PTLS_ERROR_IN_PROGRESS) {
        assert(ret > 0); /* no QUIC errors */
        goto Exit;
    }
    write_crypto_data(conn, &buf, epoch_offsets);
    ptls_buffer_dispose(&buf);

    if (max_early_data_size != 0) {
        conn->super.peer.transport_params = *resumed_transport_params;
        if ((ret = apply_peer_transport_params(conn)) != 0)
            goto Exit;
    }

    *_conn = conn;
    ret = 0;

Exit:
    if (ret != 0) {
        if (conn != NULL)
            quicly_free(conn);
    }
    return ret;
}

static int server_collected_extensions(ptls_t *tls, ptls_handshake_properties_t *properties, ptls_raw_extension_t *slots)
{
    quicly_conn_t *conn = (void *)((char *)properties - offsetof(quicly_conn_t, crypto.handshake_properties));
    int ret;

    if (slots[0].type == UINT16_MAX) {
        ret = PTLS_ALERT_MISSING_EXTENSION;
        goto Exit;
    }
    assert(slots[0].type == QUICLY_TLS_EXTENSION_TYPE_TRANSPORT_PARAMETERS);
    assert(slots[1].type == UINT16_MAX);

    { /* decode transport_parameters extension */
        const uint8_t *src = slots[0].data.base, *end = src + slots[0].data.len;
        if ((ret = quicly_decode_transport_parameter_list(&conn->super.peer.transport_params, NULL, NULL, 0, src, end)) != 0)
            goto Exit;
    }

    /* set transport_parameters extension to be sent in EE */
    assert(properties->additional_extensions == NULL);
    ptls_buffer_init(&conn->crypto.transport_params.buf, "", 0);
    if ((ret = quicly_encode_transport_parameter_list(
             &conn->crypto.transport_params.buf, 0, &conn->super.ctx->transport_params,
             conn->retry_odcid.len != 0 ? &conn->retry_odcid : NULL,
             conn->super.ctx->cid_encryptor != NULL ? conn->super.host.stateless_reset_token : NULL, 0)) != 0)
        goto Exit;
    properties->additional_extensions = conn->crypto.transport_params.ext;
    conn->crypto.transport_params.ext[0] =
        (ptls_raw_extension_t){QUICLY_TLS_EXTENSION_TYPE_TRANSPORT_PARAMETERS,
                               {conn->crypto.transport_params.buf.base, conn->crypto.transport_params.buf.off}};
    conn->crypto.transport_params.ext[1] = (ptls_raw_extension_t){UINT16_MAX};
    conn->crypto.handshake_properties.additional_extensions = conn->crypto.transport_params.ext;

    ret = 0;

Exit:
    return ret;
}

<<<<<<< HEAD
static size_t aead_decrypt_fixed_key(void *ctx, uint64_t pn, quicly_decoded_packet_t *packet, size_t aead_off)
{
    ptls_aead_context_t *aead = ctx;
    return ptls_aead_decrypt(aead, packet->octets.base + aead_off, packet->octets.base + aead_off, packet->octets.len - aead_off,
                             pn, packet->octets.base, aead_off);
}

static size_t aead_decrypt_1rtt(void *ctx, uint64_t pn, quicly_decoded_packet_t *packet, size_t aead_off)
{
    quicly_conn_t *conn = ctx;
    struct st_quicly_application_space_t *space = conn->application;
    size_t aead_index = (packet->octets.base[0] & QUICLY_KEY_PHASE_BIT) != 0, ptlen;

    /* prepare key, when not available (yet) */
    if (space->cipher.ingress.aead[aead_index] == NULL) {
    Retry_1RTT : {
        ptls_cipher_suite_t *cipher = ptls_get_cipher(conn->crypto.tls);
        int ret;
        if ((ret = update_1rtt_key(cipher, 0, &space->cipher.ingress.aead[aead_index], space->cipher.ingress.secret)) != 0)
            return ret;
        ++space->cipher.ingress.key_phase.prepared;
        QUICLY_PROBE(CRYPTO_RECEIVE_KEY_UPDATE_PREPARE, conn, space->cipher.ingress.key_phase.prepared,
                     QUICLY_PROBE_HEXDUMP(space->cipher.ingress.secret, cipher->hash->digest_size));
    }
    }

    /* decrypt */
    if ((ptlen = aead_decrypt_fixed_key(space->cipher.ingress.aead[aead_index], pn, packet, aead_off)) == SIZE_MAX) {
        /* retry with a new key, if possible */
        if (space->cipher.ingress.key_phase.decrypted == space->cipher.ingress.key_phase.prepared &&
            space->cipher.ingress.key_phase.decrypted % 2 != aead_index)
            goto Retry_1RTT;
        /* otherwise return failure */
        return SIZE_MAX;
    }

    /* update the confirmed key phase and also the egress key phase, if necessary */
    if (space->cipher.ingress.key_phase.prepared != space->cipher.ingress.key_phase.decrypted &&
        space->cipher.ingress.key_phase.prepared % 2 == aead_index) {
        ptls_cipher_suite_t *cipher = ptls_get_cipher(conn->crypto.tls);
        assert(space->cipher.ingress.key_phase.prepared == space->cipher.ingress.key_phase.decrypted + 1);
        space->cipher.ingress.key_phase.decrypted = space->cipher.ingress.key_phase.prepared;
        QUICLY_PROBE(CRYPTO_RECEIVE_KEY_UPDATE, conn, space->cipher.ingress.key_phase.decrypted,
                     QUICLY_PROBE_HEXDUMP(space->cipher.ingress.secret, cipher->hash->digest_size));
        if (space->cipher.egress.key_phase < space->cipher.ingress.key_phase.decrypted) {
            int ret;
            if ((ret = update_1rtt_egress_key(conn)) != 0)
                return ret;
        }
    }

    return ptlen;
}

static int decrypt_packet(ptls_cipher_context_t *header_protection,
                          size_t (*aead_cb)(void *, uint64_t, quicly_decoded_packet_t *, size_t), void *aead_ctx,
                          uint64_t *next_expected_pn, quicly_decoded_packet_t *packet, uint64_t *pn, ptls_iovec_t *payload)
=======
static ptls_iovec_t do_decrypt_packet(ptls_cipher_context_t *header_protection, ptls_aead_context_t **aead,
                                      uint64_t next_expected_pn, quicly_decoded_packet_t *packet, uint64_t *pn)
>>>>>>> f38b6228
{
    size_t encrypted_len = packet->octets.len - packet->encrypted_off;
    uint8_t hpmask[5] = {0};
    uint32_t pnbits = 0;
    size_t pnlen, ptlen, i;

    /* decipher the header protection, as well as obtaining pnbits, pnlen */
    if (encrypted_len < header_protection->algo->iv_size + QUICLY_MAX_PN_SIZE)
        return QUICLY_ERROR_PACKET_IGNORED;
    ptls_cipher_init(header_protection, packet->octets.base + packet->encrypted_off + QUICLY_MAX_PN_SIZE);
    ptls_cipher_encrypt(header_protection, hpmask, hpmask, sizeof(hpmask));
    packet->octets.base[0] ^= hpmask[0] & (QUICLY_PACKET_IS_LONG_HEADER(packet->octets.base[0]) ? 0xf : 0x1f);
    pnlen = (packet->octets.base[0] & 0x3) + 1;
    for (i = 0; i != pnlen; ++i) {
        packet->octets.base[packet->encrypted_off + i] ^= hpmask[i + 1];
        pnbits = (pnbits << 8) | packet->octets.base[packet->encrypted_off + i];
    }

<<<<<<< HEAD
    size_t aead_off = packet->encrypted_off + pnlen;
    *pn = quicly_determine_packet_number(pnbits, pnlen * 8, *next_expected_pn);

    /* AEAD decryption */
    if ((ptlen = (*aead_cb)(aead_ctx, *pn, packet, aead_off)) == SIZE_MAX) {
=======
    /* determine aead index (FIXME move AEAD key selection and decryption logic to the caller?) */
    if (QUICLY_PACKET_IS_LONG_HEADER(packet->octets.base[0])) {
        aead_index = 0;
    } else {
        /* note: aead index 0 is used by 0-RTT */
        aead_index = (packet->octets.base[0] & QUICLY_KEY_PHASE_BIT) == 0;
        if (aead[aead_index] == NULL)
            goto Error;
    }

    /* AEAD */
    *pn = quicly_determine_packet_number(pnbits, pnlen * 8, next_expected_pn);
    size_t aead_off = packet->encrypted_off + pnlen, ptlen;
    if ((ptlen = ptls_aead_decrypt(aead[aead_index], packet->octets.base + aead_off, packet->octets.base + aead_off,
                                   packet->octets.len - aead_off, *pn, packet->octets.base, aead_off)) == SIZE_MAX) {
>>>>>>> f38b6228
        if (QUICLY_DEBUG)
            fprintf(stderr, "%s: aead decryption failure (pn: %" PRIu64 ")\n", __FUNCTION__, *pn);
        return QUICLY_ERROR_PACKET_IGNORED;
    }
    if (*next_expected_pn <= *pn)
        *next_expected_pn = *pn + 1;

<<<<<<< HEAD
    /* consistency checks after AEAD decryption */
=======
    if (QUICLY_DEBUG) {
        char *payload_hex = quicly_hexdump(packet->octets.base + aead_off, ptlen, 4);
        fprintf(stderr, "%s: AEAD payload:\n%s", __FUNCTION__, payload_hex);
        free(payload_hex);
    }

    return ptls_iovec_init(packet->octets.base + aead_off, ptlen);

Error:
    return ptls_iovec_init(NULL, 0);
}

static ptls_iovec_t decrypt_packet(ptls_cipher_context_t *header_protection, ptls_aead_context_t **aead, uint64_t *next_expected_pn,
                                   quicly_decoded_packet_t *packet, uint64_t *pn)
{
    ptls_iovec_t payload;

    /* decrypt ourselves, or use the pre-decrypted input */
    if (packet->decrypted_pn == UINT64_MAX) {
        if ((payload = do_decrypt_packet(header_protection, aead, *next_expected_pn, packet, pn)).base == NULL)
            goto Error;
    } else {
        payload = ptls_iovec_init(packet->octets.base + packet->encrypted_off, packet->octets.len - packet->encrypted_off);
        *pn = packet->decrypted_pn;
    }

    /* check reserved bits after AEAD decryption */
>>>>>>> f38b6228
    if ((packet->octets.base[0] & (QUICLY_PACKET_IS_LONG_HEADER(packet->octets.base[0]) ? QUICLY_LONG_HEADER_RESERVED_BITS
                                                                                        : QUICLY_SHORT_HEADER_RESERVED_BITS)) !=
        0) {
        if (QUICLY_DEBUG)
            fprintf(stderr, "%s: non-zero reserved bits (pn: %" PRIu64 ")\n", __FUNCTION__, *pn);
        return QUICLY_TRANSPORT_ERROR_PROTOCOL_VIOLATION;
    }
    if (ptlen == 0) {
        if (QUICLY_DEBUG)
            fprintf(stderr, "%s: payload length is zero (pn: %" PRIu64 ")\n", __FUNCTION__, *pn);
        return QUICLY_TRANSPORT_ERROR_PROTOCOL_VIOLATION;
    }

<<<<<<< HEAD
    if (QUICLY_DEBUG) {
        char *payload_hex = quicly_hexdump(packet->octets.base + aead_off, ptlen, 4);
        fprintf(stderr, "%s: AEAD payload:\n%s", __FUNCTION__, payload_hex);
        free(payload_hex);
    }

    *payload = ptls_iovec_init(packet->octets.base + aead_off, ptlen);
    return 0;
=======
    if (*next_expected_pn <= *pn)
        *next_expected_pn = *pn + 1;

    return payload;

Error:
    return ptls_iovec_init(NULL, 0);
>>>>>>> f38b6228
}

static int on_ack_ack(quicly_conn_t *conn, const quicly_sent_packet_t *packet, quicly_sent_t *sent, quicly_sentmap_event_t event)
{
    /* TODO log */

    if (event == QUICLY_SENTMAP_EVENT_ACKED) {
        /* find the pn space */
        struct st_quicly_pn_space_t *space;
        switch (packet->ack_epoch) {
        case QUICLY_EPOCH_INITIAL:
            space = &conn->initial->super;
            break;
        case QUICLY_EPOCH_HANDSHAKE:
            space = &conn->handshake->super;
            break;
        case QUICLY_EPOCH_1RTT:
            space = &conn->application->super;
            break;
        default:
            assert(!"FIXME");
        }
        if (space != NULL) {
            quicly_ranges_subtract(&space->ack_queue, sent->data.ack.range.start, sent->data.ack.range.end);
            if (space->ack_queue.num_ranges == 0) {
                space->largest_pn_received_at = INT64_MAX;
                space->unacked_count = 0;
            }
        }
    }

    return 0;
}

static int on_ack_stream(quicly_conn_t *conn, const quicly_sent_packet_t *packet, quicly_sent_t *sent, quicly_sentmap_event_t event)
{
    quicly_stream_t *stream;
    int ret;

    if (event == QUICLY_SENTMAP_EVENT_EXPIRED)
        return 0;

    if (event == QUICLY_SENTMAP_EVENT_ACKED) {
        QUICLY_PROBE(STREAM_ACKED, conn, probe_now(), sent->data.stream.stream_id, sent->data.stream.args.start,
                     sent->data.stream.args.end - sent->data.stream.args.start);
    } else {
        QUICLY_PROBE(STREAM_LOST, conn, probe_now(), sent->data.stream.stream_id, sent->data.stream.args.start,
                     sent->data.stream.args.end - sent->data.stream.args.start);
    }

    /* TODO cache pointer to stream (using a generation counter?) */
    if ((stream = quicly_get_stream(conn, sent->data.stream.stream_id)) == NULL)
        return 0;

    if (event == QUICLY_SENTMAP_EVENT_ACKED) {
        size_t bytes_to_shift;
        if ((ret = quicly_sendstate_acked(&stream->sendstate, &sent->data.stream.args, packet->bytes_in_flight != 0,
                                          &bytes_to_shift)) != 0)
            return ret;
        if (stream_is_destroyable(stream)) {
            destroy_stream(stream, 0);
        } else if (bytes_to_shift != 0) {
            stream->callbacks->on_send_shift(stream, bytes_to_shift);
        }
    } else {
        /* FIXME handle rto error */
        if ((ret = quicly_sendstate_lost(&stream->sendstate, &sent->data.stream.args)) != 0)
            return ret;
        if (stream->_send_aux.rst.sender_state == QUICLY_SENDER_STATE_NONE)
            resched_stream_data(stream);
    }

    return 0;
}

static int on_ack_max_stream_data(quicly_conn_t *conn, const quicly_sent_packet_t *packet, quicly_sent_t *sent,
                                  quicly_sentmap_event_t event)
{
    quicly_stream_t *stream;

    if (event == QUICLY_SENTMAP_EVENT_EXPIRED)
        return 0;

    /* TODO cache pointer to stream (using a generation counter?) */
    if ((stream = quicly_get_stream(conn, sent->data.stream.stream_id)) != NULL) {
        switch (event) {
        case QUICLY_SENTMAP_EVENT_ACKED:
            quicly_maxsender_acked(&stream->_send_aux.max_stream_data_sender, &sent->data.max_stream_data.args);
            break;
        case QUICLY_SENTMAP_EVENT_LOST:
            quicly_maxsender_lost(&stream->_send_aux.max_stream_data_sender, &sent->data.max_stream_data.args);
            if (should_send_max_stream_data(stream))
                sched_stream_control(stream);
            break;
        default:
            break;
        }
    }

    return 0;
}

static int on_ack_max_data(quicly_conn_t *conn, const quicly_sent_packet_t *packet, quicly_sent_t *sent,
                           quicly_sentmap_event_t event)
{
    switch (event) {
    case QUICLY_SENTMAP_EVENT_ACKED:
        quicly_maxsender_acked(&conn->ingress.max_data.sender, &sent->data.max_data.args);
        break;
    case QUICLY_SENTMAP_EVENT_LOST:
        quicly_maxsender_lost(&conn->ingress.max_data.sender, &sent->data.max_data.args);
        break;
    default:
        break;
    }

    return 0;
}

static int on_ack_max_streams(quicly_conn_t *conn, const quicly_sent_packet_t *packet, quicly_sent_t *sent,
                              quicly_sentmap_event_t event)
{
    quicly_maxsender_t *maxsender = sent->data.max_streams.uni ? conn->ingress.max_streams.uni : conn->ingress.max_streams.bidi;
    assert(maxsender != NULL); /* we would only receive an ACK if we have sent the frame */

    switch (event) {
    case QUICLY_SENTMAP_EVENT_ACKED:
        quicly_maxsender_acked(maxsender, &sent->data.max_streams.args);
        break;
    case QUICLY_SENTMAP_EVENT_LOST:
        quicly_maxsender_lost(maxsender, &sent->data.max_streams.args);
        break;
    default:
        break;
    }

    return 0;
}

static void on_ack_stream_state_sender(quicly_sender_state_t *sender_state, int acked)
{
    *sender_state = acked ? QUICLY_SENDER_STATE_ACKED : QUICLY_SENDER_STATE_SEND;
}

static int on_ack_rst_stream(quicly_conn_t *conn, const quicly_sent_packet_t *packet, quicly_sent_t *sent,
                             quicly_sentmap_event_t event)
{
    if (event != QUICLY_SENTMAP_EVENT_EXPIRED) {
        quicly_stream_t *stream;
        if ((stream = quicly_get_stream(conn, sent->data.stream_state_sender.stream_id)) != NULL) {
            on_ack_stream_state_sender(&stream->_send_aux.rst.sender_state, event == QUICLY_SENTMAP_EVENT_ACKED);
            if (stream_is_destroyable(stream))
                destroy_stream(stream, 0);
        }
    }

    return 0;
}

static int on_ack_stop_sending(quicly_conn_t *conn, const quicly_sent_packet_t *packet, quicly_sent_t *sent,
                               quicly_sentmap_event_t event)
{
    if (event != QUICLY_SENTMAP_EVENT_EXPIRED) {
        quicly_stream_t *stream;
        if ((stream = quicly_get_stream(conn, sent->data.stream_state_sender.stream_id)) != NULL) {
            on_ack_stream_state_sender(&stream->_send_aux.stop_sending.sender_state, event == QUICLY_SENTMAP_EVENT_ACKED);
            if (stream->_send_aux.stop_sending.sender_state != QUICLY_SENDER_STATE_ACKED)
                sched_stream_control(stream);
        }
    }

    return 0;
}

static int on_ack_streams_blocked(quicly_conn_t *conn, const quicly_sent_packet_t *packet, quicly_sent_t *sent,
                                  quicly_sentmap_event_t event)
{
    struct st_quicly_max_streams_t *m =
        sent->data.streams_blocked.uni ? &conn->egress.max_streams.uni : &conn->egress.max_streams.bidi;

    switch (event) {
    case QUICLY_SENTMAP_EVENT_ACKED:
        quicly_maxsender_acked(&m->blocked_sender, &sent->data.streams_blocked.args);
        break;
    case QUICLY_SENTMAP_EVENT_LOST:
        quicly_maxsender_lost(&m->blocked_sender, &sent->data.streams_blocked.args);
        break;
    default:
        break;
    }

    return 0;
}

static int on_ack_new_token(quicly_conn_t *conn, const quicly_sent_packet_t *packet, quicly_sent_t *sent,
                            quicly_sentmap_event_t event)
{
    if (sent->data.new_token.is_inflight) {
        --conn->egress.new_token.num_inflight;
        sent->data.new_token.is_inflight = 0;
    }
    switch (event) {
    case QUICLY_SENTMAP_EVENT_ACKED:
        QUICLY_PROBE(NEW_TOKEN_ACKED, conn, probe_now(), sent->data.new_token.generation);
        if (conn->egress.new_token.max_acked < sent->data.new_token.generation)
            conn->egress.new_token.max_acked = sent->data.new_token.generation;
        break;
    default:
        break;
    }

    if (conn->egress.new_token.num_inflight == 0 && conn->egress.new_token.max_acked < conn->egress.new_token.generation)
        conn->pending.flows |= QUICLY_PENDING_FLOW_NEW_TOKEN_BIT;

    return 0;
}

static ssize_t round_send_window(ssize_t window)
{
    if (window < MIN_SEND_WINDOW * 2) {
        if (window < MIN_SEND_WINDOW) {
            return 0;
        } else {
            return MIN_SEND_WINDOW * 2;
        }
    }
    return window;
}

/* Helper function to compute send window based on:
 * * state of peer validation,
 * * current cwnd,
 * * minimum send requirements in |min_bytes_to_send|, and
 * * if sending is to be restricted to the minimum, indicated in |restrict_sending|
 */
static size_t calc_send_window(quicly_conn_t *conn, size_t min_bytes_to_send, int restrict_sending)
{
    /* If address is unvalidated, limit sending to 3x bytes received */
    if (!conn->super.peer.address_validation.validated) {
        uint64_t window = conn->super.stats.num_bytes.received * 3;
        if (window <= conn->super.stats.num_bytes.sent)
            return 0;
        return window - conn->super.stats.num_bytes.sent;
    }

    /* Validated address. Ensure there's enough window to send minimum number of packets */
    if (!restrict_sending && conn->egress.cc.cwnd > conn->egress.sentmap.bytes_in_flight + min_bytes_to_send)
        return conn->egress.cc.cwnd - conn->egress.sentmap.bytes_in_flight;
    return min_bytes_to_send;
}

int64_t quicly_get_first_timeout(quicly_conn_t *conn)
{
    if (calc_send_window(conn, 0, 0) > 0) {
        if (conn->pending.flows != 0)
            return 0;
        if (quicly_linklist_is_linked(&conn->pending.streams.control))
            return 0;
        if (scheduler_can_send(conn))
            return 0;
    } else if (!conn->super.peer.address_validation.validated) {
        return conn->idle_timeout.at;
    }

    int64_t at = conn->egress.loss.alarm_at;
    if (conn->egress.send_ack_at < at)
        at = conn->egress.send_ack_at;
    if (conn->idle_timeout.at < at)
        at = conn->idle_timeout.at;

    return at;
}

/* data structure that is used during one call through quicly_send()
 */
struct st_quicly_send_context_t {
    /* current encryption context */
    struct {
        struct st_quicly_cipher_context_t *cipher;
        uint8_t first_byte;
    } current;

    /* packet under construction */
    struct {
        quicly_datagram_t *packet;
        struct st_quicly_cipher_context_t *cipher;
        /**
         * points to the first byte of the target QUIC packet. It will not point to packet->octets.base[0] when the datagram
         * contains multiple QUIC packet.
         */
        uint8_t *first_byte_at;
        uint8_t ack_eliciting : 1;
    } target;

    /* output buffer into which list of datagrams is written */
    quicly_datagram_t **packets;
    /* max number of datagrams that can be stored in |packets| */
    size_t max_packets;
    /* number of datagrams currently stored in |packets| */
    size_t num_packets;
    /* the currently available window for sending (in bytes) */
    ssize_t send_window;
    /* location where next frame should be written */
    uint8_t *dst;
    /* end of the payload area, beyond which frames cannot be written */
    uint8_t *dst_end;
    /* address at which payload starts */
    uint8_t *dst_payload_from;
};

static void finalize_send_packet(quicly_finalize_send_packet_t *_self, quicly_conn_t *conn, ptls_cipher_context_t *hp,
                                 ptls_aead_context_t *aead, quicly_datagram_t *packet, size_t first_byte_at, size_t payload_from,
                                 int coalesced)
{
    uint8_t hpmask[1 + QUICLY_SEND_PN_SIZE] = {0};
    size_t i;

    ptls_cipher_init(hp, packet->data.base + payload_from - QUICLY_SEND_PN_SIZE + QUICLY_MAX_PN_SIZE);
    ptls_cipher_encrypt(hp, hpmask, hpmask, sizeof(hpmask));

    packet->data.base[first_byte_at] ^= hpmask[0] & (QUICLY_PACKET_IS_LONG_HEADER(packet->data.base[first_byte_at]) ? 0xf : 0x1f);
    for (i = 0; i != QUICLY_SEND_PN_SIZE; ++i)
        packet->data.base[payload_from + i - QUICLY_SEND_PN_SIZE] ^= hpmask[i + 1];
}

static int commit_send_packet(quicly_conn_t *conn, quicly_send_context_t *s, int coalesced)
{
    size_t packet_bytes_in_flight;

    assert(s->target.cipher->aead != NULL);

    assert(s->dst != s->dst_payload_from);

    /* pad so that the pn + payload would be at least 4 bytes */
    while (s->dst - s->dst_payload_from < QUICLY_MAX_PN_SIZE - QUICLY_SEND_PN_SIZE)
        *s->dst++ = QUICLY_FRAME_TYPE_PADDING;

    /* the last packet of first-flight datagrams is padded to become 1280 bytes */
    if (!coalesced && quicly_is_client(conn) &&
        (s->target.packet->data.base[0] & QUICLY_PACKET_TYPE_BITMASK) == QUICLY_PACKET_TYPE_INITIAL) {
        const size_t max_size = QUICLY_MAX_PACKET_SIZE - QUICLY_AEAD_TAG_SIZE;
        assert(quicly_is_client(conn));
        assert(s->dst - s->target.packet->data.base <= max_size);
        memset(s->dst, QUICLY_FRAME_TYPE_PADDING, s->target.packet->data.base + max_size - s->dst);
        s->dst = s->target.packet->data.base + max_size;
    }

    /* encode packet size, packet number, key-phase */
    if (QUICLY_PACKET_IS_LONG_HEADER(*s->target.first_byte_at)) {
        uint16_t length = s->dst - s->dst_payload_from + s->target.cipher->aead->algo->tag_size + QUICLY_SEND_PN_SIZE;
        /* length is always 2 bytes, see _do_prepare_packet */
        length |= 0x4000;
        quicly_encode16(s->dst_payload_from - QUICLY_SEND_PN_SIZE - 2, length);
    } else {
        if (conn->egress.packet_number >= conn->application->cipher.egress.key_update_pn.next) {
            int ret;
            if ((ret = update_1rtt_egress_key(conn)) != 0)
                return ret;
        }
        if ((conn->application->cipher.egress.key_phase & 1) != 0)
            *s->target.first_byte_at |= QUICLY_KEY_PHASE_BIT;
    }
    quicly_encode16(s->dst_payload_from - QUICLY_SEND_PN_SIZE, (uint16_t)conn->egress.packet_number);

    /* AEAD protection */
    s->dst = s->dst_payload_from + ptls_aead_encrypt(s->target.cipher->aead, s->dst_payload_from, s->dst_payload_from,
                                                     s->dst - s->dst_payload_from, conn->egress.packet_number,
                                                     s->target.first_byte_at, s->dst_payload_from - s->target.first_byte_at);
    s->target.packet->data.len = s->dst - s->target.packet->data.base;
    assert(s->target.packet->data.len <= conn->super.ctx->max_packet_size);

    (conn->super.ctx->finalize_send_packet != NULL ? conn->super.ctx->finalize_send_packet->cb : finalize_send_packet)(
        conn->super.ctx->finalize_send_packet, conn, s->target.cipher->header_protection, s->target.cipher->aead, s->target.packet,
        s->target.first_byte_at - s->target.packet->data.base, s->dst_payload_from - s->target.packet->data.base, coalesced);

    /* update CC, commit sentmap */
    if (s->target.ack_eliciting) {
        packet_bytes_in_flight = s->dst - s->target.first_byte_at;
        s->send_window -= packet_bytes_in_flight;
    } else {
        packet_bytes_in_flight = 0;
    }
    quicly_sentmap_commit(&conn->egress.sentmap, (uint16_t)packet_bytes_in_flight);

    QUICLY_PROBE(PACKET_COMMIT, conn, probe_now(), conn->egress.packet_number, s->dst - s->target.first_byte_at,
                 !s->target.ack_eliciting);
    QUICLY_PROBE(QUICTRACE_SENT, conn, probe_now(), conn->egress.packet_number, s->target.packet->data.len,
                 get_epoch(*s->target.first_byte_at));

    ++conn->egress.packet_number;
    ++conn->super.stats.num_packets.sent;

    if (!coalesced) {
        conn->super.stats.num_bytes.sent += s->target.packet->data.len;
        s->packets[s->num_packets++] = s->target.packet;
        s->target.packet = NULL;
        s->target.cipher = NULL;
        s->target.first_byte_at = NULL;
    }

    return 0;
}

static inline uint8_t *emit_cid(uint8_t *dst, const quicly_cid_t *cid)
{
    if (cid->len != 0) {
        memcpy(dst, cid->cid, cid->len);
        dst += cid->len;
    }
    return dst;
}

static int _do_allocate_frame(quicly_conn_t *conn, quicly_send_context_t *s, size_t min_space, int ack_eliciting)
{
    int coalescible, ret;

    assert((s->current.first_byte & QUICLY_QUIC_BIT) != 0);

    /* allocate and setup the new packet if necessary */
    if (s->dst_end - s->dst < min_space || s->target.first_byte_at == NULL) {
        coalescible = 0;
    } else if (((*s->target.first_byte_at ^ s->current.first_byte) & QUICLY_PACKET_TYPE_BITMASK) != 0) {
        coalescible = QUICLY_PACKET_IS_LONG_HEADER(*s->target.first_byte_at);
    } else if (s->dst_end - s->dst < min_space) {
        coalescible = 0;
    } else {
        /* use the existing packet */
        goto TargetReady;
    }

    /* commit at the same time determining if we will coalesce the packets */
    if (s->target.packet != NULL) {
        if (coalescible) {
            size_t overhead =
                1 /* type */ + conn->super.peer.cid.len + QUICLY_SEND_PN_SIZE + s->current.cipher->aead->algo->tag_size;
            if (QUICLY_PACKET_IS_LONG_HEADER(s->current.first_byte))
                overhead += 4 /* version */ + 1 /* cidl */ + conn->super.peer.cid.len + conn->super.host.src_cid.len +
                            (s->current.first_byte == QUICLY_PACKET_TYPE_INITIAL) /* token_length == 0 */ + 2 /* length */;
            size_t packet_min_space = QUICLY_MAX_PN_SIZE - QUICLY_SEND_PN_SIZE;
            if (packet_min_space < min_space)
                packet_min_space = min_space;
            if (overhead + packet_min_space > s->dst_end - s->dst)
                coalescible = 0;
        }
        /* close out packet under construction */
        if ((ret = commit_send_packet(conn, s, coalescible)) != 0)
            return ret;
    } else {
        coalescible = 0;
    }

    /* allocate packet */
    if (coalescible) {
        s->dst_end += s->target.cipher->aead->algo->tag_size; /* restore the AEAD tag size (tag size can differ bet. epochs) */
        s->target.cipher = s->current.cipher;
    } else {
        if (s->num_packets >= s->max_packets)
            return QUICLY_ERROR_SENDBUF_FULL;
        s->send_window = round_send_window(s->send_window);
        if (ack_eliciting && s->send_window < (ssize_t)min_space)
            return QUICLY_ERROR_SENDBUF_FULL;
        if ((s->target.packet = conn->super.ctx->packet_allocator->alloc_packet(conn->super.ctx->packet_allocator,
                                                                                conn->super.ctx->max_packet_size)) == NULL)
            return PTLS_ERROR_NO_MEMORY;
        s->target.packet->dest = conn->super.peer.address;
        s->target.packet->src = conn->super.host.address;
        s->target.cipher = s->current.cipher;
        s->dst = s->target.packet->data.base;
        s->dst_end = s->target.packet->data.base + conn->super.ctx->max_packet_size;
    }
    s->target.ack_eliciting = 0;

    QUICLY_PROBE(PACKET_PREPARE, conn, probe_now(), s->current.first_byte,
                 QUICLY_PROBE_HEXDUMP(conn->super.peer.cid.cid, conn->super.peer.cid.len));

    /* emit header */
    s->target.first_byte_at = s->dst;
    *s->dst++ = s->current.first_byte | 0x1 /* pnlen == 2 */;
    if (QUICLY_PACKET_IS_LONG_HEADER(s->current.first_byte)) {
        s->dst = quicly_encode32(s->dst, conn->super.version);
        *s->dst++ = conn->super.peer.cid.len;
        s->dst = emit_cid(s->dst, &conn->super.peer.cid);
        *s->dst++ = conn->super.host.src_cid.len;
        s->dst = emit_cid(s->dst, &conn->super.host.src_cid);
        /* token */
        if (s->current.first_byte == QUICLY_PACKET_TYPE_INITIAL) {
            s->dst = quicly_encodev(s->dst, conn->token.len);
            assert(s->dst_end - s->dst > conn->token.len);
            memcpy(s->dst, conn->token.base, conn->token.len);
            s->dst += conn->token.len;
        }
        /* payload length is filled laterwards (see commit_send_packet) */
        *s->dst++ = 0;
        *s->dst++ = 0;
    } else {
        s->dst = emit_cid(s->dst, &conn->super.peer.cid);
    }
    s->dst += QUICLY_SEND_PN_SIZE; /* space for PN bits, filled in at commit time */
    s->dst_payload_from = s->dst;
    assert(s->target.cipher->aead != NULL);
    s->dst_end -= s->target.cipher->aead->algo->tag_size;
    assert(s->dst_end - s->dst >= QUICLY_MAX_PN_SIZE - QUICLY_SEND_PN_SIZE);

    {
        /* register to sentmap */
        uint8_t ack_epoch = get_epoch(s->current.first_byte);
        if (ack_epoch == QUICLY_EPOCH_0RTT)
            ack_epoch = QUICLY_EPOCH_1RTT;
        if ((ret = quicly_sentmap_prepare(&conn->egress.sentmap, conn->egress.packet_number, now, ack_epoch)) != 0)
            return ret;
    }

TargetReady:
    if (ack_eliciting) {
        s->target.ack_eliciting = 1;
        conn->egress.last_retransmittable_sent_at = now;
    }
    return 0;
}

static int allocate_frame(quicly_conn_t *conn, quicly_send_context_t *s, size_t min_space)
{
    return _do_allocate_frame(conn, s, min_space, 0);
}

static int allocate_ack_eliciting_frame(quicly_conn_t *conn, quicly_send_context_t *s, size_t min_space, quicly_sent_t **sent,
                                        quicly_sent_acked_cb acked)
{
    int ret;

    if ((ret = _do_allocate_frame(conn, s, min_space, 1)) != 0)
        return ret;
    if ((*sent = quicly_sentmap_allocate(&conn->egress.sentmap, acked)) == NULL)
        return PTLS_ERROR_NO_MEMORY;

    /* TODO return the remaining window that the sender can use */
    return ret;
}

static int send_ack(quicly_conn_t *conn, struct st_quicly_pn_space_t *space, quicly_send_context_t *s)
{
    uint64_t ack_delay;
    int ret;

    if (space->ack_queue.num_ranges == 0)
        return 0;

    /* calc ack_delay */
    if (space->largest_pn_received_at < now) {
        /* We underreport ack_delay up to 1 milliseconds assuming that QUICLY_LOCAL_ACK_DELAY_EXPONENT is 10. It's considered a
         * non-issue because our time measurement is at millisecond granurality anyways. */
        ack_delay = ((now - space->largest_pn_received_at) * 1000) >> QUICLY_LOCAL_ACK_DELAY_EXPONENT;
    } else {
        ack_delay = 0;
    }

    /* emit ack frame */
Emit:
    if ((ret = allocate_frame(conn, s, QUICLY_ACK_FRAME_CAPACITY)) != 0)
        return ret;
    uint8_t *new_dst = quicly_encode_ack_frame(s->dst, s->dst_end, &space->ack_queue, ack_delay);
    if (new_dst == NULL) {
        /* no space, retry with new MTU-sized packet */
        if ((ret = commit_send_packet(conn, s, 0)) != 0)
            return ret;
        goto Emit;
    }
    s->dst = new_dst;

    { /* save what's inflight */
        size_t i;
        for (i = 0; i != space->ack_queue.num_ranges; ++i) {
            quicly_sent_t *sent;
            if ((sent = quicly_sentmap_allocate(&conn->egress.sentmap, on_ack_ack)) == NULL)
                return PTLS_ERROR_NO_MEMORY;
            sent->data.ack.range = space->ack_queue.ranges[i];
        }
    }

    space->unacked_count = 0;

    return ret;
}

static int prepare_stream_state_sender(quicly_stream_t *stream, quicly_sender_state_t *sender, quicly_send_context_t *s,
                                       size_t min_space, quicly_sent_acked_cb ack_cb)
{
    quicly_sent_t *sent;
    int ret;

    if ((ret = allocate_ack_eliciting_frame(stream->conn, s, min_space, &sent, ack_cb)) != 0)
        return ret;
    sent->data.stream_state_sender.stream_id = stream->stream_id;
    *sender = QUICLY_SENDER_STATE_UNACKED;

    return 0;
}

static int send_stream_control_frames(quicly_stream_t *stream, quicly_send_context_t *s)
{
    int ret;

    /* send STOP_SENDING if necessray */
    if (stream->_send_aux.stop_sending.sender_state == QUICLY_SENDER_STATE_SEND) {
        /* FIXME also send an empty STREAM frame */
        if ((ret = prepare_stream_state_sender(stream, &stream->_send_aux.stop_sending.sender_state, s,
                                               QUICLY_STOP_SENDING_FRAME_CAPACITY, on_ack_stop_sending)) != 0)
            return ret;
        s->dst = quicly_encode_stop_sending_frame(s->dst, stream->stream_id, stream->_send_aux.stop_sending.error_code);
    }

    /* send MAX_STREAM_DATA if necessary */
    if (should_send_max_stream_data(stream)) {
        uint64_t new_value = stream->recvstate.data_off + stream->_recv_aux.window;
        quicly_sent_t *sent;
        /* prepare */
        if ((ret = allocate_ack_eliciting_frame(stream->conn, s, QUICLY_MAX_STREAM_DATA_FRAME_CAPACITY, &sent,
                                                on_ack_max_stream_data)) != 0)
            return ret;
        /* send */
        s->dst = quicly_encode_max_stream_data_frame(s->dst, stream->stream_id, new_value);
        /* register ack */
        sent->data.max_stream_data.stream_id = stream->stream_id;
        quicly_maxsender_record(&stream->_send_aux.max_stream_data_sender, new_value, &sent->data.max_stream_data.args);
        QUICLY_PROBE(MAX_STREAM_DATA_SEND, stream->conn, probe_now(), stream, new_value);
    }

    /* send RST_STREAM if necessary */
    if (stream->_send_aux.rst.sender_state == QUICLY_SENDER_STATE_SEND) {
        if ((ret = prepare_stream_state_sender(stream, &stream->_send_aux.rst.sender_state, s, QUICLY_RST_FRAME_CAPACITY,
                                               on_ack_rst_stream)) != 0)
            return ret;
        s->dst = quicly_encode_rst_stream_frame(s->dst, stream->stream_id, stream->_send_aux.rst.error_code,
                                                stream->sendstate.size_inflight);
    }

    return 0;
}

int quicly_is_flow_capped(quicly_conn_t *conn)
{
    return !(conn->egress.max_data.sent < conn->egress.max_data.permitted);
}

int quicly_can_send_stream_data(quicly_conn_t *conn, quicly_send_context_t *s)
{
    return s->num_packets < s->max_packets;
}

int quicly_send_stream(quicly_stream_t *stream, quicly_send_context_t *s)
{
    uint64_t off = stream->sendstate.pending.ranges[0].start, end_off;
    quicly_sent_t *sent;
    uint8_t *frame_type_at;
    size_t capacity, len;
    int ret, wrote_all, is_fin;

    /* write frame type, stream_id and offset, calculate capacity */
    if (stream->stream_id < 0) {
        if ((ret = allocate_ack_eliciting_frame(stream->conn, s,
                                                1 + quicly_encodev_capacity(off) + 2 /* type + len + offset + 1-byte payload */,
                                                &sent, on_ack_stream)) != 0)
            return ret;
        frame_type_at = NULL;
        *s->dst++ = QUICLY_FRAME_TYPE_CRYPTO;
        s->dst = quicly_encodev(s->dst, off);
        capacity = s->dst_end - s->dst;
    } else {
        uint8_t header[18], *hp = header + 1;
        hp = quicly_encodev(hp, stream->stream_id);
        if (off != 0) {
            header[0] = QUICLY_FRAME_TYPE_STREAM_BASE | QUICLY_FRAME_TYPE_STREAM_BIT_OFF;
            hp = quicly_encodev(hp, off);
        } else {
            header[0] = QUICLY_FRAME_TYPE_STREAM_BASE;
        }
        if (!quicly_sendstate_is_open(&stream->sendstate) && off == stream->sendstate.final_size) {
            /* special case for emitting FIN only */
            header[0] |= QUICLY_FRAME_TYPE_STREAM_BIT_FIN;
            if ((ret = allocate_ack_eliciting_frame(stream->conn, s, hp - header, &sent, on_ack_stream)) != 0)
                return ret;
            if (hp - header != s->dst_end - s->dst) {
                header[0] |= QUICLY_FRAME_TYPE_STREAM_BIT_LEN;
                *hp++ = 0; /* empty length */
            }
            memcpy(s->dst, header, hp - header);
            s->dst += hp - header;
            end_off = off;
            wrote_all = 1;
            is_fin = 1;
            goto UpdateState;
        }
        if ((ret = allocate_ack_eliciting_frame(stream->conn, s, hp - header + 1, &sent, on_ack_stream)) != 0)
            return ret;
        frame_type_at = s->dst;
        memcpy(s->dst, header, hp - header);
        s->dst += hp - header;
        capacity = s->dst_end - s->dst;
        /* cap by max_stream_data */
        if (off + capacity > stream->_send_aux.max_stream_data)
            capacity = stream->_send_aux.max_stream_data - off;
        /* cap by max_data */
        if (off + capacity > stream->sendstate.size_inflight) {
            uint64_t new_bytes = off + capacity - stream->sendstate.size_inflight;
            if (new_bytes > stream->conn->egress.max_data.permitted - stream->conn->egress.max_data.sent) {
                size_t max_stream_data =
                    stream->sendstate.size_inflight + stream->conn->egress.max_data.permitted - stream->conn->egress.max_data.sent;
                capacity = max_stream_data - off;
            }
        }
    }
    { /* cap the capacity to the current range */
        uint64_t range_capacity = stream->sendstate.pending.ranges[0].end - off;
        if (!quicly_sendstate_is_open(&stream->sendstate) && off + range_capacity > stream->sendstate.final_size) {
            assert(range_capacity > 1); /* see the special case above */
            range_capacity -= 1;
        }
        if (capacity > range_capacity)
            capacity = range_capacity;
    }

    /* write payload */
    assert(capacity != 0);
    len = capacity;
    if ((ret = stream->callbacks->on_send_emit(stream, (size_t)(off - stream->sendstate.acked.ranges[0].end), s->dst, &len,
                                               &wrote_all)) != 0)
        return ret;
    assert(len <= capacity);

    /* update s->dst, insert length if necessary */
    if (frame_type_at == NULL || len < s->dst_end - s->dst) {
        if (frame_type_at != NULL)
            *frame_type_at |= QUICLY_FRAME_TYPE_STREAM_BIT_LEN;
        size_t len_of_len = quicly_encodev_capacity(len);
        if (len_of_len + len > s->dst_end - s->dst) {
            len = s->dst_end - s->dst - len_of_len;
            wrote_all = 0;
        }
        memmove(s->dst + len_of_len, s->dst, len);
        s->dst = quicly_encodev(s->dst, len);
    }
    s->dst += len;
    end_off = off + len;

    /* determine if the frame incorporates FIN */
    if (!quicly_sendstate_is_open(&stream->sendstate) && end_off == stream->sendstate.final_size) {
        assert(end_off + 1 == stream->sendstate.pending.ranges[stream->sendstate.pending.num_ranges - 1].end);
        assert(frame_type_at != NULL);
        is_fin = 1;
        *frame_type_at |= QUICLY_FRAME_TYPE_STREAM_BIT_FIN;
    } else {
        is_fin = 0;
    }

UpdateState:
    QUICLY_PROBE(STREAM_SEND, stream->conn, probe_now(), stream, off, end_off - off, is_fin);
    QUICLY_PROBE(QUICTRACE_SEND_STREAM, stream->conn, probe_now(), stream, off, end_off - off, is_fin);
    /* update sendstate (and also MAX_DATA counter) */
    if (stream->sendstate.size_inflight < end_off) {
        if (stream->stream_id >= 0)
            stream->conn->egress.max_data.sent += end_off - stream->sendstate.size_inflight;
        stream->sendstate.size_inflight = end_off;
    }
    if ((ret = quicly_ranges_subtract(&stream->sendstate.pending, off, end_off + is_fin)) != 0)
        return ret;
    if (wrote_all) {
        if ((ret = quicly_ranges_subtract(&stream->sendstate.pending, stream->sendstate.size_inflight, UINT64_MAX)) != 0)
            return ret;
    }

    /* setup sentmap */
    sent->data.stream.stream_id = stream->stream_id;
    sent->data.stream.args.start = off;
    sent->data.stream.args.end = end_off + is_fin;

    return 0;
}

static int64_t get_sentmap_expiration_time(quicly_conn_t *conn)
{
    /* TODO reconsider this (maybe 3 PTO? also not sure why we need to add ack-delay twice) */
    /* TODO (jri): The timeouts used here should be entirely the peer's */
    return (conn->egress.loss.rtt.smoothed + conn->egress.loss.rtt.variance) * 4 + conn->super.peer.transport_params.max_ack_delay +
           QUICLY_DELAYED_ACK_TIMEOUT;
}

static void init_acks_iter(quicly_conn_t *conn, quicly_sentmap_iter_t *iter)
{
    /* TODO find a better threshold */
    int64_t retire_before = now - get_sentmap_expiration_time(conn);
    const quicly_sent_packet_t *sent;

    quicly_sentmap_init_iter(&conn->egress.sentmap, iter);

    while ((sent = quicly_sentmap_get(iter))->sent_at <= retire_before && sent->bytes_in_flight == 0)
        quicly_sentmap_update(&conn->egress.sentmap, iter, QUICLY_SENTMAP_EVENT_EXPIRED, conn);
}

int discard_sentmap_by_epoch(quicly_conn_t *conn, unsigned ack_epochs)
{
    quicly_sentmap_iter_t iter;
    const quicly_sent_packet_t *sent;
    int ret = 0;

    init_acks_iter(conn, &iter);

    while ((sent = quicly_sentmap_get(&iter))->packet_number != UINT64_MAX) {
        if ((ack_epochs & (1u << sent->ack_epoch)) != 0) {
            if ((ret = quicly_sentmap_update(&conn->egress.sentmap, &iter, QUICLY_SENTMAP_EVENT_EXPIRED, conn)) != 0)
                return ret;
        } else {
            quicly_sentmap_skip(&iter);
        }
    }

    return ret;
}

/**
 * Determine frames to be retransmitted on crypto timeout or PTO.
 */
static int mark_packets_as_lost(quicly_conn_t *conn, size_t count)
{
    quicly_sentmap_iter_t iter;
    int ret;

    assert(count != 0);

    init_acks_iter(conn, &iter);

    while (quicly_sentmap_get(&iter)->packet_number < conn->egress.max_lost_pn)
        quicly_sentmap_skip(&iter);

    do {
        const quicly_sent_packet_t *sent = quicly_sentmap_get(&iter);
        uint64_t pn;
        if ((pn = sent->packet_number) == UINT64_MAX) {
            assert(conn->egress.sentmap.bytes_in_flight == 0);
            break;
        }
        if (sent->bytes_in_flight != 0)
            --count;
        if ((ret = quicly_sentmap_update(&conn->egress.sentmap, &iter, QUICLY_SENTMAP_EVENT_LOST, conn)) != 0)
            return ret;
        conn->egress.max_lost_pn = pn + 1;
    } while (count != 0);

    return 0;
}

/* this function ensures that the value returned in loss_time is when the next
 * application timer should be set for loss detection. if no timer is required,
 * loss_time is set to INT64_MAX.
 */
static int do_detect_loss(quicly_loss_t *ld, uint64_t largest_acked, uint32_t delay_until_lost, int64_t *loss_time)
{
    quicly_conn_t *conn = (void *)((char *)ld - offsetof(quicly_conn_t, egress.loss));
    quicly_sentmap_iter_t iter;
    const quicly_sent_packet_t *sent;
    uint64_t largest_newly_lost_pn = UINT64_MAX;
    int ret;

    *loss_time = INT64_MAX;

    init_acks_iter(conn, &iter);

    /* Mark packets as lost if they are smaller than the largest_acked and outside either time-threshold or packet-threshold windows.
     */
    while ((sent = quicly_sentmap_get(&iter))->packet_number < largest_acked &&
           (sent->sent_at <= now - delay_until_lost || /* time threshold */
            (largest_acked >= QUICLY_LOSS_DEFAULT_PACKET_THRESHOLD &&
             sent->packet_number <= largest_acked - QUICLY_LOSS_DEFAULT_PACKET_THRESHOLD))) { /* packet threshold */
        if (sent->bytes_in_flight != 0 && conn->egress.max_lost_pn <= sent->packet_number) {
            if (sent->packet_number != largest_newly_lost_pn) {
                ++conn->super.stats.num_packets.lost;
                largest_newly_lost_pn = sent->packet_number;
                quicly_cc_on_lost(&conn->egress.cc, sent->bytes_in_flight, sent->packet_number, conn->egress.packet_number);
                QUICLY_PROBE(PACKET_LOST, conn, probe_now(), largest_newly_lost_pn);
                QUICLY_PROBE(QUICTRACE_LOST, conn, probe_now(), largest_newly_lost_pn);
            }
            if ((ret = quicly_sentmap_update(&conn->egress.sentmap, &iter, QUICLY_SENTMAP_EVENT_LOST, conn)) != 0)
                return ret;
        } else {
            quicly_sentmap_skip(&iter);
        }
    }
    if (largest_newly_lost_pn != UINT64_MAX) {
        conn->egress.max_lost_pn = largest_newly_lost_pn + 1;
        QUICLY_PROBE(CC_CONGESTION, conn, probe_now(), conn->egress.max_lost_pn, conn->egress.sentmap.bytes_in_flight,
                     conn->egress.cc.cwnd);
        QUICLY_PROBE(QUICTRACE_CC_LOST, conn, probe_now(), &conn->egress.loss.rtt, conn->egress.cc.cwnd,
                     conn->egress.sentmap.bytes_in_flight);
    }

    /* schedule time-threshold alarm if there is a packet outstanding that is smaller than largest_acked */
    while (sent->packet_number < largest_acked && sent->sent_at != INT64_MAX) {
        if (sent->bytes_in_flight != 0) {
            *loss_time = sent->sent_at + delay_until_lost;
            break;
        }
        quicly_sentmap_skip(&iter);
        sent = quicly_sentmap_get(&iter);
    }

    return 0;
}

static int send_max_streams(quicly_conn_t *conn, int uni, quicly_send_context_t *s)
{
    if (!should_send_max_streams(conn, uni))
        return 0;

    quicly_maxsender_t *maxsender = uni ? conn->ingress.max_streams.uni : conn->ingress.max_streams.bidi;
    struct st_quicly_conn_streamgroup_state_t *group = uni ? &conn->super.peer.uni : &conn->super.peer.bidi;
    int ret;

    uint64_t new_count =
        group->next_stream_id / 4 +
        (uni ? conn->super.ctx->transport_params.max_streams_uni : conn->super.ctx->transport_params.max_streams_bidi) -
        group->num_streams;

    quicly_sent_t *sent;
    if ((ret = allocate_ack_eliciting_frame(conn, s, QUICLY_MAX_STREAMS_FRAME_CAPACITY, &sent, on_ack_max_streams)) != 0)
        return ret;
    s->dst = quicly_encode_max_streams_frame(s->dst, uni, new_count);
    sent->data.max_streams.uni = uni;
    quicly_maxsender_record(maxsender, new_count, &sent->data.max_streams.args);

    QUICLY_PROBE(MAX_STREAMS_SEND, conn, probe_now(), new_count, uni);

    return 0;
}

static int send_streams_blocked(quicly_conn_t *conn, int uni, quicly_send_context_t *s)
{
    quicly_linklist_t *blocked_list = uni ? &conn->pending.streams.blocked.uni : &conn->pending.streams.blocked.bidi;
    int ret;

    if (!quicly_linklist_is_linked(blocked_list))
        return 0;

    struct st_quicly_max_streams_t *max_streams = uni ? &conn->egress.max_streams.uni : &conn->egress.max_streams.bidi;
    quicly_stream_t *oldest_blocked_stream =
        (void *)((char *)blocked_list->next - offsetof(quicly_stream_t, _send_aux.pending_link.control));
    assert(max_streams->count == oldest_blocked_stream->stream_id / 4);

    if (!quicly_maxsender_should_send_blocked(&max_streams->blocked_sender, max_streams->count))
        return 0;

    quicly_sent_t *sent;
    if ((ret = allocate_ack_eliciting_frame(conn, s, QUICLY_STREAMS_BLOCKED_FRAME_CAPACITY, &sent, on_ack_streams_blocked)) != 0)
        return ret;
    s->dst = quicly_encode_streams_blocked_frame(s->dst, uni, max_streams->count);
    sent->data.streams_blocked.uni = uni;
    quicly_maxsender_record(&max_streams->blocked_sender, max_streams->count, &sent->data.streams_blocked.args);

    QUICLY_PROBE(STREAMS_BLOCKED_SEND, conn, probe_now(), max_streams->count, uni);

    return 0;
}

static void open_blocked_streams(quicly_conn_t *conn, int uni)
{
    uint64_t count;
    quicly_linklist_t *anchor;

    if (uni) {
        count = conn->egress.max_streams.uni.count;
        anchor = &conn->pending.streams.blocked.uni;
    } else {
        count = conn->egress.max_streams.bidi.count;
        anchor = &conn->pending.streams.blocked.bidi;
    }

    while (quicly_linklist_is_linked(anchor)) {
        quicly_stream_t *stream = (void *)((char *)anchor->next - offsetof(quicly_stream_t, _send_aux.pending_link.control));
        if (stream->stream_id / 4 >= count)
            break;
        assert(stream->streams_blocked);
        quicly_linklist_unlink(&stream->_send_aux.pending_link.control);
        stream->streams_blocked = 0;
        stream->_send_aux.max_stream_data = quicly_stream_is_unidirectional(stream->stream_id)
                                                ? conn->super.peer.transport_params.max_stream_data.uni
                                                : conn->super.peer.transport_params.max_stream_data.bidi_remote;
        /* TODO retain separate flags for stream states so that we do not always need to sched for both control and data */
        sched_stream_control(stream);
        resched_stream_data(stream);
    }
}

static int send_resumption_token(quicly_conn_t *conn, quicly_send_context_t *s)
{
    quicly_address_token_plaintext_t token;
    ptls_buffer_t tokenbuf;
    uint8_t tokenbuf_small[128];
    quicly_sent_t *sent;
    int ret;

    ptls_buffer_init(&tokenbuf, tokenbuf_small, sizeof(tokenbuf_small));

    /* build token */
    token = (quicly_address_token_plaintext_t){0, conn->super.ctx->now->cb(conn->super.ctx->now)};
    token.remote = conn->super.peer.address;
    /* TODO fill token.resumption */

    /* encrypt */
    if ((ret = conn->super.ctx->generate_resumption_token->cb(conn->super.ctx->generate_resumption_token, conn, &tokenbuf,
                                                              &token)) != 0)
        goto Exit;

    /* emit frame */
    if ((ret = allocate_ack_eliciting_frame(conn, s, quicly_new_token_frame_capacity(ptls_iovec_init(tokenbuf.base, tokenbuf.off)),
                                            &sent, on_ack_new_token)) != 0)
        goto Exit;
    sent->data.new_token.generation = conn->egress.new_token.generation;
    s->dst = quicly_encode_new_token_frame(s->dst, ptls_iovec_init(tokenbuf.base, tokenbuf.off));
    conn->pending.flows &= ~QUICLY_PENDING_FLOW_NEW_TOKEN_BIT;

    QUICLY_PROBE(NEW_TOKEN_SEND, conn, probe_now(), tokenbuf.base, tokenbuf.off, sent->data.new_token.generation);
    ret = 0;
Exit:
    ptls_buffer_dispose(&tokenbuf);
    return ret;
}

quicly_datagram_t *quicly_send_version_negotiation(quicly_context_t *ctx, struct sockaddr *dest_addr, ptls_iovec_t dest_cid,
                                                   struct sockaddr *src_addr, ptls_iovec_t src_cid)
{
    quicly_datagram_t *packet;
    uint8_t *dst;

    if ((packet = ctx->packet_allocator->alloc_packet(ctx->packet_allocator, ctx->max_packet_size)) == NULL)
        return NULL;
    set_address(&packet->dest, dest_addr);
    set_address(&packet->src, src_addr);
    dst = packet->data.base;

    /* type_flags */
    ctx->tls->random_bytes(dst, 1);
    *dst |= QUICLY_LONG_HEADER_BIT;
    ++dst;
    /* version */
    dst = quicly_encode32(dst, 0);
    /* connection-id */
    *dst++ = dest_cid.len;
    if (dest_cid.len != 0) {
        memcpy(dst, dest_cid.base, dest_cid.len);
        dst += dest_cid.len;
    }
    *dst++ = src_cid.len;
    if (src_cid.len != 0) {
        memcpy(dst, src_cid.base, src_cid.len);
        dst += src_cid.len;
    }
    /* supported_versions */
    dst = quicly_encode32(dst, QUICLY_PROTOCOL_VERSION);

    packet->data.len = dst - packet->data.base;

    return packet;
}

int quicly_retry_calc_cidpair_hash(ptls_hash_algorithm_t *sha256, ptls_iovec_t client_cid, ptls_iovec_t server_cid, uint64_t *value)
{
    uint8_t digest[PTLS_SHA256_DIGEST_SIZE], buf[(QUICLY_MAX_CID_LEN_V1 + 1) * 2], *p = buf;
    int ret;

    *p++ = (uint8_t)client_cid.len;
    memcpy(p, client_cid.base, client_cid.len);
    p += client_cid.len;
    *p++ = (uint8_t)server_cid.len;
    memcpy(p, server_cid.base, server_cid.len);
    p += server_cid.len;

    if ((ret = ptls_calc_hash(sha256, digest, buf, p - buf)) != 0)
        return ret;
    p = digest;
    *value = quicly_decode64((void *)&p);

    return 0;
}

quicly_datagram_t *quicly_send_retry(quicly_context_t *ctx, ptls_aead_context_t *token_encrypt_ctx, struct sockaddr *dest_addr,
                                     ptls_iovec_t dest_cid, struct sockaddr *src_addr, ptls_iovec_t src_cid, ptls_iovec_t odcid,
                                     ptls_iovec_t token_prefix, ptls_iovec_t appdata)
{
    quicly_address_token_plaintext_t token;
    quicly_datagram_t *packet = NULL;
    ptls_buffer_t buf;
    int ret;

    assert(!(src_cid.len == odcid.len && memcmp(src_cid.base, odcid.base, src_cid.len) == 0));

    /* build token as plaintext */
    token = (quicly_address_token_plaintext_t){1, ctx->now->cb(ctx->now)};
    set_address(&token.remote, dest_addr);
    set_address(&token.local, src_addr);

    set_cid(&token.retry.odcid, odcid);
    if ((ret = quicly_retry_calc_cidpair_hash(get_aes128gcmsha256(ctx)->hash, dest_cid, src_cid, &token.retry.cidpair_hash)) != 0)
        goto Exit;
    if (appdata.len != 0) {
        assert(appdata.len <= sizeof(token.appdata.bytes));
        memcpy(token.appdata.bytes, appdata.base, appdata.len);
        token.appdata.len = appdata.len;
    }

    /* build packet */
    if ((packet = ctx->packet_allocator->alloc_packet(ctx->packet_allocator, ctx->max_packet_size)) == NULL)
        goto Exit;
    set_address(&packet->dest, dest_addr);
    set_address(&packet->src, src_addr);
    ptls_buffer_init(&buf, packet->data.base, ctx->max_packet_size);

    ctx->tls->random_bytes(buf.base + buf.off, 1);
    buf.base[buf.off] = QUICLY_PACKET_TYPE_RETRY | (buf.base[buf.off] & 0x0f);
    ++buf.off;
    ptls_buffer_push32(&buf, QUICLY_PROTOCOL_VERSION);
    ptls_buffer_push_block(&buf, 1, { ptls_buffer_pushv(&buf, dest_cid.base, dest_cid.len); });
    ptls_buffer_push_block(&buf, 1, { ptls_buffer_pushv(&buf, src_cid.base, src_cid.len); });
    ptls_buffer_push_block(&buf, 1, { ptls_buffer_pushv(&buf, odcid.base, odcid.len); });
    if (token_prefix.len != 0) {
        assert(token_prefix.len <= buf.capacity - buf.off);
        memcpy(buf.base + buf.off, token_prefix.base, token_prefix.len);
        buf.off += token_prefix.len;
    }
    if ((ret = quicly_encrypt_address_token(ctx->tls->random_bytes, token_encrypt_ctx, &buf, buf.off - token_prefix.len, &token)) !=
        0)
        goto Exit;
    assert(!buf.is_allocated);
    packet->data.len = buf.off;

    ret = 0;

Exit:
    if (ret != 0) {
        if (packet != NULL)
            ctx->packet_allocator->free_packet(ctx->packet_allocator, packet);
    }
    return packet;
}

static int send_handshake_flow(quicly_conn_t *conn, size_t epoch, quicly_send_context_t *s, int send_probe)
{
    struct st_quicly_pn_space_t *ack_space = NULL;
    int ret = 0;

    switch (epoch) {
    case QUICLY_EPOCH_INITIAL:
        if (conn->initial == NULL || (s->current.cipher = &conn->initial->cipher.egress)->aead == NULL)
            return 0;
        s->current.first_byte = QUICLY_PACKET_TYPE_INITIAL;
        ack_space = &conn->initial->super;
        break;
    case QUICLY_EPOCH_HANDSHAKE:
        if (conn->handshake == NULL || (s->current.cipher = &conn->handshake->cipher.egress)->aead == NULL)
            return 0;
        s->current.first_byte = QUICLY_PACKET_TYPE_HANDSHAKE;
        ack_space = &conn->handshake->super;
        break;
    default:
        assert(!"logic flaw");
        return 0;
    }

    /* send ACK */
    if (ack_space != NULL && ack_space->unacked_count != 0)
        if ((ret = send_ack(conn, ack_space, s)) != 0)
            goto Exit;

    /* send data */
    while ((conn->pending.flows & (uint8_t)(1 << epoch)) != 0) {
        quicly_stream_t *stream = quicly_get_stream(conn, -(quicly_stream_id_t)(1 + epoch));
        assert(stream != NULL);
        if ((ret = quicly_send_stream(stream, s)) != 0)
            goto Exit;
        resched_stream_data(stream);
    }

    /* send probe if requested */
    if (send_probe) {
        assert(quicly_is_client(conn));
        if (s->num_packets == 0 && s->target.packet == NULL) {
            if ((ret = allocate_frame(conn, s, 1)) != 0)
                goto Exit;
            *s->dst++ = QUICLY_FRAME_TYPE_PADDING;
        }
        /* probes require us to set the timer regardless of if we have sent something retransmittable */
        conn->egress.last_retransmittable_sent_at = now;
    }

Exit:
    return ret;
}

static int send_connection_close(quicly_conn_t *conn, quicly_send_context_t *s)
{
    uint8_t frame_header_buf[1 + 8 + 8 + 8], *p;
    size_t reason_phrase_len = strlen(conn->egress.connection_close.reason_phrase);
    int ret;

    /* build the frame excluding the reason_phrase */
    p = frame_header_buf;
    *p++ = conn->egress.connection_close.frame_type != UINT64_MAX ? QUICLY_FRAME_TYPE_TRANSPORT_CLOSE
                                                                  : QUICLY_FRAME_TYPE_APPLICATION_CLOSE;
    p = quicly_encodev(p, conn->egress.connection_close.error_code);
    if (conn->egress.connection_close.frame_type != UINT64_MAX)
        p = quicly_encodev(p, conn->egress.connection_close.frame_type);
    p = quicly_encodev(p, reason_phrase_len);

    /* allocate and write the frame */
    if ((ret = allocate_frame(conn, s, p - frame_header_buf + reason_phrase_len)) != 0)
        return ret;
    memcpy(s->dst, frame_header_buf, p - frame_header_buf);
    s->dst += p - frame_header_buf;
    memcpy(s->dst, conn->egress.connection_close.reason_phrase, reason_phrase_len);
    s->dst += reason_phrase_len;

    if (conn->egress.connection_close.frame_type != UINT64_MAX) {
        QUICLY_PROBE(TRANSPORT_CLOSE_SEND, conn, probe_now(), conn->egress.connection_close.error_code,
                     conn->egress.connection_close.frame_type, conn->egress.connection_close.reason_phrase);
    } else {
        QUICLY_PROBE(APPLICATION_CLOSE_SEND, conn, probe_now(), conn->egress.connection_close.error_code,
                     conn->egress.connection_close.reason_phrase);
    }
    return 0;
}

static int update_traffic_key_cb(ptls_update_traffic_key_t *self, ptls_t *tls, int is_enc, size_t epoch, const void *secret)
{
    quicly_conn_t *conn = *ptls_get_data_ptr(tls);
    ptls_context_t *tlsctx = ptls_get_context(tls);
    ptls_cipher_suite_t *cipher = ptls_get_cipher(tls);
    ptls_cipher_context_t **hp_slot;
    ptls_aead_context_t **aead_slot;
    int ret;
    static const char *log_labels[2][4] = {
        {NULL, "QUIC_CLIENT_EARLY_TRAFFIC_SECRET", "QUIC_CLIENT_HANDSHAKE_TRAFFIC_SECRET", "QUIC_CLIENT_TRAFFIC_SECRET_0"},
        {NULL, NULL, "QUIC_SERVER_HANDSHAKE_TRAFFIC_SECRET", "QUIC_SERVER_TRAFFIC_SECRET_0"}};
    const char *log_label = log_labels[ptls_is_server(tls) == is_enc][epoch];

    QUICLY_PROBE(CRYPTO_UPDATE_SECRET, conn, is_enc, epoch, log_label, QUICLY_PROBE_HEXDUMP(secret, cipher->hash->digest_size));

    if (tlsctx->log_event != NULL) {
        char hexbuf[PTLS_MAX_DIGEST_SIZE * 2 + 1];
        ptls_hexdump(hexbuf, secret, cipher->hash->digest_size);
        tlsctx->log_event->cb(tlsctx->log_event, tls, log_label, "%s", hexbuf);
    }

#define SELECT_CIPHER_CONTEXT(p)                                                                                                   \
    do {                                                                                                                           \
        hp_slot = &(p)->header_protection;                                                                                         \
        aead_slot = &(p)->aead;                                                                                                    \
    } while (0)

    switch (epoch) {
    case QUICLY_EPOCH_0RTT:
        assert(is_enc == quicly_is_client(conn));
        if (conn->application == NULL && (ret = setup_application_space(conn)) != 0)
            return ret;
        if (is_enc) {
            SELECT_CIPHER_CONTEXT(&conn->application->cipher.egress.key);
        } else {
            hp_slot = &conn->application->cipher.ingress.header_protection.zero_rtt;
            aead_slot = &conn->application->cipher.ingress.aead[1];
        }
        break;
    case QUICLY_EPOCH_HANDSHAKE:
        if (conn->handshake == NULL && (ret = setup_handshake_space_and_flow(conn, QUICLY_EPOCH_HANDSHAKE)) != 0)
            return ret;
        SELECT_CIPHER_CONTEXT(is_enc ? &conn->handshake->cipher.egress : &conn->handshake->cipher.ingress);
        break;
    case QUICLY_EPOCH_1RTT: {
        if (is_enc)
            if ((ret = apply_peer_transport_params(conn)) != 0)
                return ret;
        if (conn->application == NULL && (ret = setup_application_space(conn)) != 0)
            return ret;
        uint8_t *secret_store;
        if (is_enc) {
            if (conn->application->cipher.egress.key.aead != NULL)
                dispose_cipher(&conn->application->cipher.egress.key);
            SELECT_CIPHER_CONTEXT(&conn->application->cipher.egress.key);
            secret_store = conn->application->cipher.egress.secret;
        } else {
            hp_slot = &conn->application->cipher.ingress.header_protection.one_rtt;
            aead_slot = &conn->application->cipher.ingress.aead[0];
            secret_store = conn->application->cipher.ingress.secret;
        }
        memcpy(secret_store, secret, cipher->hash->digest_size);
    } break;
    default:
        assert(!"logic flaw");
        break;
    }

#undef SELECT_CIPHER_CONTEXT

    if ((ret = setup_cipher(hp_slot, aead_slot, cipher->aead, cipher->hash, is_enc, secret)) != 0)
        return ret;

    if (epoch == QUICLY_EPOCH_1RTT && is_enc) {
        /* update states now that we have 1-RTT write key */
        conn->application->one_rtt_writable = 1;
        open_blocked_streams(conn, 1);
        open_blocked_streams(conn, 0);
        /* send the first resumption token using the 0.5 RTT window */
        if (!quicly_is_client(conn) && conn->super.ctx->generate_resumption_token != NULL) {
            ret = quicly_send_resumption_token(conn);
            assert(ret == 0);
        }
    }

    return 0;
}

static int do_send(quicly_conn_t *conn, quicly_send_context_t *s)
{
    int restrict_sending = 0, ret;
    size_t min_packets_to_send = 0;

    /* handle timeouts */
    if (conn->egress.loss.alarm_at <= now) {
        if ((ret = quicly_loss_on_alarm(&conn->egress.loss, conn->egress.packet_number - 1,
                                        conn->egress.loss.largest_acked_packet_plus1 - 1, do_detect_loss, &min_packets_to_send,
                                        &restrict_sending)) != 0)
            goto Exit;
        assert(min_packets_to_send > 0);
        assert(min_packets_to_send <= s->max_packets);

        if (restrict_sending) {
            /* PTO (try to send new data when handshake is done, otherwise retire oldest handshake packets and retransmit) */
            QUICLY_PROBE(PTO, conn, probe_now(), conn->egress.sentmap.bytes_in_flight, conn->egress.cc.cwnd,
                         conn->egress.loss.pto_count);
            if (ptls_handshake_is_complete(conn->crypto.tls) && scheduler_can_send(conn)) {
                /* we have something to send (TODO we might want to make sure that we emit something even when the stream scheduler
                 * in fact sends nothing) */
            } else {
                /* mark something inflight as lost */
                if ((ret = mark_packets_as_lost(conn, min_packets_to_send)) != 0)
                    goto Exit;
            }
        }
    } else if (conn->idle_timeout.at <= now) {
        QUICLY_PROBE(IDLE_TIMEOUT, conn, probe_now());
        conn->super.state = QUICLY_STATE_DRAINING;
        destroy_all_streams(conn, 0, 0);
        return QUICLY_ERROR_FREE_CONNECTION;
    }

    s->send_window = calc_send_window(conn, min_packets_to_send * conn->super.ctx->max_packet_size, restrict_sending);
    if (s->send_window == 0) {
        ret = 0;
        goto Exit;
    }

    /* send handshake flows */
    if ((ret = send_handshake_flow(conn, QUICLY_EPOCH_INITIAL, s,
                                   conn->super.peer.address_validation.send_probe && conn->handshake == NULL)) != 0)
        goto Exit;
    if ((ret = send_handshake_flow(conn, QUICLY_EPOCH_HANDSHAKE, s, conn->super.peer.address_validation.send_probe)) != 0)
        goto Exit;

    /* send encrypted frames */
    if (conn->application != NULL && (s->current.cipher = &conn->application->cipher.egress.key)->header_protection != NULL) {
        if (conn->application->one_rtt_writable) {
            s->current.first_byte = QUICLY_QUIC_BIT; /* short header */
            /* acks */
            if (conn->application->super.unacked_count != 0) {
                if ((ret = send_ack(conn, &conn->application->super, s)) != 0)
                    goto Exit;
            }
            /* post-handshake messages */
            if ((conn->pending.flows & (uint8_t)(1 << QUICLY_EPOCH_1RTT)) != 0) {
                quicly_stream_t *stream = quicly_get_stream(conn, -(1 + QUICLY_EPOCH_1RTT));
                assert(stream != NULL);
                if ((ret = quicly_send_stream(stream, s)) != 0)
                    goto Exit;
                resched_stream_data(stream);
            }
            /* respond to all pending received PATH_CHALLENGE frames */
            if (conn->egress.path_challenge.head != NULL) {
                do {
                    struct st_quicly_pending_path_challenge_t *c = conn->egress.path_challenge.head;
                    if ((ret = allocate_frame(conn, s, QUICLY_PATH_CHALLENGE_FRAME_CAPACITY)) != 0)
                        goto Exit;
                    s->dst = quicly_encode_path_challenge_frame(s->dst, c->is_response, c->data);
                    conn->egress.path_challenge.head = c->next;
                    free(c);
                } while (conn->egress.path_challenge.head != NULL);
                conn->egress.path_challenge.tail_ref = &conn->egress.path_challenge.head;
            }
            /* send max_streams frames */
            if ((ret = send_max_streams(conn, 1, s)) != 0)
                goto Exit;
            if ((ret = send_max_streams(conn, 0, s)) != 0)
                goto Exit;
            /* send connection-level flow control frame */
            if (should_send_max_data(conn)) {
                quicly_sent_t *sent;
                if ((ret = allocate_ack_eliciting_frame(conn, s, QUICLY_MAX_DATA_FRAME_CAPACITY, &sent, on_ack_max_data)) != 0)
                    goto Exit;
                uint64_t new_value = conn->ingress.max_data.bytes_consumed + conn->super.ctx->transport_params.max_data;
                s->dst = quicly_encode_max_data_frame(s->dst, new_value);
                quicly_maxsender_record(&conn->ingress.max_data.sender, new_value, &sent->data.max_data.args);
                QUICLY_PROBE(MAX_DATA_SEND, conn, probe_now(), new_value);
            }
            /* send streams_blocked frames */
            if ((ret = send_streams_blocked(conn, 1, s)) != 0)
                goto Exit;
            if ((ret = send_streams_blocked(conn, 0, s)) != 0)
                goto Exit;
            /* send NEW_TOKEN */
            if ((conn->pending.flows & QUICLY_PENDING_FLOW_NEW_TOKEN_BIT) != 0 && (ret = send_resumption_token(conn, s)) != 0)
                goto Exit;
        } else {
            s->current.first_byte = QUICLY_PACKET_TYPE_0RTT;
        }
        /* send stream-level control frames */
        while (s->num_packets != s->max_packets && quicly_linklist_is_linked(&conn->pending.streams.control)) {
            quicly_stream_t *stream =
                (void *)((char *)conn->pending.streams.control.next - offsetof(quicly_stream_t, _send_aux.pending_link.control));
            if ((ret = send_stream_control_frames(stream, s)) != 0)
                goto Exit;
            quicly_linklist_unlink(&stream->_send_aux.pending_link.control);
        }
        /* send STREAM frames */
        if ((ret = conn->super.ctx->stream_scheduler->do_send(conn->super.ctx->stream_scheduler, conn, s)) != 0)
            goto Exit;
    }

    if (s->target.packet != NULL)
        commit_send_packet(conn, s, 0);

    ret = 0;
Exit:
    if (ret == QUICLY_ERROR_SENDBUF_FULL)
        ret = 0;
    if (ret == 0) {
        conn->egress.send_ack_at = INT64_MAX; /* we have sent ACKs for every epoch (or before address validation) */
        update_loss_alarm(conn);
        if (s->num_packets != 0)
            update_idle_timeout(conn, 0);
    }
    return ret;
}

int quicly_send(quicly_conn_t *conn, quicly_datagram_t **packets, size_t *num_packets)
{
    quicly_send_context_t s = {{NULL, -1}, {NULL, NULL, NULL}, packets, *num_packets};
    int ret;

    update_now(conn->super.ctx);

    /* bail out if there's nothing is scheduled to be sent */
    if (now < quicly_get_first_timeout(conn)) {
        *num_packets = 0;
        return 0;
    }

    QUICLY_PROBE(SEND, conn, probe_now(), conn->super.state,
                 QUICLY_PROBE_HEXDUMP(conn->super.peer.cid.cid, conn->super.peer.cid.len));

    if (conn->super.state >= QUICLY_STATE_CLOSING) {
        /* check if the connection can be closed now (after 3 pto) */
        quicly_sentmap_iter_t iter;
        init_acks_iter(conn, &iter);
        if (quicly_sentmap_get(&iter)->packet_number == UINT64_MAX)
            return QUICLY_ERROR_FREE_CONNECTION;
        if (conn->super.state == QUICLY_STATE_CLOSING && conn->egress.send_ack_at <= now) {
            destroy_all_streams(conn, 0, 0); /* delayed until the emission of CONNECTION_CLOSE frame to allow quicly_close to be
                                              * called from a stream handler */
            if (conn->application != NULL && conn->application->one_rtt_writable) {
                s.current.cipher = &conn->application->cipher.egress.key;
                s.current.first_byte = QUICLY_QUIC_BIT;
            } else if (conn->handshake != NULL && (s.current.cipher = &conn->handshake->cipher.egress)->aead != NULL) {
                s.current.first_byte = QUICLY_PACKET_TYPE_HANDSHAKE;
            } else {
                s.current.cipher = &conn->initial->cipher.egress;
                assert(s.current.cipher->aead != NULL);
                s.current.first_byte = QUICLY_PACKET_TYPE_INITIAL;
            }
            if ((ret = send_connection_close(conn, &s)) != 0)
                return ret;
            if ((ret = commit_send_packet(conn, &s, 0)) != 0)
                return ret;
        }
        conn->egress.send_ack_at = quicly_sentmap_get(&iter)->sent_at + get_sentmap_expiration_time(conn);
        assert(conn->egress.send_ack_at > now);
        *num_packets = s.num_packets;
        return 0;
    }

    /* emit packets */
    if ((ret = do_send(conn, &s)) != 0)
        return ret;
    /* We might see the timer going back to the past, if time-threshold loss timer fires first without being able to make any
     * progress (i.e. due to the payload of lost packet being cancelled), then PTO for the previously sent packet.  To accomodate
     * that, we allow to rerun the do_send function just once.
     */
    if (s.num_packets == 0 && conn->egress.loss.alarm_at <= now) {
        assert(conn->egress.loss.alarm_at == now);
        if ((ret = do_send(conn, &s)) != 0)
            return ret;
    }
    assert_consistency(conn, 1);

    *num_packets = s.num_packets;
    return ret;
}

quicly_datagram_t *quicly_send_stateless_reset(quicly_context_t *ctx, struct sockaddr *dest_addr, struct sockaddr *src_addr,
                                               const void *src_cid)
{
    quicly_datagram_t *dgram;

    /* allocate packet, set peer address */
    if ((dgram = ctx->packet_allocator->alloc_packet(ctx->packet_allocator, QUICLY_STATELESS_RESET_PACKET_MIN_LEN)) == NULL)
        return NULL;
    set_address(&dgram->dest, dest_addr);
    set_address(&dgram->src, src_addr);

    /* build stateless reset packet */
    ctx->tls->random_bytes(dgram->data.base, QUICLY_STATELESS_RESET_PACKET_MIN_LEN - QUICLY_STATELESS_RESET_TOKEN_LEN);
    dgram->data.base[0] = QUICLY_QUIC_BIT | (dgram->data.base[0] & ~QUICLY_LONG_HEADER_RESERVED_BITS);
    if (!ctx->cid_encryptor->generate_stateless_reset_token(
            ctx->cid_encryptor, dgram->data.base + QUICLY_STATELESS_RESET_PACKET_MIN_LEN - QUICLY_STATELESS_RESET_TOKEN_LEN,
            src_cid)) {
        ctx->packet_allocator->free_packet(ctx->packet_allocator, dgram);
        return NULL;
    }
    dgram->data.len = QUICLY_STATELESS_RESET_PACKET_MIN_LEN;

    return dgram;
}

int quicly_send_resumption_token(quicly_conn_t *conn)
{
    if (conn->super.state <= QUICLY_STATE_CONNECTED) {
        ++conn->egress.new_token.generation;
        conn->pending.flows |= QUICLY_PENDING_FLOW_NEW_TOKEN_BIT;
    }
    return 0;
}

static int on_end_closing(quicly_conn_t *conn, const quicly_sent_packet_t *packet, quicly_sent_t *sent,
                          quicly_sentmap_event_t event)
{
    /* we stop accepting frames by the time this ack callback is being registered */
    assert(event != QUICLY_SENTMAP_EVENT_ACKED);
    return 0;
}

static int enter_close(quicly_conn_t *conn, int host_is_initiating, int wait_draining)
{
    int ret;

    assert(conn->super.state < QUICLY_STATE_CLOSING);

    /* release all inflight info, register a close timeout */
    if ((ret = discard_sentmap_by_epoch(conn, ~0u)) != 0)
        return ret;
    if ((ret = quicly_sentmap_prepare(&conn->egress.sentmap, conn->egress.packet_number, now, QUICLY_EPOCH_INITIAL)) != 0)
        return ret;
    if (quicly_sentmap_allocate(&conn->egress.sentmap, on_end_closing) == NULL)
        return PTLS_ERROR_NO_MEMORY;
    quicly_sentmap_commit(&conn->egress.sentmap, 0);
    ++conn->egress.packet_number;

    if (host_is_initiating) {
        conn->super.state = QUICLY_STATE_CLOSING;
        conn->egress.send_ack_at = 0;
    } else {
        conn->super.state = QUICLY_STATE_DRAINING;
        conn->egress.send_ack_at = wait_draining ? now + get_sentmap_expiration_time(conn) : 0;
    }

    update_loss_alarm(conn);

    return 0;
}

static int initiate_close(quicly_conn_t *conn, int err, uint64_t frame_type, const char *reason_phrase)
{
    uint16_t quic_error_code;

    if (conn->super.state >= QUICLY_STATE_CLOSING)
        return 0;

    if (reason_phrase == NULL)
        reason_phrase = "";

    /* convert error code to QUIC error codes */
    if (QUICLY_ERROR_IS_QUIC_TRANSPORT(err)) {
        quic_error_code = QUICLY_ERROR_GET_ERROR_CODE(err);
    } else if (QUICLY_ERROR_IS_QUIC_APPLICATION(err)) {
        quic_error_code = QUICLY_ERROR_GET_ERROR_CODE(err);
        frame_type = UINT64_MAX;
    } else if (PTLS_ERROR_GET_CLASS(err) == PTLS_ERROR_CLASS_SELF_ALERT) {
        quic_error_code = QUICLY_TRANSPORT_ERROR_TLS_ALERT_BASE + PTLS_ERROR_TO_ALERT(err);
    } else {
        quic_error_code = QUICLY_ERROR_GET_ERROR_CODE(QUICLY_TRANSPORT_ERROR_INTERNAL);
        frame_type = UINT64_MAX;
    }

    conn->egress.connection_close.error_code = quic_error_code;
    conn->egress.connection_close.frame_type = frame_type;
    conn->egress.connection_close.reason_phrase = reason_phrase;
    return enter_close(conn, 1, 0);
}

int quicly_close(quicly_conn_t *conn, int err, const char *reason_phrase)
{
    assert(err == 0 || QUICLY_ERROR_IS_QUIC_APPLICATION(err));
    update_now(conn->super.ctx);

    return initiate_close(conn, err, QUICLY_FRAME_TYPE_PADDING /* used when err == 0 */, reason_phrase);
}

static int get_stream_or_open_if_new(quicly_conn_t *conn, uint64_t stream_id, quicly_stream_t **stream)
{
    int ret = 0;

    if ((*stream = quicly_get_stream(conn, stream_id)) != NULL)
        goto Exit;

    if (quicly_stream_is_client_initiated(stream_id) != quicly_is_client(conn)) {
        /* check if stream id is within the bounds */
        if (stream_id / 4 >= quicly_get_ingress_max_streams(conn, quicly_stream_is_unidirectional(stream_id))) {
            ret = QUICLY_TRANSPORT_ERROR_STREAM_LIMIT;
            goto Exit;
        }
        /* open new streams upto given id */
        struct st_quicly_conn_streamgroup_state_t *group = get_streamgroup_state(conn, stream_id);
        if (group->next_stream_id <= stream_id) {
            uint64_t max_stream_data_local, max_stream_data_remote;
            if (quicly_stream_is_unidirectional(stream_id)) {
                max_stream_data_local = conn->super.ctx->transport_params.max_stream_data.uni;
                max_stream_data_remote = 0;
            } else {
                max_stream_data_local = conn->super.ctx->transport_params.max_stream_data.bidi_remote;
                max_stream_data_remote = conn->super.peer.transport_params.max_stream_data.bidi_local;
            }
            do {
                if ((*stream = open_stream(conn, group->next_stream_id, (uint32_t)max_stream_data_local, max_stream_data_remote)) ==
                    NULL) {
                    ret = PTLS_ERROR_NO_MEMORY;
                    goto Exit;
                }
                if ((ret = conn->super.ctx->stream_open->cb(conn->super.ctx->stream_open, *stream)) != 0) {
                    *stream = NULL;
                    goto Exit;
                }
                ++group->num_streams;
                group->next_stream_id += 4;
            } while (stream_id != (*stream)->stream_id);
        }
    }

Exit:
    return ret;
}

static int handle_crypto_frame(quicly_conn_t *conn, struct st_quicly_handle_payload_state_t *state)
{
    quicly_stream_frame_t frame;
    quicly_stream_t *stream;
    int ret;

    if ((ret = quicly_decode_crypto_frame(&state->src, state->end, &frame)) != 0)
        return ret;
    stream = quicly_get_stream(conn, -(quicly_stream_id_t)(1 + state->epoch));
    assert(stream != NULL);
    return apply_stream_frame(stream, &frame);
}

static int handle_stream_frame(quicly_conn_t *conn, struct st_quicly_handle_payload_state_t *state)
{
    quicly_stream_frame_t frame;
    quicly_stream_t *stream;
    int ret;

    if ((ret = quicly_decode_stream_frame(state->frame_type, &state->src, state->end, &frame)) != 0)
        return ret;
    QUICLY_PROBE(QUICTRACE_RECV_STREAM, conn, probe_now(), frame.stream_id, frame.offset, frame.data.len, (int)frame.is_fin);
    if ((ret = get_stream_or_open_if_new(conn, frame.stream_id, &stream)) != 0 || stream == NULL)
        return ret;
    return apply_stream_frame(stream, &frame);
}

static int handle_reset_stream_frame(quicly_conn_t *conn, struct st_quicly_handle_payload_state_t *state)
{
    quicly_reset_stream_frame_t frame;
    quicly_stream_t *stream;
    int ret;

    if ((ret = quicly_decode_reset_stream_frame(&state->src, state->end, &frame)) != 0)
        return ret;

    if ((ret = get_stream_or_open_if_new(conn, frame.stream_id, &stream)) != 0 || stream == NULL)
        return ret;

    if (!quicly_recvstate_transfer_complete(&stream->recvstate)) {
        uint64_t bytes_missing;
        if ((ret = quicly_recvstate_reset(&stream->recvstate, frame.final_offset, &bytes_missing)) != 0)
            return ret;
        conn->ingress.max_data.bytes_consumed += bytes_missing;
        if ((ret = stream->callbacks->on_receive_reset(stream, QUICLY_ERROR_FROM_APPLICATION_ERROR_CODE(frame.app_error_code))) !=
            0)
            return ret;
        if (stream_is_destroyable(stream))
            destroy_stream(stream, 0);
    }

    return 0;
}

static int handle_ack_frame(quicly_conn_t *conn, struct st_quicly_handle_payload_state_t *state)
{
    quicly_ack_frame_t frame;
    quicly_sentmap_iter_t iter;
    struct {
        uint64_t packet_number;
        int64_t sent_at;
    } largest_newly_acked = {UINT64_MAX, INT64_MAX};
    size_t bytes_acked = 0;
    int includes_ack_eliciting = 0, ret;

    if ((ret = quicly_decode_ack_frame(&state->src, state->end, &frame, state->frame_type == QUICLY_FRAME_TYPE_ACK_ECN)) != 0)
        return ret;

    uint64_t packet_number = frame.smallest_acknowledged;

    switch (state->epoch) {
    case QUICLY_EPOCH_0RTT:
        return QUICLY_TRANSPORT_ERROR_PROTOCOL_VIOLATION;
    case QUICLY_EPOCH_HANDSHAKE:
        conn->super.peer.address_validation.send_probe = 0;
        break;
    default:
        break;
    }

    init_acks_iter(conn, &iter);

    size_t gap_index = frame.num_gaps;
    while (1) {
        uint64_t block_length = frame.ack_block_lengths[gap_index];
        if (block_length != 0) {
            QUICLY_PROBE(QUICTRACE_RECV_ACK, conn, probe_now(), packet_number, packet_number + block_length - 1);
            while (quicly_sentmap_get(&iter)->packet_number < packet_number)
                quicly_sentmap_skip(&iter);
            do {
                const quicly_sent_packet_t *sent;
                if ((sent = quicly_sentmap_get(&iter))->packet_number == packet_number) {
                    ++conn->super.stats.num_packets.ack_received;
                    if (state->epoch == sent->ack_epoch) {
                        largest_newly_acked.packet_number = packet_number;
                        largest_newly_acked.sent_at = sent->sent_at;
                        includes_ack_eliciting |= sent->ack_eliciting;
                        QUICLY_PROBE(PACKET_ACKED, conn, probe_now(), packet_number, 1);
                        if (sent->bytes_in_flight != 0) {
                            bytes_acked += sent->bytes_in_flight;
                        }
                        if ((ret = quicly_sentmap_update(&conn->egress.sentmap, &iter, QUICLY_SENTMAP_EVENT_ACKED, conn)) != 0)
                            return ret;
                        if (sent->ack_epoch == QUICLY_EPOCH_1RTT) {
                            struct st_quicly_application_space_t *space = conn->application;
                            if (space->cipher.egress.key_update_pn.last <= packet_number) {
                                space->cipher.egress.key_update_pn.last = UINT64_MAX;
                                space->cipher.egress.key_update_pn.next =
                                    conn->egress.packet_number + conn->super.ctx->max_packets_per_key;
                                QUICLY_PROBE(CRYPTO_SEND_KEY_UPDATE_CONFIRMED, conn, space->cipher.egress.key_update_pn.next);
                            }
                        }
                    } else {
                        quicly_sentmap_skip(&iter);
                    }
                }
                ++packet_number;
            } while (--block_length != 0);
        }
        if (gap_index-- == 0)
            break;
        packet_number += frame.gaps[gap_index];
    }

    QUICLY_PROBE(QUICTRACE_RECV_ACK_DELAY, conn, probe_now(), frame.ack_delay);

    /* Update loss detection engine on ack. The function uses ack_delay only when the largest_newly_acked is also the largest acked
     * so far. So, it does not matter if the ack_delay being passed in does not apply to the largest_newly_acked. */
    quicly_loss_on_ack_received(&conn->egress.loss, largest_newly_acked.packet_number, now, largest_newly_acked.sent_at,
                                frame.ack_delay, includes_ack_eliciting);

    /* OnPacketAcked and OnPacketAckedCC */
    if (bytes_acked > 0) {
        quicly_cc_on_acked(&conn->egress.cc, (uint32_t)bytes_acked, frame.largest_acknowledged,
                           (uint32_t)(conn->egress.sentmap.bytes_in_flight + bytes_acked));
        QUICLY_PROBE(QUICTRACE_CC_ACK, conn, probe_now(), &conn->egress.loss.rtt, conn->egress.cc.cwnd,
                     conn->egress.sentmap.bytes_in_flight);
    }

    QUICLY_PROBE(CC_ACK_RECEIVED, conn, probe_now(), frame.largest_acknowledged, bytes_acked, conn->egress.cc.cwnd,
                 conn->egress.sentmap.bytes_in_flight);

    /* loss-detection  */
    quicly_loss_detect_loss(&conn->egress.loss, frame.largest_acknowledged, do_detect_loss);
    update_loss_alarm(conn);

    return 0;
}

static int handle_max_stream_data_frame(quicly_conn_t *conn, struct st_quicly_handle_payload_state_t *state)
{
    quicly_max_stream_data_frame_t frame;
    quicly_stream_t *stream;
    int ret;

    if ((ret = quicly_decode_max_stream_data_frame(&state->src, state->end, &frame)) != 0)
        return ret;

    QUICLY_PROBE(MAX_STREAM_DATA_RECEIVE, conn, probe_now(), frame.stream_id, frame.max_stream_data);

    if (!quicly_stream_has_send_side(quicly_is_client(conn), frame.stream_id))
        return QUICLY_TRANSPORT_ERROR_FRAME_ENCODING;

    if ((stream = quicly_get_stream(conn, frame.stream_id)) == NULL)
        return 0;

    if (frame.max_stream_data < stream->_send_aux.max_stream_data)
        return 0;
    stream->_send_aux.max_stream_data = frame.max_stream_data;

    if (stream->_send_aux.rst.sender_state == QUICLY_SENDER_STATE_NONE)
        resched_stream_data(stream);

    return 0;
}

static int handle_data_blocked_frame(quicly_conn_t *conn, struct st_quicly_handle_payload_state_t *state)
{
    quicly_data_blocked_frame_t frame;
    int ret;

    if ((ret = quicly_decode_data_blocked_frame(&state->src, state->end, &frame)) != 0)
        return ret;

    QUICLY_PROBE(DATA_BLOCKED_RECEIVE, conn, probe_now(), frame.offset);

    quicly_maxsender_request_transmit(&conn->ingress.max_data.sender);
    if (should_send_max_data(conn))
        conn->egress.send_ack_at = 0;

    return 0;
}

static int handle_stream_data_blocked_frame(quicly_conn_t *conn, struct st_quicly_handle_payload_state_t *state)
{
    quicly_stream_data_blocked_frame_t frame;
    quicly_stream_t *stream;
    int ret;

    if ((ret = quicly_decode_stream_data_blocked_frame(&state->src, state->end, &frame)) != 0)
        return ret;

    QUICLY_PROBE(STREAM_DATA_BLOCKED_RECEIVE, conn, probe_now(), frame.stream_id, frame.offset);

    if (!quicly_stream_has_receive_side(quicly_is_client(conn), frame.stream_id))
        return QUICLY_TRANSPORT_ERROR_FRAME_ENCODING;

    if ((stream = quicly_get_stream(conn, frame.stream_id)) != NULL) {
        quicly_maxsender_request_transmit(&stream->_send_aux.max_stream_data_sender);
        if (should_send_max_stream_data(stream))
            sched_stream_control(stream);
    }

    return 0;
}

static int handle_streams_blocked_frame(quicly_conn_t *conn, struct st_quicly_handle_payload_state_t *state)
{
    quicly_streams_blocked_frame_t frame;
    int uni = state->frame_type == QUICLY_FRAME_TYPE_STREAMS_BLOCKED_UNI, ret;

    if ((ret = quicly_decode_streams_blocked_frame(&state->src, state->end, &frame)) != 0)
        return ret;

    QUICLY_PROBE(STREAMS_BLOCKED_RECEIVE, conn, probe_now(), frame.count, uni);

    quicly_maxsender_t *maxsender = uni ? conn->ingress.max_streams.uni : conn->ingress.max_streams.bidi;
    if (maxsender != NULL) {
        quicly_maxsender_request_transmit(maxsender);
        if (should_send_max_streams(conn, uni))
            conn->egress.send_ack_at = 0;
    }

    return 0;
}

static int handle_max_streams_frame(quicly_conn_t *conn, struct st_quicly_handle_payload_state_t *state)
{
    quicly_max_streams_frame_t frame;
    int uni = state->frame_type == QUICLY_FRAME_TYPE_MAX_STREAMS_UNI, ret;

    if ((ret = quicly_decode_max_streams_frame(&state->src, state->end, &frame)) != 0)
        return ret;

    QUICLY_PROBE(MAX_STREAMS_RECEIVE, conn, probe_now(), frame.count, uni);

    if ((ret = update_max_streams(uni ? &conn->egress.max_streams.uni : &conn->egress.max_streams.bidi, frame.count)) != 0)
        return ret;

    open_blocked_streams(conn, uni);

    return 0;
}

static int handle_path_challenge_frame(quicly_conn_t *conn, struct st_quicly_handle_payload_state_t *state)
{
    quicly_path_challenge_frame_t frame;
    int ret;

    if ((ret = quicly_decode_path_challenge_frame(&state->src, state->end, &frame)) != 0)
        return ret;
    return schedule_path_challenge(conn, 1, frame.data);
}

static int handle_path_response_frame(quicly_conn_t *conn, struct st_quicly_handle_payload_state_t *state)
{
    return QUICLY_TRANSPORT_ERROR_PROTOCOL_VIOLATION;
}

static int handle_new_token_frame(quicly_conn_t *conn, struct st_quicly_handle_payload_state_t *state)
{
    quicly_new_token_frame_t frame;
    int ret;

    if ((ret = quicly_decode_new_token_frame(&state->src, state->end, &frame)) != 0)
        return ret;
    QUICLY_PROBE(NEW_TOKEN_RECEIVE, conn, probe_now(), frame.token.base, frame.token.len);
    if (conn->super.ctx->save_resumption_token == NULL)
        return 0;
    return conn->super.ctx->save_resumption_token->cb(conn->super.ctx->save_resumption_token, conn, frame.token);
}

static int handle_stop_sending_frame(quicly_conn_t *conn, struct st_quicly_handle_payload_state_t *state)
{
    quicly_stop_sending_frame_t frame;
    quicly_stream_t *stream;
    int ret;

    if ((ret = quicly_decode_stop_sending_frame(&state->src, state->end, &frame)) != 0)
        return ret;

    if ((ret = get_stream_or_open_if_new(conn, frame.stream_id, &stream)) != 0 || stream == NULL)
        return ret;

    if (quicly_sendstate_is_open(&stream->sendstate)) {
        /* reset the stream, then notify the application */
        int err = QUICLY_ERROR_FROM_APPLICATION_ERROR_CODE(frame.app_error_code);
        quicly_reset_stream(stream, err);
        if ((ret = stream->callbacks->on_send_stop(stream, err)) != 0)
            return ret;
    }

    return 0;
}

static int handle_max_data_frame(quicly_conn_t *conn, struct st_quicly_handle_payload_state_t *state)
{
    quicly_max_data_frame_t frame;
    int ret;

    if ((ret = quicly_decode_max_data_frame(&state->src, state->end, &frame)) != 0)
        return ret;

    QUICLY_PROBE(MAX_DATA_RECEIVE, conn, probe_now(), frame.max_data);

    if (frame.max_data < conn->egress.max_data.permitted)
        return 0;
    conn->egress.max_data.permitted = frame.max_data;

    return 0;
}

static int negotiate_using_version(quicly_conn_t *conn, uint32_t version)
{
    /* set selected version */
    conn->super.version = version;
    QUICLY_PROBE(VERSION_SWITCH, conn, probe_now(), version);

    /* reschedule all the packets that have been sent for immediate resend */
    return discard_sentmap_by_epoch(conn, ~0u);
}

static int handle_version_negotiation_packet(quicly_conn_t *conn, quicly_decoded_packet_t *packet)
{
#define CAN_SELECT(v) ((v) != conn->super.version && (v) == QUICLY_PROTOCOL_VERSION)

    const uint8_t *src = packet->octets.base + packet->encrypted_off, *end = packet->octets.base + packet->octets.len;

    if (src == end || (end - src) % 4 != 0)
        return QUICLY_TRANSPORT_ERROR_PROTOCOL_VIOLATION;
    while (src != end) {
        uint32_t supported_version = quicly_decode32(&src);
        if (CAN_SELECT(supported_version))
            return negotiate_using_version(conn, supported_version);
    }
    return QUICLY_TRANSPORT_ERROR_VERSION_NEGOTIATION;

#undef CAN_SELECT
}

static int compare_socket_address(struct sockaddr *x, struct sockaddr *y)
{
#define CMP(a, b)                                                                                                                  \
    if (a != b)                                                                                                                    \
    return a < b ? -1 : 1

    CMP(x->sa_family, y->sa_family);

    if (x->sa_family == AF_INET) {
        struct sockaddr_in *xin = (void *)x, *yin = (void *)y;
        CMP(ntohl(xin->sin_addr.s_addr), ntohl(yin->sin_addr.s_addr));
        CMP(ntohs(xin->sin_port), ntohs(yin->sin_port));
    } else if (x->sa_family == AF_INET6) {
        struct sockaddr_in6 *xin6 = (void *)x, *yin6 = (void *)y;
        int r = memcmp(xin6->sin6_addr.s6_addr, yin6->sin6_addr.s6_addr, sizeof(xin6->sin6_addr.s6_addr));
        if (r != 0)
            return r;
        CMP(ntohs(xin6->sin6_port), ntohs(yin6->sin6_port));
        CMP(xin6->sin6_flowinfo, yin6->sin6_flowinfo);
        CMP(xin6->sin6_scope_id, yin6->sin6_scope_id);
    } else if (x->sa_family == AF_UNSPEC) {
        return 1;
    } else {
        assert(!"unknown sa_family");
    }

#undef CMP
    return 0;
}

static int is_stateless_reset(quicly_conn_t *conn, quicly_decoded_packet_t *decoded)
{
    switch (decoded->_is_stateless_reset_cached) {
    case QUICLY__DECODED_PACKET_CACHED_IS_STATELESS_RESET:
        return 1;
    case QUICLY__DECODED_PACKET_CACHED_NOT_STATELESS_RESET:
        return 0;
    default:
        break;
    }

    if (conn->super.peer.stateless_reset.token == NULL)
        return 0;
    if (decoded->octets.len < QUICLY_STATELESS_RESET_PACKET_MIN_LEN)
        return 0;
    if (memcmp(decoded->octets.base + decoded->octets.len - QUICLY_STATELESS_RESET_TOKEN_LEN,
               conn->super.peer.stateless_reset.token, QUICLY_STATELESS_RESET_TOKEN_LEN) != 0)
        return 0;

    return 1;
}

int quicly_is_destination(quicly_conn_t *conn, struct sockaddr *dest_addr, struct sockaddr *src_addr,
                          quicly_decoded_packet_t *decoded)
{
    if (QUICLY_PACKET_IS_LONG_HEADER(decoded->octets.base[0])) {
        /* long header: validate address, then consult the CID */
        if (compare_socket_address(&conn->super.peer.address.sa, src_addr) != 0)
            return 0;
        if (conn->super.host.address.sa.sa_family != AF_UNSPEC &&
            compare_socket_address(&conn->super.host.address.sa, dest_addr) != 0)
            return 0;
        /* server may see the CID generated by the client for Initial and 0-RTT packets */
        if (!quicly_is_client(conn) && decoded->cid.dest.might_be_client_generated) {
            if (quicly_cid_is_equal(&conn->super.host.offered_cid, decoded->cid.dest.encrypted))
                goto Found;
        }
    }

    if (conn->super.ctx->cid_encryptor != NULL) {
        if (conn->super.master_id.master_id == decoded->cid.dest.plaintext.master_id &&
            conn->super.master_id.thread_id == decoded->cid.dest.plaintext.thread_id &&
            conn->super.master_id.node_id == decoded->cid.dest.plaintext.node_id)
            goto Found;
        if (is_stateless_reset(conn, decoded))
            goto Found_StatelessReset;
    } else {
        if (compare_socket_address(&conn->super.peer.address.sa, src_addr) == 0)
            goto Found;
        if (conn->super.host.address.sa.sa_family != AF_UNSPEC &&
            compare_socket_address(&conn->super.host.address.sa, dest_addr) != 0)
            return 0;
    }

    /* not found */
    return 0;

Found:
    decoded->_is_stateless_reset_cached = QUICLY__DECODED_PACKET_CACHED_NOT_STATELESS_RESET;
    return 1;

Found_StatelessReset:
    decoded->_is_stateless_reset_cached = QUICLY__DECODED_PACKET_CACHED_IS_STATELESS_RESET;
    return 1;
}

static int handle_close(quicly_conn_t *conn, int err, uint64_t frame_type, ptls_iovec_t reason_phrase)
{
    int ret;

    if (conn->super.state >= QUICLY_STATE_CLOSING)
        return 0;

    /* switch to closing state, notify the app (at this moment the streams are accessible), then destroy the streams */
    if ((ret = enter_close(conn, 0, err != QUICLY_ERROR_RECEIVED_STATELESS_RESET)) != 0)
        return ret;
    if (conn->super.ctx->closed_by_peer != NULL)
        conn->super.ctx->closed_by_peer->cb(conn->super.ctx->closed_by_peer, conn, err, frame_type,
                                            (const char *)reason_phrase.base, reason_phrase.len);
    destroy_all_streams(conn, err, 0);

    return 0;
}

static int handle_transport_close_frame(quicly_conn_t *conn, struct st_quicly_handle_payload_state_t *state)
{
    quicly_transport_close_frame_t frame;
    int ret;

    if ((ret = quicly_decode_transport_close_frame(&state->src, state->end, &frame)) != 0)
        return ret;

    QUICLY_PROBE(TRANSPORT_CLOSE_RECEIVE, conn, probe_now(), frame.error_code, frame.frame_type,
                 QUICLY_PROBE_ESCAPE_UNSAFE_STRING(frame.reason_phrase.base, frame.reason_phrase.len));
    return handle_close(conn, QUICLY_ERROR_FROM_TRANSPORT_ERROR_CODE(frame.error_code), frame.frame_type, frame.reason_phrase);
}

static int handle_application_close_frame(quicly_conn_t *conn, struct st_quicly_handle_payload_state_t *state)
{
    quicly_application_close_frame_t frame;
    int ret;

    if ((ret = quicly_decode_application_close_frame(&state->src, state->end, &frame)) != 0)
        return ret;

    QUICLY_PROBE(APPLICATION_CLOSE_RECEIVE, conn, probe_now(), frame.error_code,
                 QUICLY_PROBE_ESCAPE_UNSAFE_STRING(frame.reason_phrase.base, frame.reason_phrase.len));
    return handle_close(conn, QUICLY_ERROR_FROM_APPLICATION_ERROR_CODE(frame.error_code), UINT64_MAX, frame.reason_phrase);
}

static int handle_padding_frame(quicly_conn_t *conn, struct st_quicly_handle_payload_state_t *state)
{
    return 0;
}

static int handle_ping_frame(quicly_conn_t *conn, struct st_quicly_handle_payload_state_t *state)
{
    return 0;
}

static int handle_new_connection_id_frame(quicly_conn_t *conn, struct st_quicly_handle_payload_state_t *state)
{
    quicly_new_connection_id_frame_t frame;
    return quicly_decode_new_connection_id_frame(&state->src, state->end, &frame);
}

static int handle_retire_connection_id_frame(quicly_conn_t *conn, struct st_quicly_handle_payload_state_t *state)
{
    return QUICLY_TRANSPORT_ERROR_PROTOCOL_VIOLATION;
}

static int handle_payload(quicly_conn_t *conn, size_t epoch, const uint8_t *_src, size_t _len, uint64_t *offending_frame_type,
                          int *is_ack_only)
{
    /* clang-format off */

    /* `frame_handlers` is an array of frame handlers and the properties of the frames, indexed by the ID of the frame. */
    static const struct {
        int (*cb)(quicly_conn_t *, struct st_quicly_handle_payload_state_t *); /* callback function that handles the frame */
        uint8_t permitted_epochs;  /* the epochs the frame can appear, calculated as bitwise-or of `1 << epoch` */
        uint8_t ack_eliciting;     /* boolean indicating if the frame is ack-eliciting */
    } frame_handlers[] = {
#define FRAME(n, i, z, h, o, ae)                                                                                                   \
    {                                                                                                                              \
        handle_##n##_frame,                                                                                                        \
        (i << QUICLY_EPOCH_INITIAL) | (z << QUICLY_EPOCH_0RTT) | (h << QUICLY_EPOCH_HANDSHAKE) | (o << QUICLY_EPOCH_1RTT),         \
        ae                                                                                                                         \
    }
        /*   +----------------------+-------------------+---------------+
         *   |                      |  permitted epochs |               |
         *   |        frame         +----+----+----+----+ ack-eliciting |
         *   |                      | IN | 0R | HS | 1R |               |
         *   +----------------------+----+----+----+----+---------------+ */
        FRAME( padding              ,  1 ,  1 ,  1 ,  1 ,             0 ), /* 0 */
        FRAME( ping                 ,  1 ,  1 ,  1 ,  1 ,             1 ),
        FRAME( ack                  ,  1 ,  0 ,  1 ,  1 ,             0 ),
        FRAME( ack                  ,  1 ,  0 ,  1 ,  1 ,             0 ),
        FRAME( reset_stream         ,  0 ,  1 ,  0 ,  1 ,             1 ),
        FRAME( stop_sending         ,  0 ,  1 ,  0 ,  1 ,             1 ),
        FRAME( crypto               ,  1 ,  0 ,  1 ,  1 ,             1 ),
        FRAME( new_token            ,  0 ,  0 ,  0 ,  1 ,             1 ),
        FRAME( stream               ,  0 ,  1 ,  0 ,  1 ,             1 ), /* 8 */
        FRAME( stream               ,  0 ,  1 ,  0 ,  1 ,             1 ),
        FRAME( stream               ,  0 ,  1 ,  0 ,  1 ,             1 ),
        FRAME( stream               ,  0 ,  1 ,  0 ,  1 ,             1 ),
        FRAME( stream               ,  0 ,  1 ,  0 ,  1 ,             1 ),
        FRAME( stream               ,  0 ,  1 ,  0 ,  1 ,             1 ),
        FRAME( stream               ,  0 ,  1 ,  0 ,  1 ,             1 ),
        FRAME( stream               ,  0 ,  1 ,  0 ,  1 ,             1 ),
        FRAME( max_data             ,  0 ,  1 ,  0 ,  1 ,             1 ), /* 16 */
        FRAME( max_stream_data      ,  0 ,  1 ,  0 ,  1 ,             1 ),
        FRAME( max_streams          ,  0 ,  1 ,  0 ,  1 ,             1 ),
        FRAME( max_streams          ,  0 ,  1 ,  0 ,  1 ,             1 ),
        FRAME( data_blocked         ,  0 ,  1 ,  0 ,  1 ,             1 ),
        FRAME( stream_data_blocked  ,  0 ,  1 ,  0 ,  1 ,             1 ),
        FRAME( streams_blocked      ,  0 ,  1 ,  0 ,  1 ,             1 ),
        FRAME( streams_blocked      ,  0 ,  1 ,  0 ,  1 ,             1 ),
        FRAME( new_connection_id    ,  0 ,  1 ,  0 ,  1 ,             1 ), /* 24 */
        FRAME( retire_connection_id ,  0 ,  0 ,  0 ,  1 ,             1 ),
        FRAME( path_challenge       ,  0 ,  1 ,  0 ,  1 ,             1 ),
        FRAME( path_response        ,  0 ,  0 ,  0 ,  1 ,             1 ),
        FRAME( transport_close      ,  1 ,  1 ,  1 ,  1 ,             0 ),
        FRAME( application_close    ,  0 ,  1 ,  0 ,  1 ,             0 )
        /*   +----------------------+----+----+----+----+---------------+ */
#undef FRAME
    };
    /* clang-format on */

    struct st_quicly_handle_payload_state_t state = {_src, _src + _len, epoch};
    size_t num_frames = 0, num_frames_ack_eliciting = 0;
    int ret;

    do {
        state.frame_type = *state.src++;
        if (state.frame_type >= sizeof(frame_handlers) / sizeof(frame_handlers[0])) {
            ret = QUICLY_TRANSPORT_ERROR_FRAME_ENCODING;
            break;
        }
        if ((frame_handlers[state.frame_type].permitted_epochs & (1 << epoch)) == 0) {
            ret = QUICLY_TRANSPORT_ERROR_PROTOCOL_VIOLATION;
            break;
        }
        num_frames += 1;
        num_frames_ack_eliciting += frame_handlers[state.frame_type].ack_eliciting;
        if ((ret = (*frame_handlers[state.frame_type].cb)(conn, &state)) != 0)
            break;
    } while (state.src != state.end);

    *is_ack_only = num_frames_ack_eliciting == 0;
    if (ret != 0)
        *offending_frame_type = state.frame_type;
    return ret;
}

static int handle_stateless_reset(quicly_conn_t *conn)
{
    QUICLY_PROBE(STATELESS_RESET_RECEIVE, conn, probe_now());
    return handle_close(conn, QUICLY_ERROR_RECEIVED_STATELESS_RESET, UINT64_MAX, ptls_iovec_init("", 0));
}

int quicly_accept(quicly_conn_t **conn, quicly_context_t *ctx, struct sockaddr *dest_addr, struct sockaddr *src_addr,
                  quicly_decoded_packet_t *packet, quicly_address_token_plaintext_t *address_token,
                  const quicly_cid_plaintext_t *new_cid, ptls_handshake_properties_t *handshake_properties)
{
    struct st_quicly_cipher_context_t ingress_cipher = {NULL}, egress_cipher = {NULL};
    ptls_iovec_t payload;
    uint64_t next_expected_pn, pn, offending_frame_type = QUICLY_FRAME_TYPE_PADDING;
    int is_ack_only, ret;

    *conn = NULL;

    update_now(ctx);

    /* process initials only */
    if ((packet->octets.base[0] & QUICLY_PACKET_TYPE_BITMASK) != QUICLY_PACKET_TYPE_INITIAL) {
        ret = QUICLY_ERROR_PACKET_IGNORED;
        goto Exit;
    }
    if (packet->version != QUICLY_PROTOCOL_VERSION) {
        ret = QUICLY_ERROR_PACKET_IGNORED;
        goto Exit;
    }
    if (packet->cid.dest.encrypted.len < 8) {
        ret = QUICLY_TRANSPORT_ERROR_PROTOCOL_VIOLATION;
        goto Exit;
    }
    if ((ret = setup_initial_encryption(get_aes128gcmsha256(ctx), &ingress_cipher, &egress_cipher, packet->cid.dest.encrypted,
                                        0)) != 0)
        goto Exit;
    next_expected_pn = 0; /* is this correct? do we need to take care of underflow? */
    if ((ret = decrypt_packet(ingress_cipher.header_protection, aead_decrypt_fixed_key, ingress_cipher.aead, &next_expected_pn,
                              packet, &pn, &payload)) != 0)
        goto Exit;

    /* create connection */
    if ((*conn = create_connection(ctx, NULL, src_addr, dest_addr, new_cid, handshake_properties)) == NULL) {
        ret = PTLS_ERROR_NO_MEMORY;
        goto Exit;
    }
    (*conn)->super.state = QUICLY_STATE_CONNECTED;
    set_cid(&(*conn)->super.peer.cid, packet->cid.src);
    set_cid(&(*conn)->super.host.offered_cid, packet->cid.dest.encrypted);
    if (address_token != NULL) {
        (*conn)->super.peer.address_validation.validated = 1;
        if (address_token->is_retry)
            set_cid(&(*conn)->retry_odcid, ptls_iovec_init(address_token->retry.odcid.cid, address_token->retry.odcid.len));
    }
    if ((ret = setup_handshake_space_and_flow(*conn, QUICLY_EPOCH_INITIAL)) != 0)
        goto Exit;
    (*conn)->initial->super.next_expected_packet_number = next_expected_pn;
    (*conn)->initial->cipher.ingress = ingress_cipher;
    ingress_cipher = (struct st_quicly_cipher_context_t){NULL};
    (*conn)->initial->cipher.egress = egress_cipher;
    egress_cipher = (struct st_quicly_cipher_context_t){NULL};
    (*conn)->crypto.handshake_properties.collected_extensions = server_collected_extensions;

    QUICLY_PROBE(ACCEPT, *conn, probe_now(), QUICLY_PROBE_HEXDUMP(packet->cid.dest.encrypted.base, packet->cid.dest.encrypted.len),
                 address_token);
    QUICLY_PROBE(CRYPTO_DECRYPT, *conn, pn, payload.base, payload.len);
    QUICLY_PROBE(QUICTRACE_RECV, *conn, probe_now(), pn);

    /* handle the input; we ignore is_ack_only, we consult if there's any output from TLS in response to CH anyways */
    (*conn)->super.stats.num_packets.received += 1;
    (*conn)->super.stats.num_bytes.received += packet->octets.len;
    if ((ret = handle_payload(*conn, QUICLY_EPOCH_INITIAL, payload.base, payload.len, &offending_frame_type, &is_ack_only)) != 0)
        goto Exit;
    if ((ret = record_receipt(*conn, &(*conn)->initial->super, pn, 0, QUICLY_EPOCH_INITIAL)) != 0)
        goto Exit;

Exit:
    if (*conn != NULL && ret != 0) {
        initiate_close(*conn, ret, offending_frame_type, "");
        ret = 0;
    }
    return ret;
}

int quicly_receive(quicly_conn_t *conn, struct sockaddr *dest_addr, struct sockaddr *src_addr, quicly_decoded_packet_t *packet)
{
    ptls_cipher_context_t *header_protection;
    struct {
        size_t (*cb)(void *, uint64_t, quicly_decoded_packet_t *, size_t);
        void *ctx;
    } aead;
    struct st_quicly_pn_space_t **space;
    size_t epoch;
    ptls_iovec_t payload;
    uint64_t pn, offending_frame_type = QUICLY_FRAME_TYPE_PADDING;
    int is_ack_only, ret;

    update_now(conn->super.ctx);

    QUICLY_PROBE(RECEIVE, conn, probe_now(), QUICLY_PROBE_HEXDUMP(packet->cid.dest.encrypted.base, packet->cid.dest.encrypted.len),
                 packet->octets.base, packet->octets.len);

    if (is_stateless_reset(conn, packet)) {
        ret = handle_stateless_reset(conn);
        goto Exit;
    }

    /* FIXME check peer address */

    switch (conn->super.state) {
    case QUICLY_STATE_CLOSING:
        conn->super.state = QUICLY_STATE_DRAINING;
        conn->egress.send_ack_at = 0; /* send CONNECTION_CLOSE */
        ret = 0;
        goto Exit;
    case QUICLY_STATE_DRAINING:
        ret = 0;
        goto Exit;
    default:
        break;
    }

    if (QUICLY_PACKET_IS_LONG_HEADER(packet->octets.base[0])) {
        if (conn->super.state == QUICLY_STATE_FIRSTFLIGHT) {
            if (packet->version == 0)
                return handle_version_negotiation_packet(conn, packet);
        }
        switch (packet->octets.base[0] & QUICLY_PACKET_TYPE_BITMASK) {
        case QUICLY_PACKET_TYPE_RETRY: {
            /* check the packet */
            if (packet->token.len >= QUICLY_MAX_TOKEN_LEN) {
                ret = QUICLY_ERROR_PACKET_IGNORED;
                goto Exit;
            }
            ptls_iovec_t odcid = ptls_iovec_init(packet->octets.base + packet->encrypted_off,
                                                 packet->token.base - (packet->octets.base + packet->encrypted_off));
            if (!quicly_cid_is_equal(&conn->super.peer.cid, odcid)) {
                ret = QUICLY_ERROR_PACKET_IGNORED;
                goto Exit;
            }
            if (quicly_cid_is_equal(&conn->super.peer.cid, packet->cid.src)) {
                ret = QUICLY_ERROR_PACKET_IGNORED;
                goto Exit;
            }
            /* do not accept a second Retry */
            if (conn->retry_odcid.len != 0) {
                ret = QUICLY_ERROR_PACKET_IGNORED;
                goto Exit;
            }
            /* store token and ODCID */
            free(conn->token.base);
            if ((conn->token.base = malloc(packet->token.len)) == NULL) {
                ret = PTLS_ERROR_NO_MEMORY;
                goto Exit;
            }
            memcpy(conn->token.base, packet->token.base, packet->token.len);
            conn->token.len = packet->token.len;
            conn->retry_odcid = conn->super.peer.cid;
            /* update DCID */
            set_cid(&conn->super.peer.cid, packet->cid.src);
            /* replace initial keys */
            dispose_cipher(&conn->initial->cipher.ingress);
            dispose_cipher(&conn->initial->cipher.egress);
            if ((ret = setup_initial_encryption(get_aes128gcmsha256(conn->super.ctx), &conn->initial->cipher.ingress,
                                                &conn->initial->cipher.egress,
                                                ptls_iovec_init(conn->super.peer.cid.cid, conn->super.peer.cid.len), 1)) != 0)
                goto Exit;
            /* schedule retransmit */
            ret = discard_sentmap_by_epoch(conn, ~0u);
            goto Exit;
        } break;
        case QUICLY_PACKET_TYPE_INITIAL:
            if (conn->initial == NULL || (header_protection = conn->initial->cipher.ingress.header_protection) == NULL) {
                ret = QUICLY_ERROR_PACKET_IGNORED;
                goto Exit;
            }
            /* update cid if this is the first Initial packet that's being received */
            if (conn->super.state == QUICLY_STATE_FIRSTFLIGHT) {
                assert(quicly_is_client(conn));
                memcpy(conn->super.peer.cid.cid, packet->cid.src.base, packet->cid.src.len);
                conn->super.peer.cid.len = packet->cid.src.len;
            }
            aead.cb = aead_decrypt_fixed_key;
            aead.ctx = conn->initial->cipher.ingress.aead;
            space = (void *)&conn->initial;
            epoch = QUICLY_EPOCH_INITIAL;
            break;
        case QUICLY_PACKET_TYPE_HANDSHAKE:
            if (conn->handshake == NULL || (header_protection = conn->handshake->cipher.ingress.header_protection) == NULL) {
                ret = QUICLY_ERROR_PACKET_IGNORED;
                goto Exit;
            }
            aead.cb = aead_decrypt_fixed_key;
            aead.ctx = conn->handshake->cipher.ingress.aead;
            space = (void *)&conn->handshake;
            epoch = QUICLY_EPOCH_HANDSHAKE;
            break;
        case QUICLY_PACKET_TYPE_0RTT:
            if (quicly_is_client(conn)) {
                ret = QUICLY_ERROR_PACKET_IGNORED;
                goto Exit;
            }
            if (conn->application == NULL ||
                (header_protection = conn->application->cipher.ingress.header_protection.zero_rtt) == NULL) {
                ret = QUICLY_ERROR_PACKET_IGNORED;
                goto Exit;
            }
            aead.cb = aead_decrypt_fixed_key;
            aead.ctx = conn->application->cipher.ingress.aead[1];
            space = (void *)&conn->application;
            epoch = QUICLY_EPOCH_0RTT;
            break;
        default:
            ret = QUICLY_ERROR_PACKET_IGNORED;
            goto Exit;
        }
    } else {
        /* short header packet */
        if (conn->application == NULL ||
            (header_protection = conn->application->cipher.ingress.header_protection.one_rtt) == NULL) {
            ret = QUICLY_ERROR_PACKET_IGNORED;
            goto Exit;
        }
        aead.cb = aead_decrypt_1rtt;
        aead.ctx = conn;
        space = (void *)&conn->application;
        epoch = QUICLY_EPOCH_1RTT;
    }

    /* decrypt */
    if ((ret = decrypt_packet(header_protection, aead.cb, aead.ctx, &(*space)->next_expected_packet_number, packet, &pn,
                              &payload)) != 0)
        goto Exit;

    QUICLY_PROBE(CRYPTO_DECRYPT, conn, pn, payload.base, payload.len);
    QUICLY_PROBE(QUICTRACE_RECV, conn, probe_now(), pn);

    /* update states */
    if (conn->super.state == QUICLY_STATE_FIRSTFLIGHT)
        conn->super.state = QUICLY_STATE_CONNECTED;
    conn->super.stats.num_packets.received += 1;
    conn->super.stats.num_bytes.received += packet->octets.len;

    /* state updates, that are triggered by the receipt of a packet */
    if (epoch == QUICLY_EPOCH_HANDSHAKE && conn->initial != NULL) {
        /* Discard Initial space before processing the payload of the Handshake packet to avoid the chance of an ACK frame included
         * in the Handshake packet setting a loss timer for the Initial packet. */
        if ((ret = discard_initial_context(conn)) != 0)
            goto Exit;
        update_loss_alarm(conn);
        conn->super.peer.address_validation.validated = 1;
    }

    /* handle the payload */
    if ((ret = handle_payload(conn, epoch, payload.base, payload.len, &offending_frame_type, &is_ack_only)) != 0)
        goto Exit;
    if (*space != NULL) {
        if ((ret = record_receipt(conn, *space, pn, is_ack_only, epoch)) != 0)
            goto Exit;
    }

    /* state updates post payload processing */
    switch (epoch) {
    case QUICLY_EPOCH_INITIAL:
        assert(conn->initial != NULL);
        if (quicly_is_client(conn) && conn->handshake != NULL && conn->handshake->cipher.egress.aead != NULL) {
            if ((ret = discard_initial_context(conn)) != 0)
                goto Exit;
            update_loss_alarm(conn);
        }
        break;
    case QUICLY_EPOCH_HANDSHAKE:
        /* schedule the timer to discard contexts related to the handshake if we have received all handshake messages and all the
         * messages we sent have been acked */
        if (!conn->crypto.handshake_scheduled_for_discard && ptls_handshake_is_complete(conn->crypto.tls)) {
            quicly_stream_t *stream = quicly_get_stream(conn, -(quicly_stream_id_t)(1 + QUICLY_EPOCH_HANDSHAKE));
            assert(stream != NULL);
            quicly_streambuf_t *buf = stream->data;
            if (buf->egress.vecs.size == 0) {
                if ((ret = quicly_sentmap_prepare(&conn->egress.sentmap, conn->egress.packet_number, now,
                                                  QUICLY_EPOCH_HANDSHAKE)) != 0)
                    goto Exit;
                if (quicly_sentmap_allocate(&conn->egress.sentmap, discard_handshake_context) == NULL) {
                    ret = PTLS_ERROR_NO_MEMORY;
                    goto Exit;
                }
                quicly_sentmap_commit(&conn->egress.sentmap, 0);
                ++conn->egress.packet_number;
                conn->crypto.handshake_scheduled_for_discard = 1;
            }
        }
        /* when running as a client, respect "disable_migration" TP sent by the peer at the end of the TLS handshake */
        if (quicly_is_client(conn) && conn->super.host.address.sa.sa_family == AF_UNSPEC && dest_addr != NULL &&
            dest_addr->sa_family != AF_UNSPEC && ptls_handshake_is_complete(conn->crypto.tls) &&
            conn->super.peer.transport_params.disable_active_migration)
            set_address(&conn->super.host.address, dest_addr);
        break;
    case QUICLY_EPOCH_1RTT:
        if (!is_ack_only && should_send_max_data(conn))
            conn->egress.send_ack_at = 0;
        break;
    default:
        break;
    }

    update_idle_timeout(conn, 1);

Exit:
    switch (ret) {
    case 0:
        /* Avoid time in the past being emitted by quicly_get_first_timeout. We hit the condition below when retransmission is
         * suspended by the 3x limit (in which case we have loss.alarm_at set but return INT64_MAX from quicly_get_first_timeout
         * until we receive something from the client).
         */
        if (conn->egress.loss.alarm_at < now)
            conn->egress.loss.alarm_at = now;
        assert_consistency(conn, 0);
        break;
    case QUICLY_ERROR_PACKET_IGNORED:
        break;
    default: /* close connection */
        initiate_close(conn, ret, offending_frame_type, "");
        ret = 0;
        break;
    }
    return ret;
}

int quicly_open_stream(quicly_conn_t *conn, quicly_stream_t **_stream, int uni)
{
    quicly_stream_t *stream;
    struct st_quicly_conn_streamgroup_state_t *group;
    uint64_t *max_stream_count;
    uint32_t max_stream_data_local;
    uint64_t max_stream_data_remote;
    int ret;

    /* determine the states */
    if (uni) {
        group = &conn->super.host.uni;
        max_stream_count = &conn->egress.max_streams.uni.count;
        max_stream_data_local = 0;
        max_stream_data_remote = conn->super.peer.transport_params.max_stream_data.uni;
    } else {
        group = &conn->super.host.bidi;
        max_stream_count = &conn->egress.max_streams.bidi.count;
        max_stream_data_local = (uint32_t)conn->super.ctx->transport_params.max_stream_data.bidi_local;
        max_stream_data_remote = conn->super.peer.transport_params.max_stream_data.bidi_remote;
    }

    /* open */
    if ((stream = open_stream(conn, group->next_stream_id, max_stream_data_local, max_stream_data_remote)) == NULL)
        return PTLS_ERROR_NO_MEMORY;
    ++group->num_streams;
    group->next_stream_id += 4;

    /* adjust blocked */
    if (stream->stream_id / 4 >= *max_stream_count) {
        stream->streams_blocked = 1;
        quicly_linklist_insert((uni ? &conn->pending.streams.blocked.uni : &conn->pending.streams.blocked.bidi)->prev,
                               &stream->_send_aux.pending_link.control);
    }

    /* application-layer initialization */
    if ((ret = conn->super.ctx->stream_open->cb(conn->super.ctx->stream_open, stream)) != 0)
        return ret;

    *_stream = stream;
    return 0;
}

void quicly_reset_stream(quicly_stream_t *stream, int err)
{
    assert(quicly_stream_has_send_side(quicly_is_client(stream->conn), stream->stream_id));
    assert(QUICLY_ERROR_IS_QUIC_APPLICATION(err));
    assert(stream->_send_aux.rst.sender_state == QUICLY_SENDER_STATE_NONE);
    assert(!quicly_sendstate_transfer_complete(&stream->sendstate));

    /* dispose sendbuf state */
    quicly_sendstate_reset(&stream->sendstate);

    /* setup RST_STREAM */
    stream->_send_aux.rst.sender_state = QUICLY_SENDER_STATE_SEND;
    stream->_send_aux.rst.error_code = QUICLY_ERROR_GET_ERROR_CODE(err);

    /* schedule for delivery */
    sched_stream_control(stream);
    resched_stream_data(stream);
}

void quicly_request_stop(quicly_stream_t *stream, int err)
{
    assert(quicly_stream_has_receive_side(quicly_is_client(stream->conn), stream->stream_id));
    assert(QUICLY_ERROR_IS_QUIC_APPLICATION(err));

    /* send STOP_SENDING if the incoming side of the stream is still open */
    if (stream->recvstate.eos == UINT64_MAX && stream->_send_aux.stop_sending.sender_state == QUICLY_SENDER_STATE_NONE) {
        stream->_send_aux.stop_sending.sender_state = QUICLY_SENDER_STATE_SEND;
        stream->_send_aux.stop_sending.error_code = QUICLY_ERROR_GET_ERROR_CODE(err);
        sched_stream_control(stream);
    }
}

socklen_t quicly_get_socklen(struct sockaddr *sa)
{
    switch (sa->sa_family) {
    case AF_INET:
        return sizeof(struct sockaddr_in);
    case AF_INET6:
        return sizeof(struct sockaddr_in6);
    default:
        assert(!"unexpected socket type");
        return 0;
    }
}

char *quicly_escape_unsafe_string(char *buf, const void *bytes, size_t len)
{
    char *dst = buf;
    const char *src = bytes, *end = src + len;

    for (; src != end; ++src) {
        if (('0' <= *src && *src <= 0x7e) && !(*src == '"' || *src == '\'' || *src == '\\')) {
            *dst++ = *src;
        } else {
            *dst++ = '\\';
            *dst++ = 'x';
            quicly_byte_to_hex(dst, (uint8_t)*src);
        }
    }
    *dst = '\0';

    return buf;
}

char *quicly_hexdump(const uint8_t *bytes, size_t len, size_t indent)
{
    size_t i, line, row, bufsize = indent == SIZE_MAX ? len * 2 + 1 : (indent + 5 + 3 * 16 + 2 + 16 + 1) * ((len + 15) / 16) + 1;
    char *buf, *p;

    if ((buf = malloc(bufsize)) == NULL)
        return NULL;
    p = buf;
    if (indent == SIZE_MAX) {
        for (i = 0; i != len; ++i) {
            quicly_byte_to_hex(p, bytes[i]);
            p += 2;
        }
    } else {
        for (line = 0; line * 16 < len; ++line) {
            for (i = 0; i < indent; ++i)
                *p++ = ' ';
            quicly_byte_to_hex(p, (line >> 4) & 0xff);
            p += 2;
            quicly_byte_to_hex(p, (line << 4) & 0xff);
            p += 2;
            *p++ = ' ';
            for (row = 0; row < 16; ++row) {
                *p++ = row == 8 ? '-' : ' ';
                if (line * 16 + row < len) {
                    quicly_byte_to_hex(p, bytes[line * 16 + row]);
                    p += 2;
                } else {
                    *p++ = ' ';
                    *p++ = ' ';
                }
            }
            *p++ = ' ';
            *p++ = ' ';
            for (row = 0; row < 16; ++row) {
                if (line * 16 + row < len) {
                    int ch = bytes[line * 16 + row];
                    *p++ = 0x20 <= ch && ch < 0x7f ? ch : '.';
                } else {
                    *p++ = ' ';
                }
            }
            *p++ = '\n';
        }
    }
    *p++ = '\0';

    assert(p - buf <= bufsize);

    return buf;
}

void quicly_amend_ptls_context(ptls_context_t *ptls)
{
    static ptls_update_traffic_key_t update_traffic_key = {update_traffic_key_cb};

    ptls->omit_end_of_early_data = 1;
    ptls->max_early_data_size = UINT32_MAX;
    ptls->update_traffic_key = &update_traffic_key;
}

int quicly_encrypt_address_token(void (*random_bytes)(void *, size_t), ptls_aead_context_t *aead, ptls_buffer_t *buf,
                                 size_t start_off, const quicly_address_token_plaintext_t *plaintext)
{
    int ret;

    /* IV */
    if ((ret = ptls_buffer_reserve(buf, aead->algo->iv_size)) != 0)
        goto Exit;
    random_bytes(buf->base + buf->off, aead->algo->iv_size);
    buf->off += aead->algo->iv_size;

    size_t enc_start = buf->off;

    /* data */
    ptls_buffer_push64(buf, (!!plaintext->is_retry) | ((uint64_t)plaintext->issued_at << 1));
    {
        uint16_t port;
        ptls_buffer_push_block(buf, 1, {
            switch (plaintext->remote.sa.sa_family) {
            case AF_INET:
                ptls_buffer_pushv(buf, &plaintext->remote.sin.sin_addr.s_addr, 4);
                port = ntohs(plaintext->remote.sin.sin_port);
                break;
            case AF_INET6:
                ptls_buffer_pushv(buf, &plaintext->remote.sin6.sin6_addr, 16);
                port = ntohs(plaintext->remote.sin6.sin6_port);
                break;
            default:
                assert(!"unspported address type");
                break;
            }
        });
        ptls_buffer_push16(buf, port);
    }
    if (plaintext->is_retry) {
        ptls_buffer_push_block(buf, 1, { ptls_buffer_pushv(buf, plaintext->retry.odcid.cid, plaintext->retry.odcid.len); });
        ptls_buffer_push64(buf, plaintext->retry.cidpair_hash);
    } else {
        ptls_buffer_push_block(buf, 1, { ptls_buffer_pushv(buf, plaintext->resumption.bytes, plaintext->resumption.len); });
    }
    ptls_buffer_push_block(buf, 1, { ptls_buffer_pushv(buf, plaintext->appdata.bytes, plaintext->appdata.len); });

    /* encrypt, abusing the internal API to supply full IV */
    if ((ret = ptls_buffer_reserve(buf, aead->algo->tag_size)) != 0)
        goto Exit;
    aead->do_encrypt_init(aead, buf->base + enc_start - aead->algo->iv_size, buf->base + start_off, enc_start - start_off);
    ptls_aead_encrypt_update(aead, buf->base + enc_start, buf->base + enc_start, buf->off - enc_start);
    ptls_aead_encrypt_final(aead, buf->base + buf->off);
    buf->off += aead->algo->tag_size;

Exit:
    return ret;
}

int quicly_decrypt_address_token(ptls_aead_context_t *aead, quicly_address_token_plaintext_t *plaintext, const void *token,
                                 size_t len, size_t prefix_len)
{
    uint8_t ptbuf[QUICLY_MAX_PACKET_SIZE];
    size_t ptlen;

    assert(len < QUICLY_MAX_PACKET_SIZE);

    /* decrypt */
    if (len - prefix_len < aead->algo->iv_size + aead->algo->tag_size)
        return PTLS_ALERT_DECODE_ERROR;
    if ((ptlen = aead->do_decrypt(aead, ptbuf, token + prefix_len + aead->algo->iv_size, len - (prefix_len + aead->algo->iv_size),
                                  token + prefix_len, token, prefix_len + aead->algo->iv_size)) == SIZE_MAX)
        return PTLS_ALERT_DECODE_ERROR;

    /* parse */
    const uint8_t *src = ptbuf, *end = src + ptlen;
    int ret;
    if ((ret = ptls_decode64(&plaintext->issued_at, &src, end)) != 0)
        goto Exit;
    plaintext->is_retry = plaintext->issued_at & 1;
    plaintext->issued_at >>= 1;
    {
        in_port_t *portaddr;
        ptls_decode_open_block(src, end, 1, {
            switch (end - src) {
            case 4: /* ipv4 */
                plaintext->remote.sin.sin_family = AF_INET;
                memcpy(&plaintext->remote.sin.sin_addr.s_addr, src, 4);
                portaddr = &plaintext->remote.sin.sin_port;
                break;
            case 16: /* ipv6 */
                plaintext->remote.sin6.sin6_family = AF_INET6;
                memcpy(&plaintext->remote.sin6.sin6_addr, src, 16);
                portaddr = &plaintext->remote.sin6.sin6_port;
                break;
            default:
                return PTLS_ALERT_DECODE_ERROR;
            }
            src = end;
        });
        uint16_t port;
        if ((ret = ptls_decode16(&port, &src, end)) != 0)
            goto Exit;
        *portaddr = htons(port);
    }
    if (plaintext->is_retry) {
        ptls_decode_open_block(src, end, 1, {
            if ((plaintext->retry.odcid.len = end - src) >= sizeof(plaintext->retry.odcid.cid)) {
                ret = PTLS_ALERT_DECODE_ERROR;
                goto Exit;
            }
            memcpy(plaintext->retry.odcid.cid, src, plaintext->retry.odcid.len);
            src = end;
        });
        if ((ret = ptls_decode64(&plaintext->retry.cidpair_hash, &src, end)) != 0)
            goto Exit;
    } else {
        ptls_decode_open_block(src, end, 1, {
            QUICLY_BUILD_ASSERT(sizeof(plaintext->resumption.bytes) >= 256);
            plaintext->resumption.len = end - src;
            memcpy(plaintext->resumption.bytes, src, plaintext->resumption.len);
            src = end;
        });
    }
    ptls_decode_block(src, end, 1, {
        QUICLY_BUILD_ASSERT(sizeof(plaintext->appdata.bytes) >= 256);
        plaintext->appdata.len = end - src;
        memcpy(plaintext->appdata.bytes, src, plaintext->appdata.len);
        src = end;
    });
    ret = 0;

Exit:
    return ret;
}

void quicly_stream_noop_on_destroy(quicly_stream_t *stream, int err)
{
}

void quicly_stream_noop_on_send_shift(quicly_stream_t *stream, size_t delta)
{
}

int quicly_stream_noop_on_send_emit(quicly_stream_t *stream, size_t off, void *dst, size_t *len, int *wrote_all)
{
    return 0;
}

int quicly_stream_noop_on_send_stop(quicly_stream_t *stream, int err)
{
    return 0;
}

int quicly_stream_noop_on_receive(quicly_stream_t *stream, size_t off, const void *src, size_t len)
{
    return 0;
}

int quicly_stream_noop_on_receive_reset(quicly_stream_t *stream, int err)
{
    return 0;
}

const quicly_stream_callbacks_t quicly_stream_noop_callbacks = {
    quicly_stream_noop_on_destroy,   quicly_stream_noop_on_send_shift, quicly_stream_noop_on_send_emit,
    quicly_stream_noop_on_send_stop, quicly_stream_noop_on_receive,    quicly_stream_noop_on_receive_reset};<|MERGE_RESOLUTION|>--- conflicted
+++ resolved
@@ -1819,7 +1819,6 @@
     return ret;
 }
 
-<<<<<<< HEAD
 static size_t aead_decrypt_fixed_key(void *ctx, uint64_t pn, quicly_decoded_packet_t *packet, size_t aead_off)
 {
     ptls_aead_context_t *aead = ctx;
@@ -1874,13 +1873,9 @@
     return ptlen;
 }
 
-static int decrypt_packet(ptls_cipher_context_t *header_protection,
-                          size_t (*aead_cb)(void *, uint64_t, quicly_decoded_packet_t *, size_t), void *aead_ctx,
-                          uint64_t *next_expected_pn, quicly_decoded_packet_t *packet, uint64_t *pn, ptls_iovec_t *payload)
-=======
-static ptls_iovec_t do_decrypt_packet(ptls_cipher_context_t *header_protection, ptls_aead_context_t **aead,
-                                      uint64_t next_expected_pn, quicly_decoded_packet_t *packet, uint64_t *pn)
->>>>>>> f38b6228
+static int do_decrypt_packet(ptls_cipher_context_t *header_protection,
+                             size_t (*aead_cb)(void *, uint64_t, quicly_decoded_packet_t *, size_t), void *aead_ctx,
+                             uint64_t *next_expected_pn, quicly_decoded_packet_t *packet, uint64_t *pn, ptls_iovec_t *payload)
 {
     size_t encrypted_len = packet->octets.len - packet->encrypted_off;
     uint8_t hpmask[5] = {0};
@@ -1899,29 +1894,11 @@
         pnbits = (pnbits << 8) | packet->octets.base[packet->encrypted_off + i];
     }
 
-<<<<<<< HEAD
     size_t aead_off = packet->encrypted_off + pnlen;
     *pn = quicly_determine_packet_number(pnbits, pnlen * 8, *next_expected_pn);
 
     /* AEAD decryption */
     if ((ptlen = (*aead_cb)(aead_ctx, *pn, packet, aead_off)) == SIZE_MAX) {
-=======
-    /* determine aead index (FIXME move AEAD key selection and decryption logic to the caller?) */
-    if (QUICLY_PACKET_IS_LONG_HEADER(packet->octets.base[0])) {
-        aead_index = 0;
-    } else {
-        /* note: aead index 0 is used by 0-RTT */
-        aead_index = (packet->octets.base[0] & QUICLY_KEY_PHASE_BIT) == 0;
-        if (aead[aead_index] == NULL)
-            goto Error;
-    }
-
-    /* AEAD */
-    *pn = quicly_determine_packet_number(pnbits, pnlen * 8, next_expected_pn);
-    size_t aead_off = packet->encrypted_off + pnlen, ptlen;
-    if ((ptlen = ptls_aead_decrypt(aead[aead_index], packet->octets.base + aead_off, packet->octets.base + aead_off,
-                                   packet->octets.len - aead_off, *pn, packet->octets.base, aead_off)) == SIZE_MAX) {
->>>>>>> f38b6228
         if (QUICLY_DEBUG)
             fprintf(stderr, "%s: aead decryption failure (pn: %" PRIu64 ")\n", __FUNCTION__, *pn);
         return QUICLY_ERROR_PACKET_IGNORED;
@@ -1929,37 +1906,25 @@
     if (*next_expected_pn <= *pn)
         *next_expected_pn = *pn + 1;
 
-<<<<<<< HEAD
-    /* consistency checks after AEAD decryption */
-=======
-    if (QUICLY_DEBUG) {
-        char *payload_hex = quicly_hexdump(packet->octets.base + aead_off, ptlen, 4);
-        fprintf(stderr, "%s: AEAD payload:\n%s", __FUNCTION__, payload_hex);
-        free(payload_hex);
-    }
-
-    return ptls_iovec_init(packet->octets.base + aead_off, ptlen);
-
-Error:
-    return ptls_iovec_init(NULL, 0);
-}
-
-static ptls_iovec_t decrypt_packet(ptls_cipher_context_t *header_protection, ptls_aead_context_t **aead, uint64_t *next_expected_pn,
-                                   quicly_decoded_packet_t *packet, uint64_t *pn)
-{
-    ptls_iovec_t payload;
-
+    *payload = ptls_iovec_init(packet->octets.base + aead_off, ptlen);
+    return 0;
+}
+
+static int decrypt_packet(ptls_cipher_context_t *header_protection,
+                          size_t (*aead_cb)(void *, uint64_t, quicly_decoded_packet_t *, size_t), void *aead_ctx,
+                          uint64_t *next_expected_pn, quicly_decoded_packet_t *packet, uint64_t *pn, ptls_iovec_t *payload)
+{
     /* decrypt ourselves, or use the pre-decrypted input */
     if (packet->decrypted_pn == UINT64_MAX) {
-        if ((payload = do_decrypt_packet(header_protection, aead, *next_expected_pn, packet, pn)).base == NULL)
-            goto Error;
+        int ret;
+        if ((ret = do_decrypt_packet(header_protection, aead_cb, aead_ctx, next_expected_pn, packet, pn, payload)) != 0)
+            return ret;
     } else {
-        payload = ptls_iovec_init(packet->octets.base + packet->encrypted_off, packet->octets.len - packet->encrypted_off);
+        *payload = ptls_iovec_init(packet->octets.base + packet->encrypted_off, packet->octets.len - packet->encrypted_off);
         *pn = packet->decrypted_pn;
     }
 
     /* check reserved bits after AEAD decryption */
->>>>>>> f38b6228
     if ((packet->octets.base[0] & (QUICLY_PACKET_IS_LONG_HEADER(packet->octets.base[0]) ? QUICLY_LONG_HEADER_RESERVED_BITS
                                                                                         : QUICLY_SHORT_HEADER_RESERVED_BITS)) !=
         0) {
@@ -1967,30 +1932,19 @@
             fprintf(stderr, "%s: non-zero reserved bits (pn: %" PRIu64 ")\n", __FUNCTION__, *pn);
         return QUICLY_TRANSPORT_ERROR_PROTOCOL_VIOLATION;
     }
-    if (ptlen == 0) {
+    if (payload->len == 0) {
         if (QUICLY_DEBUG)
             fprintf(stderr, "%s: payload length is zero (pn: %" PRIu64 ")\n", __FUNCTION__, *pn);
         return QUICLY_TRANSPORT_ERROR_PROTOCOL_VIOLATION;
     }
 
-<<<<<<< HEAD
     if (QUICLY_DEBUG) {
-        char *payload_hex = quicly_hexdump(packet->octets.base + aead_off, ptlen, 4);
+        char *payload_hex = quicly_hexdump(payload->base, payload->len, 4);
         fprintf(stderr, "%s: AEAD payload:\n%s", __FUNCTION__, payload_hex);
         free(payload_hex);
     }
 
-    *payload = ptls_iovec_init(packet->octets.base + aead_off, ptlen);
-    return 0;
-=======
-    if (*next_expected_pn <= *pn)
-        *next_expected_pn = *pn + 1;
-
-    return payload;
-
-Error:
-    return ptls_iovec_init(NULL, 0);
->>>>>>> f38b6228
+    return 0;
 }
 
 static int on_ack_ack(quicly_conn_t *conn, const quicly_sent_packet_t *packet, quicly_sent_t *sent, quicly_sentmap_event_t event)
