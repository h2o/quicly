--- conflicted
+++ resolved
@@ -2551,20 +2551,12 @@
         window = window > min_bytes_to_send ? window : min_bytes_to_send;
     }
     /* If address is unvalidated, limit sending to 3x bytes received */
-<<<<<<< HEAD
     if (!conn->super.remote.address_validation.validated) {
-        uint64_t total = conn->super.stats.num_bytes.received * 3;
-        if (conn->super.stats.num_bytes.sent + MIN_SEND_WINDOW <= total)
-            return total - conn->super.stats.num_bytes.sent;
-        return 0;
-=======
-    if (!conn->super.peer.address_validation.validated) {
         uint64_t budget3x = conn->super.stats.num_bytes.received * 3;
         uint64_t remain3x = budget3x > conn->super.stats.num_bytes.sent ? budget3x - conn->super.stats.num_bytes.sent : 0;
         window = window > remain3x ? remain3x : window;
->>>>>>> 07c9b21d
-    }
-    return window >= MIN_SEND_WINDOW ?  window : 0;
+    }
+    return window >= MIN_SEND_WINDOW ? window : 0;
 }
 
 int64_t quicly_get_first_timeout(quicly_conn_t *conn)
