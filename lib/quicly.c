/*
 * Copyright (c) 2017 Fastly, Kazuho Oku
 *
 * Permission is hereby granted, free of charge, to any person obtaining a copy
 * of this software and associated documentation files (the "Software"), to
 * deal in the Software without restriction, including without limitation the
 * rights to use, copy, modify, merge, publish, distribute, sublicense, and/or
 * sell copies of the Software, and to permit persons to whom the Software is
 * furnished to do so, subject to the following conditions:
 *
 * The above copyright notice and this permission notice shall be included in
 * all copies or substantial portions of the Software.
 *
 * THE SOFTWARE IS PROVIDED "AS IS", WITHOUT WARRANTY OF ANY KIND, EXPRESS OR
 * IMPLIED, INCLUDING BUT NOT LIMITED TO THE WARRANTIES OF MERCHANTABILITY,
 * FITNESS FOR A PARTICULAR PURPOSE AND NONINFRINGEMENT. IN NO EVENT SHALL THE
 * AUTHORS OR COPYRIGHT HOLDERS BE LIABLE FOR ANY CLAIM, DAMAGES OR OTHER
 * LIABILITY, WHETHER IN AN ACTION OF CONTRACT, TORT OR OTHERWISE, ARISING
 * FROM, OUT OF OR IN CONNECTION WITH THE SOFTWARE OR THE USE OR OTHER DEALINGS
 * IN THE SOFTWARE.
 */
#include <assert.h>
#include <inttypes.h>
#include <netinet/in.h>
#include <pthread.h>
#include <stdarg.h>
#include <stdio.h>
#include <stdlib.h>
#include <sys/socket.h>
#include <sys/time.h>
#include "khash.h"
#include "quicly.h"
#include "quicly/defaults.h"
#include "quicly/sentmap.h"
#include "quicly/frame.h"
#include "quicly/streambuf.h"
#include "quicly/cc.h"
#if QUICLY_USE_DTRACE
#include "quicly-probes.h"
#endif
#include "quicly/retire_cid.h"

#define QUICLY_TLS_EXTENSION_TYPE_TRANSPORT_PARAMETERS_FINAL 0x39
#define QUICLY_TLS_EXTENSION_TYPE_TRANSPORT_PARAMETERS_DRAFT 0xffa5
#define QUICLY_TRANSPORT_PARAMETER_ID_ORIGINAL_CONNECTION_ID 0
#define QUICLY_TRANSPORT_PARAMETER_ID_MAX_IDLE_TIMEOUT 1
#define QUICLY_TRANSPORT_PARAMETER_ID_STATELESS_RESET_TOKEN 2
#define QUICLY_TRANSPORT_PARAMETER_ID_MAX_UDP_PAYLOAD_SIZE 3
#define QUICLY_TRANSPORT_PARAMETER_ID_INITIAL_MAX_DATA 4
#define QUICLY_TRANSPORT_PARAMETER_ID_INITIAL_MAX_STREAM_DATA_BIDI_LOCAL 5
#define QUICLY_TRANSPORT_PARAMETER_ID_INITIAL_MAX_STREAM_DATA_BIDI_REMOTE 6
#define QUICLY_TRANSPORT_PARAMETER_ID_INITIAL_MAX_STREAM_DATA_UNI 7
#define QUICLY_TRANSPORT_PARAMETER_ID_INITIAL_MAX_STREAMS_BIDI 8
#define QUICLY_TRANSPORT_PARAMETER_ID_INITIAL_MAX_STREAMS_UNI 9
#define QUICLY_TRANSPORT_PARAMETER_ID_ACK_DELAY_EXPONENT 10
#define QUICLY_TRANSPORT_PARAMETER_ID_MAX_ACK_DELAY 11
#define QUICLY_TRANSPORT_PARAMETER_ID_DISABLE_ACTIVE_MIGRATION 12
#define QUICLY_TRANSPORT_PARAMETER_ID_PREFERRED_ADDRESS 13
#define QUICLY_TRANSPORT_PARAMETER_ID_ACTIVE_CONNECTION_ID_LIMIT 14
#define QUICLY_TRANSPORT_PARAMETER_ID_INITIAL_SOURCE_CONNECTION_ID 15
#define QUICLY_TRANSPORT_PARAMETER_ID_RETRY_SOURCE_CONNECTION_ID 16
#define QUICLY_TRANSPORT_PARAMETER_ID_MAX_DATAGRAM_FRAME_SIZE 0x20
#define QUICLY_TRANSPORT_PARAMETER_ID_MIN_ACK_DELAY 0xff03de1a

/**
 * maximum size of token that quicly accepts
 */
#define QUICLY_MAX_TOKEN_LEN 512
/**
 * sends ACK bundled with PING, when number of gaps in the ack queue reaches or exceeds this threshold. This value should be much
 * smaller than QUICLY_MAX_RANGES.
 */
#define QUICLY_NUM_ACK_BLOCKS_TO_INDUCE_ACKACK 8

KHASH_MAP_INIT_INT64(quicly_stream_t, quicly_stream_t *)

#if QUICLY_USE_TRACER
#define QUICLY_TRACER(label, conn, ...) QUICLY_TRACER_##label(conn, __VA_ARGS__)
#else
#define QUICLY_TRACER(...)
#endif

#if QUICLY_USE_DTRACE
#define QUICLY_PROBE(label, conn, ...)                                                                                             \
    do {                                                                                                                           \
        quicly_conn_t *_conn = (conn);                                                                                             \
        if (PTLS_UNLIKELY(QUICLY_##label##_ENABLED()) && !ptls_skip_tracing(_conn->crypto.tls))                                    \
            QUICLY_##label(_conn, __VA_ARGS__);                                                                                    \
        QUICLY_TRACER(label, _conn, __VA_ARGS__);                                                                                  \
    } while (0)
#else
#define QUICLY_PROBE(label, conn, ...) QUICLY_TRACER(label, conn, __VA_ARGS__)
#endif
#define QUICLY_PROBE_HEXDUMP(s, l)                                                                                                 \
    ({                                                                                                                             \
        size_t _l = (l);                                                                                                           \
        ptls_hexdump(alloca(_l * 2 + 1), (s), _l);                                                                                 \
    })
#define QUICLY_PROBE_ESCAPE_UNSAFE_STRING(s, l)                                                                                    \
    ({                                                                                                                             \
        size_t _l = (l);                                                                                                           \
        quicly_escape_unsafe_string(alloca(_l * 4 + 1), (s), _l);                                                                  \
    })

struct st_quicly_cipher_context_t {
    ptls_aead_context_t *aead;
    ptls_cipher_context_t *header_protection;
};

struct st_quicly_pending_path_challenge_t {
    struct st_quicly_pending_path_challenge_t *next;
    uint8_t is_response;
    uint8_t data[QUICLY_PATH_CHALLENGE_DATA_LEN];
};

struct st_quicly_pn_space_t {
    /**
     * acks to be sent to remote peer
     */
    quicly_ranges_t ack_queue;
    /**
     * time at when the largest pn in the ack_queue has been received (or INT64_MAX if none)
     */
    int64_t largest_pn_received_at;
    /**
     *
     */
    uint64_t next_expected_packet_number;
    /**
     * number of ACK-eliciting packets that have not been ACKed yet
     */
    uint32_t unacked_count;
    /**
     * maximum number of ACK-eliciting packets to be queued before sending an ACK
     */
    uint32_t packet_tolerance;
    /**
     * boolean indicating if reorder should NOT trigger an immediate ack
     */
    uint8_t ignore_order;
};

struct st_quicly_handshake_space_t {
    struct st_quicly_pn_space_t super;
    struct {
        struct st_quicly_cipher_context_t ingress;
        struct st_quicly_cipher_context_t egress;
    } cipher;
    uint16_t largest_ingress_udp_payload_size;
};

struct st_quicly_application_space_t {
    struct st_quicly_pn_space_t super;
    struct {
        struct {
            struct {
                ptls_cipher_context_t *zero_rtt, *one_rtt;
            } header_protection;
            ptls_aead_context_t *aead[2]; /* 0-RTT uses aead[1], 1-RTT uses aead[key_phase] */
            uint8_t secret[PTLS_MAX_DIGEST_SIZE];
            struct {
                uint64_t prepared;
                uint64_t decrypted;
            } key_phase;
        } ingress;
        struct {
            struct st_quicly_cipher_context_t key;
            uint8_t secret[PTLS_MAX_DIGEST_SIZE];
            uint64_t key_phase;
            struct {
                /**
                 * PN at which key update was initiated. Set to UINT64_MAX once key update is acked.
                 */
                uint64_t last;
                /**
                 * PN at which key update should be initiated. Set to UINT64_MAX when key update cannot be initiated.
                 */
                uint64_t next;
            } key_update_pn;
        } egress;
    } cipher;
    int one_rtt_writable;
};

struct st_quicly_conn_t {
    struct _st_quicly_conn_public_t super;
    /**
     * the initial context
     */
    struct st_quicly_handshake_space_t *initial;
    /**
     * the handshake context
     */
    struct st_quicly_handshake_space_t *handshake;
    /**
     * 0-RTT and 1-RTT context
     */
    struct st_quicly_application_space_t *application;
    /**
     * hashtable of streams
     */
    khash_t(quicly_stream_t) * streams;
    /**
     *
     */
    struct {
        /**
         *
         */
        struct {
            uint64_t bytes_consumed;
            quicly_maxsender_t sender;
        } max_data;
        /**
         *
         */
        struct {
            quicly_maxsender_t uni, bidi;
        } max_streams;
        /**
         *
         */
        struct {
            uint64_t next_sequence;
        } ack_frequency;
    } ingress;
    /**
     *
     */
    struct {
        /**
         * loss recovery
         */
        quicly_loss_t loss;
        /**
         * next or the currently encoding packet number
         */
        uint64_t packet_number;
        /**
         * next PN to be skipped
         */
        uint64_t next_pn_to_skip;
        /**
         *
         */
        uint16_t max_udp_payload_size;
        /**
         * valid if state is CLOSING
         */
        struct {
            uint16_t error_code;
            uint64_t frame_type; /* UINT64_MAX if application close */
            const char *reason_phrase;
            unsigned long num_packets_received;
        } connection_close;
        /**
         *
         */
        struct {
            uint64_t permitted;
            uint64_t sent;
        } max_data;
        /**
         *
         */
        struct {
            struct st_quicly_max_streams_t {
                uint64_t count;
                quicly_maxsender_t blocked_sender;
            } uni, bidi;
        } max_streams;
        /**
         *
         */
        struct {
            struct st_quicly_pending_path_challenge_t *head, **tail_ref;
        } path_challenge;
        /**
         *
         */
        struct {
            uint64_t generation;
            uint64_t max_acked;
            uint32_t num_inflight;
        } new_token;
        /**
         *
         */
        struct {
            int64_t update_at;
            uint64_t sequence;
        } ack_frequency;
        /**
         *
         */
        int64_t last_retransmittable_sent_at;
        /**
         * when to send an ACK, or other frames used for managing the connection
         */
        int64_t send_ack_at;
        /**
         * congestion control
         */
        quicly_cc_t cc;
        /**
         * things to be sent at the stream-level, that are not governed by the stream scheduler
         */
        struct {
            /**
             * list of blocked streams (sorted in ascending order of stream_ids)
             */
            struct {
                quicly_linklist_t uni;
                quicly_linklist_t bidi;
            } blocked;
            /**
             * list of streams with pending control data (e.g., RESET_STREAM)
             */
            quicly_linklist_t control;
        } pending_streams;
        /**
         * send state for DATA_BLOCKED frame that corresponds to the current value of `conn->egress.max_data.permitted`
         */
        quicly_sender_state_t data_blocked;
        /**
         * bit vector indicating if there's any pending crypto data (the insignificant 4 bits), or other non-stream data
         */
        uint8_t pending_flows;
#define QUICLY_PENDING_FLOW_NEW_TOKEN_BIT (1 << 5)
#define QUICLY_PENDING_FLOW_HANDSHAKE_DONE_BIT (1 << 6)
/**
 * is there a pending NEW_CONNECTION_ID or RETIRE_CONNECTION_ID frame?
 *
 * This single bit represents two frame types, to keep `pending_flows` within 8 bits, and to reduce `if` branch in `do_send`
 * function. If we had two separate bits, we would have to check each bit separately in `do_send` function. Given NEW_CONNECTION_ID
 * and RETIRE_CONNECTION_ID frames are expected to be rarely sent, folding two types into a single bit makes sense.
 */
#define QUICLY_PENDING_FLOW_CID_FRAME_BIT (1 << 7)
        /**
         * pending RETIRE_CONNECTION_ID frames to be sent
         */
        quicly_retire_cid_set_t retire_cid;
        /**
         * payload of DATAGRAM frames to be sent
         */
        struct {
            ptls_iovec_t payloads[10];
            size_t count;
        } datagram_frame_payloads;
        /**
         * delivery rate estimator
         */
        quicly_ratemeter_t ratemeter;
    } egress;
    /**
     * crypto data
     */
    struct {
        ptls_t *tls;
        ptls_handshake_properties_t handshake_properties;
        struct {
            ptls_raw_extension_t ext[3];
            ptls_buffer_t buf;
        } transport_params;
    } crypto;
    /**
     * token (if the token is a Retry token can be determined by consulting the length of retry_scid)
     */
    ptls_iovec_t token;
    /**
     * len=UINT8_MAX if Retry was not used, use client_received_retry() to check
     */
    quicly_cid_t retry_scid;
    /**
     *
     */
    struct {
        /**
         * The moment when the idle timeout fires (including the additional 3 PTO). The value is set to INT64_MAX while the
         * handshake is in progress.
         */
        int64_t at;
        /**
         * idle timeout
         */
        uint8_t should_rearm_on_send : 1;
    } idle_timeout;
    /**
     * records the time when this connection was created
     */
    int64_t created_at;
    /**
     * structure to hold various data used internally
     */
    struct {
        /**
         * This value holds current time that remains constant while quicly functions that deal with time are running. Only
         * available when the lock is held using `lock_now`.
         */
        int64_t now;
        /**
         *
         */
        uint8_t lock_count;
        struct {
            /**
             * This cache is used to concatenate acked ranges of streams before processing them, reducing the frequency of function
             * calls to `quicly_sendstate_t` and to the application-level send window management callbacks. This approach works,
             * because in most cases acks will contain contiguous ranges of a single stream.
             */
            struct {
                /**
                 * set to INT64_MIN when the cache is invalid
                 */
                quicly_stream_id_t stream_id;
                quicly_sendstate_sent_t args;
            } active_acked_cache;
        } on_ack_stream;
    } stash;
};

#if QUICLY_USE_TRACER
#include "quicly-tracer.h"
#endif

struct st_quicly_handle_payload_state_t {
    const uint8_t *src, *const end;
    size_t epoch;
    uint64_t frame_type;
};

struct st_ptls_salt_t {
    uint8_t initial[20];
    struct {
        uint8_t key[PTLS_AES128_KEY_SIZE];
        uint8_t iv[PTLS_AESGCM_IV_SIZE];
    } retry;
};

static void crypto_stream_receive(quicly_stream_t *stream, size_t off, const void *src, size_t len);

static const quicly_stream_callbacks_t crypto_stream_callbacks = {quicly_streambuf_destroy, quicly_streambuf_egress_shift,
                                                                  quicly_streambuf_egress_emit, NULL, crypto_stream_receive};

static int update_traffic_key_cb(ptls_update_traffic_key_t *self, ptls_t *tls, int is_enc, size_t epoch, const void *secret);
static int initiate_close(quicly_conn_t *conn, int err, uint64_t frame_type, const char *reason_phrase);
static int handle_close(quicly_conn_t *conn, int err, uint64_t frame_type, ptls_iovec_t reason_phrase);
static int discard_sentmap_by_epoch(quicly_conn_t *conn, unsigned ack_epochs);

quicly_cid_plaintext_t quicly_cid_plaintext_invalid = {.node_id = UINT64_MAX, .thread_id = 0xffffff};

static const quicly_transport_parameters_t default_transport_params = {.max_udp_payload_size = QUICLY_DEFAULT_MAX_UDP_PAYLOAD_SIZE,
                                                                       .ack_delay_exponent = QUICLY_DEFAULT_ACK_DELAY_EXPONENT,
                                                                       .max_ack_delay = QUICLY_DEFAULT_MAX_ACK_DELAY,
                                                                       .min_ack_delay_usec = UINT64_MAX,
                                                                       .active_connection_id_limit =
                                                                           QUICLY_DEFAULT_ACTIVE_CONNECTION_ID_LIMIT};

static const struct st_ptls_salt_t *get_salt(uint32_t protocol_version)
{
    static const struct st_ptls_salt_t
        v1 = {.initial = {0x38, 0x76, 0x2c, 0xf7, 0xf5, 0x59, 0x34, 0xb3, 0x4d, 0x17,
                          0x9a, 0xe6, 0xa4, 0xc8, 0x0c, 0xad, 0xcc, 0xbb, 0x7f, 0x0a},
              .retry = {.key = {0xbe, 0x0c, 0x69, 0x0b, 0x9f, 0x66, 0x57, 0x5a, 0x1d, 0x76, 0x6b, 0x54, 0xe3, 0x68, 0xc8, 0x4e},
                        .iv = {0x46, 0x15, 0x99, 0xd3, 0x5d, 0x63, 0x2b, 0xf2, 0x23, 0x98, 0x25, 0xbb}}},
        draft29 = {.initial = {0xaf, 0xbf, 0xec, 0x28, 0x99, 0x93, 0xd2, 0x4c, 0x9e, 0x97,
                               0x86, 0xf1, 0x9c, 0x61, 0x11, 0xe0, 0x43, 0x90, 0xa8, 0x99},
                   .retry = {.key = {0xcc, 0xce, 0x18, 0x7e, 0xd0, 0x9a, 0x09, 0xd0, 0x57, 0x28, 0x15, 0x5a, 0x6c, 0xb9, 0x6b,
                                     0xe1},
                             .iv = {0xe5, 0x49, 0x30, 0xf9, 0x7f, 0x21, 0x36, 0xf0, 0x53, 0x0a, 0x8c, 0x1c}}},
        draft27 = {
            .initial = {0xc3, 0xee, 0xf7, 0x12, 0xc7, 0x2e, 0xbb, 0x5a, 0x11, 0xa7,
                        0xd2, 0x43, 0x2b, 0xb4, 0x63, 0x65, 0xbe, 0xf9, 0xf5, 0x02},
            .retry = {.key = {0x4d, 0x32, 0xec, 0xdb, 0x2a, 0x21, 0x33, 0xc8, 0x41, 0xe4, 0x04, 0x3d, 0xf2, 0x7d, 0x44, 0x30},
                      .iv = {0x4d, 0x16, 0x11, 0xd0, 0x55, 0x13, 0xa5, 0x52, 0xc5, 0x87, 0xd5, 0x75}}};

    switch (protocol_version) {
    case QUICLY_PROTOCOL_VERSION_1:
        return &v1;
    case QUICLY_PROTOCOL_VERSION_DRAFT29:
        return &draft29;
    case QUICLY_PROTOCOL_VERSION_DRAFT27:
        return &draft27;
        break;
    default:
        return NULL;
    }
}

static void lock_now(quicly_conn_t *conn, int is_reentrant)
{
    if (conn->stash.now == 0) {
        assert(conn->stash.lock_count == 0);
        conn->stash.now = conn->super.ctx->now->cb(conn->super.ctx->now);
    } else {
        assert(is_reentrant && "caller must be reentrant");
        assert(conn->stash.lock_count != 0);
    }

    ++conn->stash.lock_count;
}

static void unlock_now(quicly_conn_t *conn)
{
    assert(conn->stash.now != 0);

    if (--conn->stash.lock_count == 0)
        conn->stash.now = 0;
}

static void set_address(quicly_address_t *addr, struct sockaddr *sa)
{
    if (sa == NULL) {
        addr->sa.sa_family = AF_UNSPEC;
        return;
    }

    switch (sa->sa_family) {
    case AF_UNSPEC:
        addr->sa.sa_family = AF_UNSPEC;
        break;
    case AF_INET:
        addr->sin = *(struct sockaddr_in *)sa;
        break;
    case AF_INET6:
        addr->sin6 = *(struct sockaddr_in6 *)sa;
        break;
    default:
        memset(addr, 0xff, sizeof(*addr));
        assert(!"unexpected address type");
        break;
    }
}

static ptls_cipher_suite_t *get_aes128gcmsha256(quicly_context_t *ctx)
{
    ptls_cipher_suite_t **cs;

    for (cs = ctx->tls->cipher_suites;; ++cs) {
        assert(cs != NULL);
        if ((*cs)->id == PTLS_CIPHER_SUITE_AES_128_GCM_SHA256)
            break;
    }
    return *cs;
}

static inline uint8_t get_epoch(uint8_t first_byte)
{
    if (!QUICLY_PACKET_IS_LONG_HEADER(first_byte))
        return QUICLY_EPOCH_1RTT;

    switch (first_byte & QUICLY_PACKET_TYPE_BITMASK) {
    case QUICLY_PACKET_TYPE_INITIAL:
        return QUICLY_EPOCH_INITIAL;
    case QUICLY_PACKET_TYPE_HANDSHAKE:
        return QUICLY_EPOCH_HANDSHAKE;
    case QUICLY_PACKET_TYPE_0RTT:
        return QUICLY_EPOCH_0RTT;
    default:
        assert(!"FIXME");
    }
}

static ptls_aead_context_t *create_retry_aead(quicly_context_t *ctx, uint32_t protocol_version, int is_enc)
{
    const struct st_ptls_salt_t *salt = get_salt(protocol_version);
    assert(salt != NULL);

    ptls_cipher_suite_t *algo = get_aes128gcmsha256(ctx);
    ptls_aead_context_t *aead = ptls_aead_new_direct(algo->aead, is_enc, salt->retry.key, salt->retry.iv);
    assert(aead != NULL);
    return aead;
}

static void dispose_cipher(struct st_quicly_cipher_context_t *ctx)
{
    ptls_aead_free(ctx->aead);
    ptls_cipher_free(ctx->header_protection);
}

static void clear_datagram_frame_payloads(quicly_conn_t *conn)
{
    for (size_t i = 0; i != conn->egress.datagram_frame_payloads.count; ++i) {
        free(conn->egress.datagram_frame_payloads.payloads[i].base);
        conn->egress.datagram_frame_payloads.payloads[i] = ptls_iovec_init(NULL, 0);
    }
    conn->egress.datagram_frame_payloads.count = 0;
}

static int is_retry(quicly_conn_t *conn)
{
    return conn->retry_scid.len != UINT8_MAX;
}

static int needs_cid_auth(quicly_conn_t *conn)
{
    switch (conn->super.version) {
    case QUICLY_PROTOCOL_VERSION_1:
    case QUICLY_PROTOCOL_VERSION_DRAFT29:
        return 1;
    default:
        return 0;
    }
}

static int64_t get_sentmap_expiration_time(quicly_conn_t *conn)
{
    return quicly_loss_get_sentmap_expiration_time(&conn->egress.loss, conn->super.remote.transport_params.max_ack_delay);
}

static void ack_frequency_set_next_update_at(quicly_conn_t *conn)
{
    if (conn->super.remote.transport_params.min_ack_delay_usec != UINT64_MAX)
        conn->egress.ack_frequency.update_at = conn->stash.now + get_sentmap_expiration_time(conn);
}

size_t quicly_decode_packet(quicly_context_t *ctx, quicly_decoded_packet_t *packet, const uint8_t *datagram, size_t datagram_size,
                            size_t *off)
{
    const uint8_t *src = datagram, *src_end = datagram + datagram_size;

    assert(*off <= datagram_size);

    packet->octets = ptls_iovec_init(src + *off, datagram_size - *off);
    if (packet->octets.len < 2)
        goto Error;
    packet->datagram_size = *off == 0 ? datagram_size : 0;
    packet->token = ptls_iovec_init(NULL, 0);
    packet->decrypted.pn = UINT64_MAX;

    /* move the cursor to the second byte */
    src += *off + 1;

    if (QUICLY_PACKET_IS_LONG_HEADER(packet->octets.base[0])) {
        /* long header */
        uint64_t rest_length;
        if (src_end - src < 5)
            goto Error;
        packet->version = quicly_decode32(&src);
        packet->cid.dest.encrypted.len = *src++;
        if (src_end - src < packet->cid.dest.encrypted.len + 1)
            goto Error;
        packet->cid.dest.encrypted.base = (uint8_t *)src;
        src += packet->cid.dest.encrypted.len;
        packet->cid.src.len = *src++;
        if (src_end - src < packet->cid.src.len)
            goto Error;
        packet->cid.src.base = (uint8_t *)src;
        src += packet->cid.src.len;
        switch (packet->octets.base[0] & QUICLY_PACKET_TYPE_BITMASK) {
        case QUICLY_PACKET_TYPE_INITIAL:
        case QUICLY_PACKET_TYPE_0RTT:
            if (ctx->cid_encryptor == NULL || packet->cid.dest.encrypted.len == 0 ||
                ctx->cid_encryptor->decrypt_cid(ctx->cid_encryptor, &packet->cid.dest.plaintext, packet->cid.dest.encrypted.base,
                                                packet->cid.dest.encrypted.len) == SIZE_MAX)
                packet->cid.dest.plaintext = quicly_cid_plaintext_invalid;
            packet->cid.dest.might_be_client_generated = 1;
            break;
        default:
            if (ctx->cid_encryptor != NULL) {
                if (packet->cid.dest.encrypted.len == 0)
                    goto Error;
                if (ctx->cid_encryptor->decrypt_cid(ctx->cid_encryptor, &packet->cid.dest.plaintext,
                                                    packet->cid.dest.encrypted.base, packet->cid.dest.encrypted.len) == SIZE_MAX)
                    goto Error;
            } else {
                packet->cid.dest.plaintext = quicly_cid_plaintext_invalid;
            }
            packet->cid.dest.might_be_client_generated = 0;
            break;
        }
        switch (packet->version) {
        case QUICLY_PROTOCOL_VERSION_1:
        case QUICLY_PROTOCOL_VERSION_DRAFT29:
        case QUICLY_PROTOCOL_VERSION_DRAFT27:
            /* these are the recognized versions, and they share the same packet header format */
            if ((packet->octets.base[0] & QUICLY_PACKET_TYPE_BITMASK) == QUICLY_PACKET_TYPE_RETRY) {
                /* retry */
                if (src_end - src <= PTLS_AESGCM_TAG_SIZE)
                    goto Error;
                packet->token = ptls_iovec_init(src, src_end - src - PTLS_AESGCM_TAG_SIZE);
                src += packet->token.len;
                packet->encrypted_off = src - packet->octets.base;
            } else {
                /* coalescible long header packet */
                if ((packet->octets.base[0] & QUICLY_PACKET_TYPE_BITMASK) == QUICLY_PACKET_TYPE_INITIAL) {
                    /* initial has a token */
                    uint64_t token_len;
                    if ((token_len = quicly_decodev(&src, src_end)) == UINT64_MAX)
                        goto Error;
                    if (src_end - src < token_len)
                        goto Error;
                    packet->token = ptls_iovec_init(src, token_len);
                    src += token_len;
                }
                if ((rest_length = quicly_decodev(&src, src_end)) == UINT64_MAX)
                    goto Error;
                if (rest_length < 1)
                    goto Error;
                if (src_end - src < rest_length)
                    goto Error;
                packet->encrypted_off = src - packet->octets.base;
                packet->octets.len = packet->encrypted_off + rest_length;
            }
            break;
        default:
            /* VN packet or packets of unknown version cannot be parsed. `encrypted_off` is set to the first byte after SCID. */
            packet->encrypted_off = src - packet->octets.base;
        }
        packet->_is_stateless_reset_cached = QUICLY__DECODED_PACKET_CACHED_NOT_STATELESS_RESET;
    } else {
        /* short header */
        if (ctx->cid_encryptor != NULL) {
            if (src_end - src < QUICLY_MAX_CID_LEN_V1)
                goto Error;
            size_t local_cidl = ctx->cid_encryptor->decrypt_cid(ctx->cid_encryptor, &packet->cid.dest.plaintext, src, 0);
            if (local_cidl == SIZE_MAX)
                goto Error;
            packet->cid.dest.encrypted = ptls_iovec_init(src, local_cidl);
            src += local_cidl;
        } else {
            packet->cid.dest.encrypted = ptls_iovec_init(NULL, 0);
            packet->cid.dest.plaintext = quicly_cid_plaintext_invalid;
        }
        packet->cid.dest.might_be_client_generated = 0;
        packet->cid.src = ptls_iovec_init(NULL, 0);
        packet->version = 0;
        packet->encrypted_off = src - packet->octets.base;
        packet->_is_stateless_reset_cached = QUICLY__DECODED_PACKET_CACHED_MAYBE_STATELESS_RESET;
    }

    *off += packet->octets.len;
    return packet->octets.len;

Error:
    return SIZE_MAX;
}

uint64_t quicly_determine_packet_number(uint32_t truncated, size_t num_bits, uint64_t expected)
{
    uint64_t win = (uint64_t)1 << num_bits, candidate = (expected & ~(win - 1)) | truncated;

    if (candidate + win / 2 <= expected)
        return candidate + win;
    if (candidate > expected + win / 2 && candidate >= win)
        return candidate - win;
    return candidate;
}

static void assert_consistency(quicly_conn_t *conn, int timer_must_be_in_future)
{
    if (conn->super.state >= QUICLY_STATE_CLOSING) {
        assert(!timer_must_be_in_future || conn->stash.now < conn->egress.send_ack_at);
        return;
    }

    if (conn->egress.loss.sentmap.bytes_in_flight != 0 || conn->super.remote.address_validation.send_probe) {
        assert(conn->egress.loss.alarm_at != INT64_MAX);
    } else {
        assert(conn->egress.loss.loss_time == INT64_MAX);
    }
    /* Allow timers not in the future when the remote peer is not yet validated, since we may not be able to send packets even when
     * timers fire. */
    if (timer_must_be_in_future && conn->super.remote.address_validation.validated)
        assert(conn->stash.now < conn->egress.loss.alarm_at);
}

static int on_invalid_ack(quicly_sentmap_t *map, const quicly_sent_packet_t *packet, int acked, quicly_sent_t *sent)
{
    if (acked)
        return QUICLY_TRANSPORT_ERROR_PROTOCOL_VIOLATION;
    return 0;
}

static uint64_t calc_next_pn_to_skip(ptls_context_t *tlsctx, uint64_t next_pn, uint32_t cwnd, uint64_t mtu)
{
    static __thread struct {
        uint32_t values[8];
        size_t off;
    } cached_rand;

    if (cached_rand.off == 0) {
        tlsctx->random_bytes(cached_rand.values, sizeof(cached_rand.values));
        cached_rand.off = PTLS_ELEMENTSOF(cached_rand.values);
    }

    /* on average, skip one PN per every min(256 packets, 8 * CWND) */
    uint32_t packet_cwnd = cwnd / mtu;
    if (packet_cwnd < 32)
        packet_cwnd = 32;
    uint64_t skip_after = cached_rand.values[--cached_rand.off] % (16 * packet_cwnd);
    return next_pn + 1 + skip_after;
}

static void init_max_streams(struct st_quicly_max_streams_t *m)
{
    m->count = 0;
    quicly_maxsender_init(&m->blocked_sender, -1);
}

static int update_max_streams(struct st_quicly_max_streams_t *m, uint64_t count)
{
    if (count > (uint64_t)1 << 60)
        return QUICLY_TRANSPORT_ERROR_STREAM_LIMIT;

    if (m->count < count) {
        m->count = count;
        if (m->blocked_sender.max_acked < count)
            m->blocked_sender.max_acked = count;
    }

    return 0;
}

int quicly_connection_is_ready(quicly_conn_t *conn)
{
    return conn->application != NULL;
}

static int stream_is_destroyable(quicly_stream_t *stream)
{
    if (!quicly_recvstate_transfer_complete(&stream->recvstate))
        return 0;
    if (!quicly_sendstate_transfer_complete(&stream->sendstate))
        return 0;
    switch (stream->_send_aux.reset_stream.sender_state) {
    case QUICLY_SENDER_STATE_NONE:
    case QUICLY_SENDER_STATE_ACKED:
        break;
    default:
        return 0;
    }
    return 1;
}

static void sched_stream_control(quicly_stream_t *stream)
{
    assert(stream->stream_id >= 0);

    if (!quicly_linklist_is_linked(&stream->_send_aux.pending_link.control))
        quicly_linklist_insert(stream->conn->egress.pending_streams.control.prev, &stream->_send_aux.pending_link.control);
}

static void resched_stream_data(quicly_stream_t *stream)
{
    if (stream->stream_id < 0) {
        assert(-4 <= stream->stream_id);
        uint8_t mask = 1 << -(1 + stream->stream_id);
        if (stream->sendstate.pending.num_ranges != 0) {
            stream->conn->egress.pending_flows |= mask;
        } else {
            stream->conn->egress.pending_flows &= ~mask;
        }
        return;
    }

    /* do nothing if blocked */
    if (stream->streams_blocked)
        return;

    quicly_stream_scheduler_t *scheduler = stream->conn->super.ctx->stream_scheduler;
    scheduler->update_state(scheduler, stream);
}

static int should_send_max_data(quicly_conn_t *conn)
{
    return quicly_maxsender_should_send_max(&conn->ingress.max_data.sender, conn->ingress.max_data.bytes_consumed,
                                            (uint32_t)conn->super.ctx->transport_params.max_data, 512);
}

static int should_send_max_stream_data(quicly_stream_t *stream)
{
    if (stream->recvstate.eos != UINT64_MAX)
        return 0;
    return quicly_maxsender_should_send_max(&stream->_send_aux.max_stream_data_sender, stream->recvstate.data_off,
                                            stream->_recv_aux.window, 512);
}

int quicly_stream_sync_sendbuf(quicly_stream_t *stream, int activate)
{
    int ret;

    if (activate) {
        if ((ret = quicly_sendstate_activate(&stream->sendstate)) != 0)
            return ret;
    }

    resched_stream_data(stream);
    return 0;
}

void quicly_stream_sync_recvbuf(quicly_stream_t *stream, size_t shift_amount)
{
    stream->recvstate.data_off += shift_amount;
    if (stream->stream_id >= 0) {
        if (should_send_max_stream_data(stream))
            sched_stream_control(stream);
    }
}

static int schedule_path_challenge_frame(quicly_conn_t *conn, int is_response, const uint8_t *data)
{
    struct st_quicly_pending_path_challenge_t *pending;

    if ((pending = malloc(sizeof(struct st_quicly_pending_path_challenge_t))) == NULL)
        return PTLS_ERROR_NO_MEMORY;

    pending->next = NULL;
    pending->is_response = is_response;
    memcpy(pending->data, data, QUICLY_PATH_CHALLENGE_DATA_LEN);

    *conn->egress.path_challenge.tail_ref = pending;
    conn->egress.path_challenge.tail_ref = &pending->next;
    return 0;
}

/**
 * calculate how many CIDs we provide to the remote peer
 */
static size_t local_cid_size(const quicly_conn_t *conn)
{
    PTLS_BUILD_ASSERT(QUICLY_LOCAL_ACTIVE_CONNECTION_ID_LIMIT < SIZE_MAX / sizeof(uint64_t));

    /* if we don't have an encryptor, the only CID we issue is the one we send during handshake */
    if (conn->super.ctx->cid_encryptor == NULL)
        return 1;

    uint64_t capacity = conn->super.remote.transport_params.active_connection_id_limit;
    if (capacity > QUICLY_LOCAL_ACTIVE_CONNECTION_ID_LIMIT)
        capacity = QUICLY_LOCAL_ACTIVE_CONNECTION_ID_LIMIT;
    return capacity;
}

/**
 * set up an internal record to send RETIRE_CONNECTION_ID frame later
 */
static void schedule_retire_connection_id_frame(quicly_conn_t *conn, uint64_t sequence)
{
    quicly_retire_cid_push(&conn->egress.retire_cid, sequence);
    conn->egress.pending_flows |= QUICLY_PENDING_FLOW_CID_FRAME_BIT;
}

static int write_crypto_data(quicly_conn_t *conn, ptls_buffer_t *tlsbuf, size_t epoch_offsets[5])
{
    size_t epoch;
    int ret;

    if (tlsbuf->off == 0)
        return 0;

    for (epoch = 0; epoch < 4; ++epoch) {
        size_t len = epoch_offsets[epoch + 1] - epoch_offsets[epoch];
        if (len == 0)
            continue;
        quicly_stream_t *stream = quicly_get_stream(conn, -(quicly_stream_id_t)(1 + epoch));
        assert(stream != NULL);
        if ((ret = quicly_streambuf_egress_write(stream, tlsbuf->base + epoch_offsets[epoch], len)) != 0)
            return ret;
    }

    return 0;
}

void crypto_stream_receive(quicly_stream_t *stream, size_t off, const void *src, size_t len)
{
    quicly_conn_t *conn = stream->conn;
    size_t in_epoch = -(1 + stream->stream_id), epoch_offsets[5] = {0};
    ptls_iovec_t input;
    ptls_buffer_t output;

    if (quicly_streambuf_ingress_receive(stream, off, src, len) != 0)
        return;

    ptls_buffer_init(&output, "", 0);

    /* send handshake messages to picotls, and let it fill in the response */
    while ((input = quicly_streambuf_ingress_get(stream)).len != 0) {
        int handshake_result = ptls_handle_message(conn->crypto.tls, &output, epoch_offsets, in_epoch, input.base, input.len,
                                                   &conn->crypto.handshake_properties);
        quicly_streambuf_ingress_shift(stream, input.len);
        QUICLY_PROBE(CRYPTO_HANDSHAKE, conn, conn->stash.now, handshake_result);
        QUICLY_LOG_CONN(crypto_handshake, conn, { PTLS_LOG_ELEMENT_SIGNED(ret, handshake_result); });
        switch (handshake_result) {
        case 0:
        case PTLS_ERROR_IN_PROGRESS:
            break;
        default:
            initiate_close(conn,
                           PTLS_ERROR_GET_CLASS(handshake_result) == PTLS_ERROR_CLASS_SELF_ALERT ? handshake_result
                                                                                                 : QUICLY_TRANSPORT_ERROR_INTERNAL,
                           QUICLY_FRAME_TYPE_CRYPTO, NULL);
            goto Exit;
        }
        /* drop 0-RTT write key if 0-RTT is rejected by remote peer */
        if (conn->application != NULL && !conn->application->one_rtt_writable &&
            conn->application->cipher.egress.key.aead != NULL) {
            assert(quicly_is_client(conn));
            if (conn->crypto.handshake_properties.client.early_data_acceptance == PTLS_EARLY_DATA_REJECTED) {
                dispose_cipher(&conn->application->cipher.egress.key);
                conn->application->cipher.egress.key = (struct st_quicly_cipher_context_t){NULL};
                /* retire all packets with ack_epoch == 3; they are all 0-RTT packets */
                int ret;
                if ((ret = discard_sentmap_by_epoch(conn, 1u << QUICLY_EPOCH_1RTT)) != 0) {
                    initiate_close(conn, ret, QUICLY_FRAME_TYPE_CRYPTO, NULL);
                    goto Exit;
                }
            }
        }
    }
    write_crypto_data(conn, &output, epoch_offsets);

Exit:
    ptls_buffer_dispose(&output);
}

static void init_stream_properties(quicly_stream_t *stream, uint32_t initial_max_stream_data_local,
                                   uint64_t initial_max_stream_data_remote)
{
    int is_client = quicly_is_client(stream->conn);

    if (quicly_stream_has_send_side(is_client, stream->stream_id)) {
        quicly_sendstate_init(&stream->sendstate);
    } else {
        quicly_sendstate_init_closed(&stream->sendstate);
    }
    if (quicly_stream_has_receive_side(is_client, stream->stream_id)) {
        quicly_recvstate_init(&stream->recvstate);
    } else {
        quicly_recvstate_init_closed(&stream->recvstate);
    }
    stream->streams_blocked = 0;

    stream->_send_aux.max_stream_data = initial_max_stream_data_remote;
    stream->_send_aux.stop_sending.sender_state = QUICLY_SENDER_STATE_NONE;
    stream->_send_aux.stop_sending.error_code = 0;
    stream->_send_aux.reset_stream.sender_state = QUICLY_SENDER_STATE_NONE;
    stream->_send_aux.reset_stream.error_code = 0;
    quicly_maxsender_init(&stream->_send_aux.max_stream_data_sender, initial_max_stream_data_local);
    stream->_send_aux.blocked = QUICLY_SENDER_STATE_NONE;
    quicly_linklist_init(&stream->_send_aux.pending_link.control);
    quicly_linklist_init(&stream->_send_aux.pending_link.default_scheduler);

    stream->_recv_aux.window = initial_max_stream_data_local;

    /* Set the number of max ranges to be capable of handling following case:
     * * every one of the two packets being sent are lost
     * * average size of a STREAM frame found in a packet is >= ~512 bytes, or small STREAM frame is sent for every other stream
     *   being opened (e.g., sending QPACK encoder/decoder stream frame for each HTTP/3 request)
     * See also: the doc-comment on `_recv_aux.max_ranges`.
     */
    uint32_t fragments_minmax = (uint32_t)(stream->conn->super.ctx->transport_params.max_streams_uni +
                                           stream->conn->super.ctx->transport_params.max_streams_bidi);
    if (fragments_minmax < 63)
        fragments_minmax = 63;
    if ((stream->_recv_aux.max_ranges = initial_max_stream_data_local / 1024) < fragments_minmax)
        stream->_recv_aux.max_ranges = fragments_minmax;
}

static void dispose_stream_properties(quicly_stream_t *stream)
{
    quicly_sendstate_dispose(&stream->sendstate);
    quicly_recvstate_dispose(&stream->recvstate);
    quicly_maxsender_dispose(&stream->_send_aux.max_stream_data_sender);
    quicly_linklist_unlink(&stream->_send_aux.pending_link.control);
    quicly_linklist_unlink(&stream->_send_aux.pending_link.default_scheduler);
}

static quicly_stream_t *open_stream(quicly_conn_t *conn, uint64_t stream_id, uint32_t initial_max_stream_data_local,
                                    uint64_t initial_max_stream_data_remote)
{
    quicly_stream_t *stream;

    if ((stream = malloc(sizeof(*stream))) == NULL)
        return NULL;
    stream->conn = conn;
    stream->stream_id = stream_id;
    stream->callbacks = NULL;
    stream->data = NULL;

    int r;
    khiter_t iter = kh_put(quicly_stream_t, conn->streams, stream_id, &r);
    assert(iter != kh_end(conn->streams));
    kh_val(conn->streams, iter) = stream;

    init_stream_properties(stream, initial_max_stream_data_local, initial_max_stream_data_remote);

    return stream;
}

static struct st_quicly_conn_streamgroup_state_t *get_streamgroup_state(quicly_conn_t *conn, quicly_stream_id_t stream_id)
{
    if (quicly_is_client(conn) == quicly_stream_is_client_initiated(stream_id)) {
        return quicly_stream_is_unidirectional(stream_id) ? &conn->super.local.uni : &conn->super.local.bidi;
    } else {
        return quicly_stream_is_unidirectional(stream_id) ? &conn->super.remote.uni : &conn->super.remote.bidi;
    }
}

static int should_send_max_streams(quicly_conn_t *conn, int uni)
{
    uint64_t concurrency;
    quicly_maxsender_t *maxsender;
    struct st_quicly_conn_streamgroup_state_t *group;

#define INIT_VARS(type)                                                                                                            \
    do {                                                                                                                           \
        concurrency = conn->super.ctx->transport_params.max_streams_##type;                                                        \
        maxsender = &conn->ingress.max_streams.type;                                                                               \
        group = &conn->super.remote.type;                                                                                          \
    } while (0)
    if (uni) {
        INIT_VARS(uni);
    } else {
        INIT_VARS(bidi);
    }
#undef INIT_VARS

    if (concurrency == 0)
        return 0;

    if (!quicly_maxsender_should_send_max(maxsender, group->next_stream_id / 4, group->num_streams, 768))
        return 0;

    return 1;
}

static void destroy_stream(quicly_stream_t *stream, int err)
{
    quicly_conn_t *conn = stream->conn;

    QUICLY_PROBE(STREAM_ON_DESTROY, conn, conn->stash.now, stream, err);
    QUICLY_LOG_CONN(stream_on_destroy, conn, {
        PTLS_LOG_ELEMENT_SIGNED(stream_id, stream->stream_id);
        PTLS_LOG_ELEMENT_SIGNED(err, err);
    });

    if (stream->callbacks != NULL)
        stream->callbacks->on_destroy(stream, err);

    khiter_t iter = kh_get(quicly_stream_t, conn->streams, stream->stream_id);
    assert(iter != kh_end(conn->streams));
    kh_del(quicly_stream_t, conn->streams, iter);

    if (stream->stream_id < 0) {
        size_t epoch = -(1 + stream->stream_id);
        stream->conn->egress.pending_flows &= ~(uint8_t)(1 << epoch);
    } else {
        struct st_quicly_conn_streamgroup_state_t *group = get_streamgroup_state(conn, stream->stream_id);
        --group->num_streams;
    }

    dispose_stream_properties(stream);

    if (conn->application != NULL) {
        /* The function is normally invoked when receiving a packet, therefore just setting send_ack_at to zero is sufficient to
         * trigger the emission of the MAX_STREAMS frame. FWIW, the only case the function is invoked when not receiving a packet is
         * when the connection is being closed. In such case, the change will not have any bad side effects.
         */
        if (should_send_max_streams(conn, quicly_stream_is_unidirectional(stream->stream_id)))
            conn->egress.send_ack_at = 0;
    }

    free(stream);
}

static void destroy_all_streams(quicly_conn_t *conn, int err, int including_crypto_streams)
{
    quicly_stream_t *stream;
    kh_foreach_value(conn->streams, stream, {
        /* TODO do we need to send reset signals to open streams? */
        if (including_crypto_streams || stream->stream_id >= 0)
            destroy_stream(stream, err);
    });
    assert(quicly_num_streams(conn) == 0);
}

int quicly_foreach_stream(quicly_conn_t *conn, void *thunk, int (*cb)(void *thunk, quicly_stream_t *stream))
{
    quicly_stream_t *stream;
    kh_foreach_value(conn->streams, stream, {
        if (stream->stream_id >= 0) {
            int ret = cb(thunk, stream);
            if (ret != 0)
                return ret;
        }
    });
    return 0;
}

quicly_stream_t *quicly_get_stream(quicly_conn_t *conn, quicly_stream_id_t stream_id)
{
    khiter_t iter = kh_get(quicly_stream_t, conn->streams, stream_id);
    if (iter != kh_end(conn->streams))
        return kh_val(conn->streams, iter);
    return NULL;
}

ptls_t *quicly_get_tls(quicly_conn_t *conn)
{
    return conn->crypto.tls;
}

uint32_t quicly_num_streams_by_group(quicly_conn_t *conn, int uni, int locally_initiated)
{
    int server_initiated = quicly_is_client(conn) != locally_initiated;
    struct st_quicly_conn_streamgroup_state_t *state = get_streamgroup_state(conn, uni * 2 + server_initiated);
    return state->num_streams;
}

int quicly_get_stats(quicly_conn_t *conn, quicly_stats_t *stats)
{
    /* copy the pre-built stats fields */
    memcpy(stats, &conn->super.stats, sizeof(conn->super.stats));

    /* set or generate the non-pre-built stats fields here */
    stats->rtt = conn->egress.loss.rtt;
    stats->loss_thresholds = conn->egress.loss.thresholds;
    stats->cc = conn->egress.cc;
    quicly_ratemeter_report(&conn->egress.ratemeter, &stats->delivery_rate);
    stats->num_sentmap_packets_largest = conn->egress.loss.sentmap.num_packets_largest;
    stats->handshake_confirmed_msec = conn->super.stats.handshake_confirmed_msec;

    return 0;
}

int quicly_get_delivery_rate(quicly_conn_t *conn, quicly_rate_t *delivery_rate)
{
    quicly_ratemeter_report(&conn->egress.ratemeter, delivery_rate);
    return 0;
}

quicly_stream_id_t quicly_get_ingress_max_streams(quicly_conn_t *conn, int uni)
{
    quicly_maxsender_t *maxsender = uni ? &conn->ingress.max_streams.uni : &conn->ingress.max_streams.bidi;
    return maxsender->max_committed;
}

void quicly_get_max_data(quicly_conn_t *conn, uint64_t *send_permitted, uint64_t *sent, uint64_t *consumed)
{
    if (send_permitted != NULL)
        *send_permitted = conn->egress.max_data.permitted;
    if (sent != NULL)
        *sent = conn->egress.max_data.sent;
    if (consumed != NULL)
        *consumed = conn->ingress.max_data.bytes_consumed;
}

static void update_idle_timeout(quicly_conn_t *conn, int is_in_receive)
{
    if (!is_in_receive && !conn->idle_timeout.should_rearm_on_send)
        return;

    /* calculate the minimum of the two max_idle_timeout */
    int64_t idle_msec = INT64_MAX;
    if (conn->initial == NULL && conn->handshake == NULL && conn->super.remote.transport_params.max_idle_timeout != 0)
        idle_msec = conn->super.remote.transport_params.max_idle_timeout;
    if (conn->super.ctx->transport_params.max_idle_timeout != 0 && conn->super.ctx->transport_params.max_idle_timeout < idle_msec)
        idle_msec = conn->super.ctx->transport_params.max_idle_timeout;

    if (idle_msec == INT64_MAX)
        return;

    uint32_t three_pto = 3 * quicly_rtt_get_pto(&conn->egress.loss.rtt, conn->super.ctx->transport_params.max_ack_delay,
                                                conn->egress.loss.conf->min_pto);
    conn->idle_timeout.at = conn->stash.now + (idle_msec > three_pto ? idle_msec : three_pto);
    conn->idle_timeout.should_rearm_on_send = is_in_receive;
}

static int scheduler_can_send(quicly_conn_t *conn)
{
    /* invoke the scheduler only when we are able to send stream data; skipping STATE_ACCEPTING is important as the application
     * would not have setup data pointer. */
    switch (conn->super.state) {
    case QUICLY_STATE_FIRSTFLIGHT:
    case QUICLY_STATE_CONNECTED:
        break;
    default:
        return 0;
    }

    /* scheduler would never have data to send, until application keys become available */
    if (conn->application == NULL)
        return 0;

    int conn_is_saturated = !(conn->egress.max_data.sent < conn->egress.max_data.permitted);
    return conn->super.ctx->stream_scheduler->can_send(conn->super.ctx->stream_scheduler, conn, conn_is_saturated);
}

static void update_send_alarm(quicly_conn_t *conn, int can_send_stream_data, int is_after_send)
{
    int has_outstanding = conn->egress.loss.sentmap.bytes_in_flight != 0 || conn->super.remote.address_validation.send_probe,
        handshake_is_in_progress = conn->initial != NULL || conn->handshake != NULL;
    quicly_loss_update_alarm(&conn->egress.loss, conn->stash.now, conn->egress.last_retransmittable_sent_at, has_outstanding,
                             can_send_stream_data, handshake_is_in_progress, conn->egress.max_data.sent, is_after_send);
}

/**
 * Updates the send alarm and adjusts the delivery rate estimator. This function is called from the receive path. From the sendp
 * path, `update_send_alarm` is called directly.
 */
static void setup_next_send(quicly_conn_t *conn)
{
    int can_send_stream_data = scheduler_can_send(conn);

    update_send_alarm(conn, can_send_stream_data, 0);

    /* When the flow becomes application-limited due to receiving some information, stop collecting delivery rate samples. */
    if (!can_send_stream_data)
        quicly_ratemeter_not_cwnd_limited(&conn->egress.ratemeter, conn->egress.packet_number);
}

static int create_handshake_flow(quicly_conn_t *conn, size_t epoch)
{
    quicly_stream_t *stream;
    int ret;

    if ((stream = open_stream(conn, -(quicly_stream_id_t)(1 + epoch), 65536, 65536)) == NULL)
        return PTLS_ERROR_NO_MEMORY;
    if ((ret = quicly_streambuf_create(stream, sizeof(quicly_streambuf_t))) != 0) {
        destroy_stream(stream, ret);
        return ret;
    }
    stream->callbacks = &crypto_stream_callbacks;

    return 0;
}

static void destroy_handshake_flow(quicly_conn_t *conn, size_t epoch)
{
    quicly_stream_t *stream = quicly_get_stream(conn, -(quicly_stream_id_t)(1 + epoch));
    if (stream != NULL)
        destroy_stream(stream, 0);
}

static struct st_quicly_pn_space_t *alloc_pn_space(size_t sz, uint32_t packet_tolerance)
{
    struct st_quicly_pn_space_t *space;

    if ((space = malloc(sz)) == NULL)
        return NULL;

    quicly_ranges_init(&space->ack_queue);
    space->largest_pn_received_at = INT64_MAX;
    space->next_expected_packet_number = 0;
    space->unacked_count = 0;
    space->packet_tolerance = packet_tolerance;
    space->ignore_order = 0;
    if (sz != sizeof(*space))
        memset((uint8_t *)space + sizeof(*space), 0, sz - sizeof(*space));

    return space;
}

static void do_free_pn_space(struct st_quicly_pn_space_t *space)
{
    quicly_ranges_clear(&space->ack_queue);
    free(space);
}

static int record_pn(quicly_ranges_t *ranges, uint64_t pn, int *is_out_of_order)
{
    int ret;

    *is_out_of_order = 0;

    if (ranges->num_ranges != 0) {
        /* fast path that is taken when we receive a packet in-order */
        if (ranges->ranges[ranges->num_ranges - 1].end == pn) {
            ranges->ranges[ranges->num_ranges - 1].end = pn + 1;
            return 0;
        }
        *is_out_of_order = 1;
    }

    /* slow path; we add, then remove the oldest ranges when the number of ranges exceed the maximum */
    if ((ret = quicly_ranges_add(ranges, pn, pn + 1)) != 0)
        return ret;
    if (ranges->num_ranges > QUICLY_MAX_ACK_BLOCKS)
        quicly_ranges_drop_by_range_indices(ranges, ranges->num_ranges - QUICLY_MAX_ACK_BLOCKS, ranges->num_ranges);

    return 0;
}

static int record_receipt(struct st_quicly_pn_space_t *space, uint64_t pn, int is_ack_only, int64_t now, int64_t *send_ack_at)
{
    int ret, ack_now, is_out_of_order;

    if ((ret = record_pn(&space->ack_queue, pn, &is_out_of_order)) != 0)
        goto Exit;

    ack_now = is_out_of_order && !space->ignore_order && !is_ack_only;

    /* update largest_pn_received_at (TODO implement deduplication at an earlier moment?) */
    if (space->ack_queue.ranges[space->ack_queue.num_ranges - 1].end == pn + 1)
        space->largest_pn_received_at = now;

    /* if the received packet is ack-eliciting, update / schedule transmission of ACK */
    if (!is_ack_only) {
        space->unacked_count++;
        if (space->unacked_count >= space->packet_tolerance)
            ack_now = 1;
    }

    if (ack_now) {
        *send_ack_at = now;
    } else if (*send_ack_at == INT64_MAX && space->unacked_count != 0) {
        *send_ack_at = now + QUICLY_DELAYED_ACK_TIMEOUT;
    }

    ret = 0;
Exit:
    return ret;
}

static void free_handshake_space(struct st_quicly_handshake_space_t **space)
{
    if (*space != NULL) {
        if ((*space)->cipher.ingress.aead != NULL)
            dispose_cipher(&(*space)->cipher.ingress);
        if ((*space)->cipher.egress.aead != NULL)
            dispose_cipher(&(*space)->cipher.egress);
        do_free_pn_space(&(*space)->super);
        *space = NULL;
    }
}

static int setup_cipher(quicly_conn_t *conn, size_t epoch, int is_enc, ptls_cipher_context_t **hp_ctx,
                        ptls_aead_context_t **aead_ctx, ptls_aead_algorithm_t *aead, ptls_hash_algorithm_t *hash,
                        const void *secret)
{
    /* quicly_accept builds cipher before instantitating a connection. In such case, we use the default crypto engine */
    quicly_crypto_engine_t *engine = conn != NULL ? conn->super.ctx->crypto_engine : &quicly_default_crypto_engine;

    return engine->setup_cipher(engine, conn, epoch, is_enc, hp_ctx, aead_ctx, aead, hash, secret);
}

static int setup_handshake_space_and_flow(quicly_conn_t *conn, size_t epoch)
{
    struct st_quicly_handshake_space_t **space = epoch == QUICLY_EPOCH_INITIAL ? &conn->initial : &conn->handshake;
    if ((*space = (void *)alloc_pn_space(sizeof(struct st_quicly_handshake_space_t), 1)) == NULL)
        return PTLS_ERROR_NO_MEMORY;
    return create_handshake_flow(conn, epoch);
}

static void free_application_space(struct st_quicly_application_space_t **space)
{
    if (*space != NULL) {
#define DISPOSE_INGRESS(label, func)                                                                                               \
    if ((*space)->cipher.ingress.label != NULL)                                                                                    \
    func((*space)->cipher.ingress.label)
        DISPOSE_INGRESS(header_protection.zero_rtt, ptls_cipher_free);
        DISPOSE_INGRESS(header_protection.one_rtt, ptls_cipher_free);
        DISPOSE_INGRESS(aead[0], ptls_aead_free);
        DISPOSE_INGRESS(aead[1], ptls_aead_free);
#undef DISPOSE_INGRESS
        if ((*space)->cipher.egress.key.aead != NULL)
            dispose_cipher(&(*space)->cipher.egress.key);
        ptls_clear_memory((*space)->cipher.egress.secret, sizeof((*space)->cipher.egress.secret));
        do_free_pn_space(&(*space)->super);
        *space = NULL;
    }
}

static int setup_application_space(quicly_conn_t *conn)
{
    if ((conn->application =
             (void *)alloc_pn_space(sizeof(struct st_quicly_application_space_t), QUICLY_DEFAULT_PACKET_TOLERANCE)) == NULL)
        return PTLS_ERROR_NO_MEMORY;

    /* prohibit key-update until receiving an ACK for an 1-RTT packet */
    conn->application->cipher.egress.key_update_pn.last = 0;
    conn->application->cipher.egress.key_update_pn.next = UINT64_MAX;

    return create_handshake_flow(conn, QUICLY_EPOCH_1RTT);
}

static int discard_handshake_context(quicly_conn_t *conn, size_t epoch)
{
    int ret;

    assert(epoch == QUICLY_EPOCH_INITIAL || epoch == QUICLY_EPOCH_HANDSHAKE);

    if ((ret = discard_sentmap_by_epoch(conn, 1u << epoch)) != 0)
        return ret;
    destroy_handshake_flow(conn, epoch);
    if (epoch == QUICLY_EPOCH_HANDSHAKE) {
        assert(conn->stash.now != 0);
        conn->super.stats.handshake_confirmed_msec = conn->stash.now - conn->created_at;
    }
    free_handshake_space(epoch == QUICLY_EPOCH_INITIAL ? &conn->initial : &conn->handshake);

    return 0;
}

static int apply_remote_transport_params(quicly_conn_t *conn)
{
    int ret;

    conn->egress.max_data.permitted = conn->super.remote.transport_params.max_data;
    if ((ret = update_max_streams(&conn->egress.max_streams.uni, conn->super.remote.transport_params.max_streams_uni)) != 0)
        return ret;
    if ((ret = update_max_streams(&conn->egress.max_streams.bidi, conn->super.remote.transport_params.max_streams_bidi)) != 0)
        return ret;

    return 0;
}

static int update_1rtt_key(quicly_conn_t *conn, ptls_cipher_suite_t *cipher, int is_enc, ptls_aead_context_t **aead,
                           uint8_t *secret)
{
    uint8_t new_secret[PTLS_MAX_DIGEST_SIZE];
    ptls_aead_context_t *new_aead = NULL;
    int ret;

    /* generate next AEAD key */
    if ((ret = ptls_hkdf_expand_label(cipher->hash, new_secret, cipher->hash->digest_size,
                                      ptls_iovec_init(secret, cipher->hash->digest_size), "quic ku", ptls_iovec_init(NULL, 0),
                                      NULL)) != 0)
        goto Exit;
    if ((ret = setup_cipher(conn, QUICLY_EPOCH_1RTT, is_enc, NULL, &new_aead, cipher->aead, cipher->hash, new_secret)) != 0)
        goto Exit;

    /* success! update AEAD and secret */
    if (*aead != NULL)
        ptls_aead_free(*aead);
    *aead = new_aead;
    new_aead = NULL;
    memcpy(secret, new_secret, cipher->hash->digest_size);

    ret = 0;
Exit:
    if (new_aead != NULL)
        ptls_aead_free(new_aead);
    ptls_clear_memory(new_secret, cipher->hash->digest_size);
    return ret;
}

static int update_1rtt_egress_key(quicly_conn_t *conn)
{
    struct st_quicly_application_space_t *space = conn->application;
    ptls_cipher_suite_t *cipher = ptls_get_cipher(conn->crypto.tls);
    int ret;

    /* generate next AEAD key, and increment key phase if it succeeds */
    if ((ret = update_1rtt_key(conn, cipher, 1, &space->cipher.egress.key.aead, space->cipher.egress.secret)) != 0)
        return ret;
    ++space->cipher.egress.key_phase;

    /* signal that we are waiting for an ACK */
    space->cipher.egress.key_update_pn.last = conn->egress.packet_number;
    space->cipher.egress.key_update_pn.next = UINT64_MAX;

    QUICLY_PROBE(CRYPTO_SEND_KEY_UPDATE, conn, conn->stash.now, space->cipher.egress.key_phase,
                 QUICLY_PROBE_HEXDUMP(space->cipher.egress.secret, cipher->hash->digest_size));
    QUICLY_LOG_CONN(crypto_send_key_update, conn, { PTLS_LOG_ELEMENT_UNSIGNED(phase, space->cipher.egress.key_phase); });

    return 0;
}

static int received_key_update(quicly_conn_t *conn, uint64_t newly_decrypted_key_phase)
{
    struct st_quicly_application_space_t *space = conn->application;

    assert(space->cipher.ingress.key_phase.decrypted < newly_decrypted_key_phase);
    assert(newly_decrypted_key_phase <= space->cipher.ingress.key_phase.prepared);

    space->cipher.ingress.key_phase.decrypted = newly_decrypted_key_phase;

    QUICLY_PROBE(CRYPTO_RECEIVE_KEY_UPDATE, conn, conn->stash.now, space->cipher.ingress.key_phase.decrypted,
                 QUICLY_PROBE_HEXDUMP(space->cipher.ingress.secret, ptls_get_cipher(conn->crypto.tls)->hash->digest_size));
    QUICLY_LOG_CONN(crypto_receive_key_update, conn,
                    { PTLS_LOG_ELEMENT_UNSIGNED(phase, space->cipher.ingress.key_phase.decrypted); });

    if (space->cipher.egress.key_phase < space->cipher.ingress.key_phase.decrypted) {
        return update_1rtt_egress_key(conn);
    } else {
        return 0;
    }
}

static inline void update_open_count(quicly_context_t *ctx, ssize_t delta)
{
    if (ctx->update_open_count != NULL)
        ctx->update_open_count->cb(ctx->update_open_count, delta);
}

void quicly_free(quicly_conn_t *conn)
{
    lock_now(conn, 0);

    QUICLY_PROBE(FREE, conn, conn->stash.now);
    QUICLY_LOG_CONN(free, conn, {});

#if QUICLY_USE_DTRACE
    if (QUICLY_CONN_STATS_ENABLED()) {
        quicly_stats_t stats;
        quicly_get_stats(conn, &stats);
        QUICLY_PROBE(CONN_STATS, conn, conn->stash.now, &stats, sizeof(stats));
        // TODO: emit stats with QUICLY_LOG_CONN()
    }
#endif
    destroy_all_streams(conn, 0, 1);
    update_open_count(conn->super.ctx, -1);
    clear_datagram_frame_payloads(conn);

    quicly_maxsender_dispose(&conn->ingress.max_data.sender);
    quicly_maxsender_dispose(&conn->ingress.max_streams.uni);
    quicly_maxsender_dispose(&conn->ingress.max_streams.bidi);
    while (conn->egress.path_challenge.head != NULL) {
        struct st_quicly_pending_path_challenge_t *pending = conn->egress.path_challenge.head;
        conn->egress.path_challenge.head = pending->next;
        free(pending);
    }
    quicly_loss_dispose(&conn->egress.loss);

    kh_destroy(quicly_stream_t, conn->streams);

    assert(!quicly_linklist_is_linked(&conn->egress.pending_streams.blocked.uni));
    assert(!quicly_linklist_is_linked(&conn->egress.pending_streams.blocked.bidi));
    assert(!quicly_linklist_is_linked(&conn->egress.pending_streams.control));
    assert(!quicly_linklist_is_linked(&conn->super._default_scheduler.active));
    assert(!quicly_linklist_is_linked(&conn->super._default_scheduler.blocked));

    free_handshake_space(&conn->initial);
    free_handshake_space(&conn->handshake);
    free_application_space(&conn->application);

    ptls_buffer_dispose(&conn->crypto.transport_params.buf);
    ptls_free(conn->crypto.tls);

    unlock_now(conn);

    free(conn->token.base);
    free(conn);
}

static int setup_initial_key(struct st_quicly_cipher_context_t *ctx, ptls_cipher_suite_t *cs, const void *master_secret,
                             const char *label, int is_enc, quicly_conn_t *conn)
{
    uint8_t aead_secret[PTLS_MAX_DIGEST_SIZE];
    int ret;

    if ((ret = ptls_hkdf_expand_label(cs->hash, aead_secret, cs->hash->digest_size,
                                      ptls_iovec_init(master_secret, cs->hash->digest_size), label, ptls_iovec_init(NULL, 0),
                                      NULL)) != 0)
        goto Exit;
    if ((ret = setup_cipher(conn, QUICLY_EPOCH_INITIAL, is_enc, &ctx->header_protection, &ctx->aead, cs->aead, cs->hash,
                            aead_secret)) != 0)
        goto Exit;

Exit:
    ptls_clear_memory(aead_secret, sizeof(aead_secret));
    return ret;
}

/**
 * @param conn maybe NULL when called by quicly_accept
 */
static int setup_initial_encryption(ptls_cipher_suite_t *cs, struct st_quicly_cipher_context_t *ingress,
                                    struct st_quicly_cipher_context_t *egress, ptls_iovec_t cid, int is_client, ptls_iovec_t salt,
                                    quicly_conn_t *conn)
{
    static const char *labels[2] = {"client in", "server in"};
    uint8_t secret[PTLS_MAX_DIGEST_SIZE];
    int ret;

    /* extract master secret */
    if ((ret = ptls_hkdf_extract(cs->hash, secret, salt, cid)) != 0)
        goto Exit;

    /* create aead contexts */
    if (ingress != NULL && (ret = setup_initial_key(ingress, cs, secret, labels[is_client], 0, conn)) != 0)
        goto Exit;
    if (egress != NULL && (ret = setup_initial_key(egress, cs, secret, labels[!is_client], 1, conn)) != 0) {
        if (ingress != NULL)
            dispose_cipher(ingress);
        goto Exit;
    }

Exit:
    ptls_clear_memory(secret, sizeof(secret));
    return ret;
}

static int reinstall_initial_encryption(quicly_conn_t *conn, int err_code_if_unknown_version)
{
    const struct st_ptls_salt_t *salt;

    /* get salt */
    if ((salt = get_salt(conn->super.version)) == NULL)
        return err_code_if_unknown_version;

    /* dispose existing context */
    dispose_cipher(&conn->initial->cipher.ingress);
    dispose_cipher(&conn->initial->cipher.egress);

    /* setup encryption context */
    return setup_initial_encryption(
        get_aes128gcmsha256(conn->super.ctx), &conn->initial->cipher.ingress, &conn->initial->cipher.egress,
        ptls_iovec_init(conn->super.remote.cid_set.cids[0].cid.cid, conn->super.remote.cid_set.cids[0].cid.len), 1,
        ptls_iovec_init(salt->initial, sizeof(salt->initial)), NULL);
}

static int apply_stream_frame(quicly_stream_t *stream, quicly_stream_frame_t *frame)
{
    int ret;

    QUICLY_PROBE(STREAM_RECEIVE, stream->conn, stream->conn->stash.now, stream, frame->offset, frame->data.len);
    QUICLY_LOG_CONN(stream_receive, stream->conn, {
        PTLS_LOG_ELEMENT_SIGNED(stream_id, stream->stream_id);
        PTLS_LOG_ELEMENT_UNSIGNED(off, frame->offset);
        PTLS_LOG_ELEMENT_UNSIGNED(len, frame->data.len);
    });

    if (quicly_recvstate_transfer_complete(&stream->recvstate))
        return 0;

    /* flow control */
    if (stream->stream_id >= 0) {
        /* STREAMs */
        uint64_t max_stream_data = frame->offset + frame->data.len;
        if ((int64_t)stream->_recv_aux.window < (int64_t)max_stream_data - (int64_t)stream->recvstate.data_off)
            return QUICLY_TRANSPORT_ERROR_FLOW_CONTROL;
        if (stream->recvstate.received.ranges[stream->recvstate.received.num_ranges - 1].end < max_stream_data) {
            uint64_t newly_received =
                max_stream_data - stream->recvstate.received.ranges[stream->recvstate.received.num_ranges - 1].end;
            if (stream->conn->ingress.max_data.bytes_consumed + newly_received >
                stream->conn->ingress.max_data.sender.max_committed)
                return QUICLY_TRANSPORT_ERROR_FLOW_CONTROL;
            stream->conn->ingress.max_data.bytes_consumed += newly_received;
            /* FIXME send MAX_DATA if necessary */
        }
    } else {
        /* CRYPTO streams; maybe add different limit for 1-RTT CRYPTO? */
        if (frame->offset + frame->data.len > stream->conn->super.ctx->max_crypto_bytes)
            return QUICLY_TRANSPORT_ERROR_CRYPTO_BUFFER_EXCEEDED;
    }

    /* update recvbuf */
    size_t apply_len = frame->data.len;
    if ((ret = quicly_recvstate_update(&stream->recvstate, frame->offset, &apply_len, frame->is_fin,
                                       stream->_recv_aux.max_ranges)) != 0)
        return ret;

    if (apply_len != 0 || quicly_recvstate_transfer_complete(&stream->recvstate)) {
        uint64_t buf_offset = frame->offset + frame->data.len - apply_len - stream->recvstate.data_off;
        const void *apply_src = frame->data.base + frame->data.len - apply_len;
        QUICLY_PROBE(STREAM_ON_RECEIVE, stream->conn, stream->conn->stash.now, stream, (size_t)buf_offset, apply_src, apply_len);
        QUICLY_LOG_CONN(stream_on_receive, stream->conn, {
            PTLS_LOG_ELEMENT_SIGNED(stream_id, stream->stream_id);
            PTLS_LOG_ELEMENT_UNSIGNED(off, buf_offset);
            PTLS_LOG_ELEMENT_UNSIGNED(src_len, apply_len);
        });
        stream->callbacks->on_receive(stream, (size_t)buf_offset, apply_src, apply_len);
        if (stream->conn->super.state >= QUICLY_STATE_CLOSING)
            return QUICLY_ERROR_IS_CLOSING;
    }

    if (should_send_max_stream_data(stream))
        sched_stream_control(stream);

    if (stream_is_destroyable(stream))
        destroy_stream(stream, 0);

    return 0;
}

int quicly_encode_transport_parameter_list(ptls_buffer_t *buf, const quicly_transport_parameters_t *params,
                                           const quicly_cid_t *original_dcid, const quicly_cid_t *initial_scid,
                                           const quicly_cid_t *retry_scid, const void *stateless_reset_token, size_t expand_by)
{
    int ret;

#define PUSH_TP(buf, id, block)                                                                                                    \
    do {                                                                                                                           \
        ptls_buffer_push_quicint((buf), (id));                                                                                     \
        ptls_buffer_push_block((buf), -1, block);                                                                                  \
    } while (0)

    PUSH_TP(buf, QUICLY_TRANSPORT_PARAMETER_ID_MAX_UDP_PAYLOAD_SIZE,
            { ptls_buffer_push_quicint(buf, params->max_udp_payload_size); });
    if (params->max_stream_data.bidi_local != 0)
        PUSH_TP(buf, QUICLY_TRANSPORT_PARAMETER_ID_INITIAL_MAX_STREAM_DATA_BIDI_LOCAL,
                { ptls_buffer_push_quicint(buf, params->max_stream_data.bidi_local); });
    if (params->max_stream_data.bidi_remote != 0)
        PUSH_TP(buf, QUICLY_TRANSPORT_PARAMETER_ID_INITIAL_MAX_STREAM_DATA_BIDI_REMOTE,
                { ptls_buffer_push_quicint(buf, params->max_stream_data.bidi_remote); });
    if (params->max_stream_data.uni != 0)
        PUSH_TP(buf, QUICLY_TRANSPORT_PARAMETER_ID_INITIAL_MAX_STREAM_DATA_UNI,
                { ptls_buffer_push_quicint(buf, params->max_stream_data.uni); });
    if (params->max_data != 0)
        PUSH_TP(buf, QUICLY_TRANSPORT_PARAMETER_ID_INITIAL_MAX_DATA, { ptls_buffer_push_quicint(buf, params->max_data); });
    if (params->max_idle_timeout != 0)
        PUSH_TP(buf, QUICLY_TRANSPORT_PARAMETER_ID_MAX_IDLE_TIMEOUT, { ptls_buffer_push_quicint(buf, params->max_idle_timeout); });
    if (original_dcid != NULL)
        PUSH_TP(buf, QUICLY_TRANSPORT_PARAMETER_ID_ORIGINAL_CONNECTION_ID,
                { ptls_buffer_pushv(buf, original_dcid->cid, original_dcid->len); });
    if (initial_scid != NULL)
        PUSH_TP(buf, QUICLY_TRANSPORT_PARAMETER_ID_INITIAL_SOURCE_CONNECTION_ID,
                { ptls_buffer_pushv(buf, initial_scid->cid, initial_scid->len); });
    if (retry_scid != NULL)
        PUSH_TP(buf, QUICLY_TRANSPORT_PARAMETER_ID_RETRY_SOURCE_CONNECTION_ID,
                { ptls_buffer_pushv(buf, retry_scid->cid, retry_scid->len); });
    if (stateless_reset_token != NULL)
        PUSH_TP(buf, QUICLY_TRANSPORT_PARAMETER_ID_STATELESS_RESET_TOKEN,
                { ptls_buffer_pushv(buf, stateless_reset_token, QUICLY_STATELESS_RESET_TOKEN_LEN); });
    if (params->max_streams_bidi != 0)
        PUSH_TP(buf, QUICLY_TRANSPORT_PARAMETER_ID_INITIAL_MAX_STREAMS_BIDI,
                { ptls_buffer_push_quicint(buf, params->max_streams_bidi); });
    if (params->max_streams_uni != 0)
        PUSH_TP(buf, QUICLY_TRANSPORT_PARAMETER_ID_INITIAL_MAX_STREAMS_UNI,
                { ptls_buffer_push_quicint(buf, params->max_streams_uni); });
    if (QUICLY_LOCAL_ACK_DELAY_EXPONENT != QUICLY_DEFAULT_ACK_DELAY_EXPONENT)
        PUSH_TP(buf, QUICLY_TRANSPORT_PARAMETER_ID_ACK_DELAY_EXPONENT,
                { ptls_buffer_push_quicint(buf, QUICLY_LOCAL_ACK_DELAY_EXPONENT); });
    if (QUICLY_LOCAL_MAX_ACK_DELAY != QUICLY_DEFAULT_MAX_ACK_DELAY)
        PUSH_TP(buf, QUICLY_TRANSPORT_PARAMETER_ID_MAX_ACK_DELAY, { ptls_buffer_push_quicint(buf, QUICLY_LOCAL_MAX_ACK_DELAY); });
    if (params->min_ack_delay_usec != UINT64_MAX) {
        /* TODO consider the value we should advertise. */
        PUSH_TP(buf, QUICLY_TRANSPORT_PARAMETER_ID_MIN_ACK_DELAY,
                { ptls_buffer_push_quicint(buf, QUICLY_LOCAL_MAX_ACK_DELAY * 1000 /* in microseconds */); });
    }
    if (params->disable_active_migration)
        PUSH_TP(buf, QUICLY_TRANSPORT_PARAMETER_ID_DISABLE_ACTIVE_MIGRATION, {});
    if (QUICLY_LOCAL_ACTIVE_CONNECTION_ID_LIMIT != QUICLY_DEFAULT_ACTIVE_CONNECTION_ID_LIMIT)
        PUSH_TP(buf, QUICLY_TRANSPORT_PARAMETER_ID_ACTIVE_CONNECTION_ID_LIMIT,
                { ptls_buffer_push_quicint(buf, QUICLY_LOCAL_ACTIVE_CONNECTION_ID_LIMIT); });
    if (params->max_datagram_frame_size != 0)
        PUSH_TP(buf, QUICLY_TRANSPORT_PARAMETER_ID_MAX_DATAGRAM_FRAME_SIZE,
                { ptls_buffer_push_quicint(buf, params->max_datagram_frame_size); });
    /* if requested, add a greasing TP of 1 MTU size so that CH spans across multiple packets */
    if (expand_by != 0) {
        PUSH_TP(buf, 31 * 100 + 27, {
            if ((ret = ptls_buffer_reserve(buf, expand_by)) != 0)
                goto Exit;
            memset(buf->base + buf->off, 0, expand_by);
            buf->off += expand_by;
        });
    }

#undef PUSH_TP

    ret = 0;
Exit:
    return ret;
}

/**
 * sentinel used for indicating that the corresponding TP should be ignored
 */
static const quicly_cid_t _tp_cid_ignore;
#define tp_cid_ignore (*(quicly_cid_t *)&_tp_cid_ignore)

int quicly_decode_transport_parameter_list(quicly_transport_parameters_t *params, quicly_cid_t *original_dcid,
                                           quicly_cid_t *initial_scid, quicly_cid_t *retry_scid, void *stateless_reset_token,
                                           const uint8_t *src, const uint8_t *end)
{
/* When non-negative, tp_index contains the literal position within the list of transport parameters recognized by this function.
 * That index is being used to find duplicates using a 64-bit bitmap (found_bits). When the transport parameter is being processed,
 * tp_index is set to -1. */
#define DECODE_TP(_id, block)                                                                                                      \
    do {                                                                                                                           \
        if (tp_index >= 0) {                                                                                                       \
            if (id == (_id)) {                                                                                                     \
                if ((found_bits & ((uint64_t)1 << tp_index)) != 0) {                                                               \
                    ret = QUICLY_TRANSPORT_ERROR_TRANSPORT_PARAMETER;                                                              \
                    goto Exit;                                                                                                     \
                }                                                                                                                  \
                found_bits |= (uint64_t)1 << tp_index;                                                                             \
                {block} tp_index = -1;                                                                                             \
            } else {                                                                                                               \
                ++tp_index;                                                                                                        \
            }                                                                                                                      \
        }                                                                                                                          \
    } while (0)
#define DECODE_CID_TP(_id, dest)                                                                                                   \
    DECODE_TP(_id, {                                                                                                               \
        size_t cidl = end - src;                                                                                                   \
        if (cidl > QUICLY_MAX_CID_LEN_V1) {                                                                                        \
            ret = QUICLY_TRANSPORT_ERROR_TRANSPORT_PARAMETER;                                                                      \
            goto Exit;                                                                                                             \
        }                                                                                                                          \
        if (dest == NULL) {                                                                                                        \
            ret = QUICLY_TRANSPORT_ERROR_TRANSPORT_PARAMETER;                                                                      \
            goto Exit;                                                                                                             \
        } else if (dest != &tp_cid_ignore) {                                                                                       \
            quicly_set_cid(dest, ptls_iovec_init(src, cidl));                                                                      \
        }                                                                                                                          \
        src = end;                                                                                                                 \
    });

    uint64_t found_bits = 0;
    int ret;

    /* set parameters to their default values */
    *params = default_transport_params;

    /* Set optional parameters to UINT8_MAX. It is used to as a sentinel for detecting missing TPs. */
    if (original_dcid != NULL && original_dcid != &tp_cid_ignore)
        original_dcid->len = UINT8_MAX;
    if (initial_scid != NULL && initial_scid != &tp_cid_ignore)
        initial_scid->len = UINT8_MAX;
    if (retry_scid != NULL && retry_scid != &tp_cid_ignore)
        retry_scid->len = UINT8_MAX;

    /* decode the parameters block */
    while (src != end) {
        uint64_t id;
        if ((id = quicly_decodev(&src, end)) == UINT64_MAX) {
            ret = QUICLY_TRANSPORT_ERROR_TRANSPORT_PARAMETER;
            goto Exit;
        }
        int tp_index = 0;
        ptls_decode_open_block(src, end, -1, {
            DECODE_CID_TP(QUICLY_TRANSPORT_PARAMETER_ID_ORIGINAL_CONNECTION_ID, original_dcid);
            DECODE_CID_TP(QUICLY_TRANSPORT_PARAMETER_ID_INITIAL_SOURCE_CONNECTION_ID, initial_scid);
            DECODE_CID_TP(QUICLY_TRANSPORT_PARAMETER_ID_RETRY_SOURCE_CONNECTION_ID, retry_scid);
            DECODE_TP(QUICLY_TRANSPORT_PARAMETER_ID_MAX_UDP_PAYLOAD_SIZE, {
                uint64_t v;
                if ((v = ptls_decode_quicint(&src, end)) == UINT64_MAX) {
                    ret = QUICLY_TRANSPORT_ERROR_TRANSPORT_PARAMETER;
                    goto Exit;
                }
                if (v < 1200) {
                    ret = QUICLY_TRANSPORT_ERROR_TRANSPORT_PARAMETER;
                    goto Exit;
                }
                if (v > UINT16_MAX)
                    v = UINT16_MAX;
                params->max_udp_payload_size = (uint16_t)v;
            });
            DECODE_TP(QUICLY_TRANSPORT_PARAMETER_ID_INITIAL_MAX_STREAM_DATA_BIDI_LOCAL, {
                if ((params->max_stream_data.bidi_local = ptls_decode_quicint(&src, end)) == UINT64_MAX) {
                    ret = QUICLY_TRANSPORT_ERROR_TRANSPORT_PARAMETER;
                    goto Exit;
                }
            });
            DECODE_TP(QUICLY_TRANSPORT_PARAMETER_ID_INITIAL_MAX_STREAM_DATA_BIDI_REMOTE, {
                if ((params->max_stream_data.bidi_remote = ptls_decode_quicint(&src, end)) == UINT64_MAX) {
                    ret = QUICLY_TRANSPORT_ERROR_TRANSPORT_PARAMETER;
                    goto Exit;
                }
            });
            DECODE_TP(QUICLY_TRANSPORT_PARAMETER_ID_INITIAL_MAX_STREAM_DATA_UNI, {
                if ((params->max_stream_data.uni = ptls_decode_quicint(&src, end)) == UINT64_MAX) {
                    ret = QUICLY_TRANSPORT_ERROR_TRANSPORT_PARAMETER;
                    goto Exit;
                }
            });
            DECODE_TP(QUICLY_TRANSPORT_PARAMETER_ID_INITIAL_MAX_DATA, {
                if ((params->max_data = ptls_decode_quicint(&src, end)) == UINT64_MAX) {
                    ret = QUICLY_TRANSPORT_ERROR_TRANSPORT_PARAMETER;
                    goto Exit;
                }
            });
            DECODE_TP(QUICLY_TRANSPORT_PARAMETER_ID_STATELESS_RESET_TOKEN, {
                if (!(stateless_reset_token != NULL && end - src == QUICLY_STATELESS_RESET_TOKEN_LEN)) {
                    ret = QUICLY_TRANSPORT_ERROR_TRANSPORT_PARAMETER;
                    goto Exit;
                }
                memcpy(stateless_reset_token, src, QUICLY_STATELESS_RESET_TOKEN_LEN);
                src = end;
            });
            DECODE_TP(QUICLY_TRANSPORT_PARAMETER_ID_MAX_IDLE_TIMEOUT, {
                if ((params->max_idle_timeout = ptls_decode_quicint(&src, end)) == UINT64_MAX) {
                    ret = QUICLY_TRANSPORT_ERROR_TRANSPORT_PARAMETER;
                    goto Exit;
                }
            });
            DECODE_TP(QUICLY_TRANSPORT_PARAMETER_ID_INITIAL_MAX_STREAMS_BIDI, {
                if ((params->max_streams_bidi = ptls_decode_quicint(&src, end)) == UINT64_MAX) {
                    ret = QUICLY_TRANSPORT_ERROR_TRANSPORT_PARAMETER;
                    goto Exit;
                }
            });
            DECODE_TP(QUICLY_TRANSPORT_PARAMETER_ID_INITIAL_MAX_STREAMS_UNI, {
                if ((params->max_streams_uni = ptls_decode_quicint(&src, end)) == UINT64_MAX) {
                    ret = QUICLY_TRANSPORT_ERROR_TRANSPORT_PARAMETER;
                    goto Exit;
                }
            });
            DECODE_TP(QUICLY_TRANSPORT_PARAMETER_ID_ACK_DELAY_EXPONENT, {
                uint64_t v;
                if ((v = ptls_decode_quicint(&src, end)) == UINT64_MAX) {
                    ret = QUICLY_TRANSPORT_ERROR_TRANSPORT_PARAMETER;
                    goto Exit;
                }
                if (v > 20) {
                    ret = QUICLY_TRANSPORT_ERROR_TRANSPORT_PARAMETER;
                    goto Exit;
                }
                params->ack_delay_exponent = (uint8_t)v;
            });
            DECODE_TP(QUICLY_TRANSPORT_PARAMETER_ID_MAX_ACK_DELAY, {
                uint64_t v;
                if ((v = ptls_decode_quicint(&src, end)) == UINT64_MAX) {
                    ret = QUICLY_TRANSPORT_ERROR_TRANSPORT_PARAMETER;
                    goto Exit;
                }
                if (v >= 16384) { /* "values of 2^14 or greater are invalid" */
                    ret = QUICLY_TRANSPORT_ERROR_TRANSPORT_PARAMETER;
                    goto Exit;
                }
                params->max_ack_delay = (uint16_t)v;
            });
            DECODE_TP(QUICLY_TRANSPORT_PARAMETER_ID_MIN_ACK_DELAY, {
                if ((params->min_ack_delay_usec = ptls_decode_quicint(&src, end)) == UINT64_MAX) {
                    ret = QUICLY_TRANSPORT_ERROR_TRANSPORT_PARAMETER;
                    goto Exit;
                }
                if (params->min_ack_delay_usec >= 16777216) { /* "values of 2^24 or greater are invalid" */
                    ret = QUICLY_TRANSPORT_ERROR_TRANSPORT_PARAMETER;
                    goto Exit;
                }
            });
            DECODE_TP(QUICLY_TRANSPORT_PARAMETER_ID_ACTIVE_CONNECTION_ID_LIMIT, {
                uint64_t v;
                if ((v = ptls_decode_quicint(&src, end)) == UINT64_MAX) {
                    ret = QUICLY_TRANSPORT_ERROR_TRANSPORT_PARAMETER;
                    goto Exit;
                }
                if (v < QUICLY_MIN_ACTIVE_CONNECTION_ID_LIMIT) {
                    ret = QUICLY_TRANSPORT_ERROR_TRANSPORT_PARAMETER;
                    goto Exit;
                }
                params->active_connection_id_limit = v;
            });
            DECODE_TP(QUICLY_TRANSPORT_PARAMETER_ID_DISABLE_ACTIVE_MIGRATION, { params->disable_active_migration = 1; });
            DECODE_TP(QUICLY_TRANSPORT_PARAMETER_ID_MAX_DATAGRAM_FRAME_SIZE, {
                uint64_t v;
                if ((v = ptls_decode_quicint(&src, end)) == UINT64_MAX) {
                    ret = QUICLY_TRANSPORT_ERROR_TRANSPORT_PARAMETER;
                    goto Exit;
                }
                if (v > UINT16_MAX)
                    v = UINT16_MAX;
                params->max_datagram_frame_size = (uint16_t)v;
            });
            /* skip unknown extension */
            if (tp_index >= 0)
                src = end;
        });
    }

    /* check consistency between the transpart parameters */
    if (params->min_ack_delay_usec != UINT64_MAX) {
        if (params->min_ack_delay_usec > params->max_ack_delay * 1000) {
            ret = QUICLY_TRANSPORT_ERROR_PROTOCOL_VIOLATION;
            goto Exit;
        }
    }

    /* check the absence of CIDs */
    if ((original_dcid != NULL && original_dcid->len == UINT8_MAX) || (initial_scid != NULL && initial_scid->len == UINT8_MAX) ||
        (retry_scid != NULL && retry_scid->len == UINT8_MAX)) {
        ret = QUICLY_TRANSPORT_ERROR_TRANSPORT_PARAMETER;
        goto Exit;
    }

    ret = 0;
Exit:
    if (ret == PTLS_ALERT_DECODE_ERROR)
        ret = QUICLY_TRANSPORT_ERROR_TRANSPORT_PARAMETER;
    return ret;

#undef DECODE_TP
#undef DECODE_CID_TP
}

static uint16_t get_transport_parameters_extension_id(uint32_t quic_version)
{
    switch (quic_version) {
    case QUICLY_PROTOCOL_VERSION_DRAFT27:
    case QUICLY_PROTOCOL_VERSION_DRAFT29:
        return QUICLY_TLS_EXTENSION_TYPE_TRANSPORT_PARAMETERS_DRAFT;
    default:
        return QUICLY_TLS_EXTENSION_TYPE_TRANSPORT_PARAMETERS_FINAL;
    }
}

static int collect_transport_parameters(ptls_t *tls, struct st_ptls_handshake_properties_t *properties, uint16_t type)
{
    quicly_conn_t *conn = (void *)((char *)properties - offsetof(quicly_conn_t, crypto.handshake_properties));
    return type == get_transport_parameters_extension_id(conn->super.version);
}

static quicly_conn_t *create_connection(quicly_context_t *ctx, uint32_t protocol_version, const char *server_name,
                                        struct sockaddr *remote_addr, struct sockaddr *local_addr, ptls_iovec_t *remote_cid,
                                        const quicly_cid_plaintext_t *local_cid, ptls_handshake_properties_t *handshake_properties,
                                        uint32_t initcwnd)
{
    ptls_t *tls = NULL;
    quicly_conn_t *conn;

    /* consistency checks */
    assert(remote_addr != NULL && remote_addr->sa_family != AF_UNSPEC);
    if (ctx->transport_params.max_datagram_frame_size != 0)
        assert(ctx->receive_datagram_frame != NULL);

    /* create TLS context */
    if ((tls = ptls_new(ctx->tls, server_name == NULL)) == NULL)
        return NULL;
    if (server_name != NULL && ptls_set_server_name(tls, server_name, strlen(server_name)) != 0) {
        ptls_free(tls);
        return NULL;
    }

    /* allocate memory and start creating QUIC context */
    if ((conn = malloc(sizeof(*conn))) == NULL) {
        ptls_free(tls);
        return NULL;
    }
    memset(conn, 0, sizeof(*conn));
    conn->super.ctx = ctx;
    lock_now(conn, 0);
    conn->created_at = conn->stash.now;
    conn->super.stats.handshake_confirmed_msec = UINT64_MAX;
    set_address(&conn->super.local.address, local_addr);
    set_address(&conn->super.remote.address, remote_addr);
    quicly_local_cid_init_set(&conn->super.local.cid_set, ctx->cid_encryptor, local_cid);
    conn->super.local.long_header_src_cid = conn->super.local.cid_set.cids[0].cid;
    quicly_remote_cid_init_set(&conn->super.remote.cid_set, remote_cid, ctx->tls->random_bytes);
    conn->super.state = QUICLY_STATE_FIRSTFLIGHT;
    if (server_name != NULL) {
        conn->super.local.bidi.next_stream_id = 0;
        conn->super.local.uni.next_stream_id = 2;
        conn->super.remote.bidi.next_stream_id = 1;
        conn->super.remote.uni.next_stream_id = 3;
    } else {
        conn->super.local.bidi.next_stream_id = 1;
        conn->super.local.uni.next_stream_id = 3;
        conn->super.remote.bidi.next_stream_id = 0;
        conn->super.remote.uni.next_stream_id = 2;
    }
    conn->super.remote.transport_params = default_transport_params;
    conn->super.version = protocol_version;
    conn->super.remote.largest_retire_prior_to = 0;
    quicly_linklist_init(&conn->super._default_scheduler.active);
    quicly_linklist_init(&conn->super._default_scheduler.blocked);
    conn->streams = kh_init(quicly_stream_t);
    quicly_maxsender_init(&conn->ingress.max_data.sender, conn->super.ctx->transport_params.max_data);
    quicly_maxsender_init(&conn->ingress.max_streams.uni, conn->super.ctx->transport_params.max_streams_uni);
    quicly_maxsender_init(&conn->ingress.max_streams.bidi, conn->super.ctx->transport_params.max_streams_bidi);
    quicly_loss_init(&conn->egress.loss, &conn->super.ctx->loss,
                     conn->super.ctx->loss.default_initial_rtt /* FIXME remember initial_rtt in session ticket */,
                     &conn->super.remote.transport_params.max_ack_delay, &conn->super.remote.transport_params.ack_delay_exponent);
    conn->egress.next_pn_to_skip =
        calc_next_pn_to_skip(conn->super.ctx->tls, 0, initcwnd, conn->super.ctx->initial_egress_max_udp_payload_size);
    conn->egress.max_udp_payload_size = conn->super.ctx->initial_egress_max_udp_payload_size;
    init_max_streams(&conn->egress.max_streams.uni);
    init_max_streams(&conn->egress.max_streams.bidi);
    conn->egress.path_challenge.tail_ref = &conn->egress.path_challenge.head;
    conn->egress.ack_frequency.update_at = INT64_MAX;
    conn->egress.send_ack_at = INT64_MAX;
    conn->super.ctx->init_cc->cb(conn->super.ctx->init_cc, &conn->egress.cc, initcwnd, conn->stash.now);
    quicly_retire_cid_init(&conn->egress.retire_cid);
    quicly_linklist_init(&conn->egress.pending_streams.blocked.uni);
    quicly_linklist_init(&conn->egress.pending_streams.blocked.bidi);
    quicly_linklist_init(&conn->egress.pending_streams.control);
    quicly_ratemeter_init(&conn->egress.ratemeter);
    conn->crypto.tls = tls;
    if (handshake_properties != NULL) {
        assert(handshake_properties->additional_extensions == NULL);
        assert(handshake_properties->collect_extension == NULL);
        assert(handshake_properties->collected_extensions == NULL);
        conn->crypto.handshake_properties = *handshake_properties;
    } else {
        conn->crypto.handshake_properties = (ptls_handshake_properties_t){{{{NULL}}}};
    }
    conn->crypto.handshake_properties.collect_extension = collect_transport_parameters;
    conn->retry_scid.len = UINT8_MAX;
    conn->idle_timeout.at = INT64_MAX;
    conn->idle_timeout.should_rearm_on_send = 1;
    conn->stash.on_ack_stream.active_acked_cache.stream_id = INT64_MIN;

    *ptls_get_data_ptr(tls) = conn;

    update_open_count(conn->super.ctx, 1);

    return conn;
}

static int client_collected_extensions(ptls_t *tls, ptls_handshake_properties_t *properties, ptls_raw_extension_t *slots)
{
    quicly_conn_t *conn = (void *)((char *)properties - offsetof(quicly_conn_t, crypto.handshake_properties));
    int ret;

    assert(properties->client.early_data_acceptance != PTLS_EARLY_DATA_ACCEPTANCE_UNKNOWN);

    if (slots[0].type == UINT16_MAX) {
        ret = PTLS_ALERT_MISSING_EXTENSION;
        goto Exit;
    }
    assert(slots[0].type == get_transport_parameters_extension_id(conn->super.version));
    assert(slots[1].type == UINT16_MAX);

    const uint8_t *src = slots[0].data.base, *end = src + slots[0].data.len;
    quicly_transport_parameters_t params;
    quicly_cid_t original_dcid, initial_scid, retry_scid = {};

    /* obtain pointer to initial CID of the peer. It is guaranteeed to exist in the first slot, as TP is received before any frame
     * that updates the CID set. */
    quicly_remote_cid_t *remote_cid = &conn->super.remote.cid_set.cids[0];
    assert(remote_cid->sequence == 0);

    /* decode */
    if ((ret = quicly_decode_transport_parameter_list(&params, needs_cid_auth(conn) || is_retry(conn) ? &original_dcid : NULL,
                                                      needs_cid_auth(conn) ? &initial_scid : &tp_cid_ignore,
                                                      needs_cid_auth(conn) ? is_retry(conn) ? &retry_scid : NULL : &tp_cid_ignore,
                                                      remote_cid->stateless_reset_token, src, end)) != 0)
        goto Exit;

    /* validate CIDs */
    if (needs_cid_auth(conn) || is_retry(conn)) {
        if (!quicly_cid_is_equal(&conn->super.original_dcid, ptls_iovec_init(original_dcid.cid, original_dcid.len))) {
            ret = QUICLY_TRANSPORT_ERROR_TRANSPORT_PARAMETER;
            goto Exit;
        }
    }
    if (needs_cid_auth(conn)) {
        if (!quicly_cid_is_equal(&remote_cid->cid, ptls_iovec_init(initial_scid.cid, initial_scid.len))) {
            ret = QUICLY_TRANSPORT_ERROR_TRANSPORT_PARAMETER;
            goto Exit;
        }
        if (is_retry(conn)) {
            if (!quicly_cid_is_equal(&conn->retry_scid, ptls_iovec_init(retry_scid.cid, retry_scid.len))) {
                ret = QUICLY_TRANSPORT_ERROR_TRANSPORT_PARAMETER;
                goto Exit;
            }
        }
    }

    if (properties->client.early_data_acceptance == PTLS_EARLY_DATA_ACCEPTED) {
#define ZERORTT_VALIDATE(x)                                                                                                        \
    if (params.x < conn->super.remote.transport_params.x) {                                                                        \
        ret = QUICLY_TRANSPORT_ERROR_TRANSPORT_PARAMETER;                                                                          \
        goto Exit;                                                                                                                 \
    }
        ZERORTT_VALIDATE(max_data);
        ZERORTT_VALIDATE(max_stream_data.bidi_local);
        ZERORTT_VALIDATE(max_stream_data.bidi_remote);
        ZERORTT_VALIDATE(max_stream_data.uni);
        ZERORTT_VALIDATE(max_streams_bidi);
        ZERORTT_VALIDATE(max_streams_uni);
#undef ZERORTT_VALIDATE
    }

    /* store the results */
    conn->super.remote.transport_params = params;
    ack_frequency_set_next_update_at(conn);

Exit:
    return ret; /* negative error codes used to transmit QUIC errors through picotls */
}

int quicly_connect(quicly_conn_t **_conn, quicly_context_t *ctx, const char *server_name, struct sockaddr *dest_addr,
                   struct sockaddr *src_addr, const quicly_cid_plaintext_t *new_cid, ptls_iovec_t address_token,
                   ptls_handshake_properties_t *handshake_properties, const quicly_transport_parameters_t *resumed_transport_params)
{
    const struct st_ptls_salt_t *salt;
    quicly_conn_t *conn = NULL;
    const quicly_cid_t *server_cid;
    ptls_buffer_t buf;
    size_t epoch_offsets[5] = {0};
    size_t max_early_data_size = 0;
    int ret;

    if ((salt = get_salt(ctx->initial_version)) == NULL) {
        if ((ctx->initial_version & 0x0f0f0f0f) == 0x0a0a0a0a) {
            /* greasing version, use our own greasing salt */
            static const struct st_ptls_salt_t grease_salt = {.initial = {0xde, 0xad, 0xbe, 0xef, 0xde, 0xad, 0xbe,
                                                                          0xef, 0xde, 0xad, 0xbe, 0xef, 0xde, 0xad,
                                                                          0xbe, 0xef, 0xde, 0xad, 0xbe, 0xef}};
            salt = &grease_salt;
        } else {
            ret = QUICLY_ERROR_INVALID_INITIAL_VERSION;
            goto Exit;
        }
    }

    if ((conn = create_connection(
             ctx, ctx->initial_version, server_name, dest_addr, src_addr, NULL, new_cid, handshake_properties,
             quicly_cc_calc_initial_cwnd(ctx->initcwnd_packets, ctx->transport_params.max_udp_payload_size))) == NULL) {
        ret = PTLS_ERROR_NO_MEMORY;
        goto Exit;
    }
    conn->super.remote.address_validation.validated = 1;
    conn->super.remote.address_validation.send_probe = 1;
    if (address_token.len != 0) {
        if ((conn->token.base = malloc(address_token.len)) == NULL) {
            ret = PTLS_ERROR_NO_MEMORY;
            goto Exit;
        }
        memcpy(conn->token.base, address_token.base, address_token.len);
        conn->token.len = address_token.len;
    }
    server_cid = quicly_get_remote_cid(conn);
    conn->super.original_dcid = *server_cid;

    QUICLY_PROBE(CONNECT, conn, conn->stash.now, conn->super.version);
    QUICLY_LOG_CONN(connect, conn, { PTLS_LOG_ELEMENT_UNSIGNED(version, conn->super.version); });

    if ((ret = setup_handshake_space_and_flow(conn, QUICLY_EPOCH_INITIAL)) != 0)
        goto Exit;
    if ((ret = setup_initial_encryption(get_aes128gcmsha256(ctx), &conn->initial->cipher.ingress, &conn->initial->cipher.egress,
                                        ptls_iovec_init(server_cid->cid, server_cid->len), 1,
                                        ptls_iovec_init(salt->initial, sizeof(salt->initial)), conn)) != 0)
        goto Exit;

    /* handshake (we always encode authentication CIDs, as we do not (yet) regenerate ClientHello when receiving Retry) */
    ptls_buffer_init(&conn->crypto.transport_params.buf, "", 0);
    if ((ret = quicly_encode_transport_parameter_list(
             &conn->crypto.transport_params.buf, &conn->super.ctx->transport_params, NULL, &conn->super.local.cid_set.cids[0].cid,
             NULL, NULL, conn->super.ctx->expand_client_hello ? conn->super.ctx->initial_egress_max_udp_payload_size : 0)) != 0)
        goto Exit;
    conn->crypto.transport_params.ext[0] =
        (ptls_raw_extension_t){QUICLY_TLS_EXTENSION_TYPE_TRANSPORT_PARAMETERS_FINAL,
                               {conn->crypto.transport_params.buf.base, conn->crypto.transport_params.buf.off}};
    conn->crypto.transport_params.ext[1] =
        (ptls_raw_extension_t){QUICLY_TLS_EXTENSION_TYPE_TRANSPORT_PARAMETERS_DRAFT,
                               {conn->crypto.transport_params.buf.base, conn->crypto.transport_params.buf.off}};
    conn->crypto.transport_params.ext[2] = (ptls_raw_extension_t){UINT16_MAX};
    conn->crypto.handshake_properties.additional_extensions = conn->crypto.transport_params.ext;
    conn->crypto.handshake_properties.collected_extensions = client_collected_extensions;

    ptls_buffer_init(&buf, "", 0);
    if (resumed_transport_params != NULL)
        conn->crypto.handshake_properties.client.max_early_data_size = &max_early_data_size;
    ret = ptls_handle_message(conn->crypto.tls, &buf, epoch_offsets, 0, NULL, 0, &conn->crypto.handshake_properties);
    conn->crypto.handshake_properties.client.max_early_data_size = NULL;
    if (ret != PTLS_ERROR_IN_PROGRESS) {
        assert(ret > 0); /* no QUIC errors */
        goto Exit;
    }
    write_crypto_data(conn, &buf, epoch_offsets);
    ptls_buffer_dispose(&buf);

    if (max_early_data_size != 0) {
        /* when attempting 0-RTT, apply the remembered transport parameters */
#define APPLY(n) conn->super.remote.transport_params.n = resumed_transport_params->n
        APPLY(active_connection_id_limit);
        APPLY(max_data);
        APPLY(max_stream_data.bidi_local);
        APPLY(max_stream_data.bidi_remote);
        APPLY(max_stream_data.uni);
        APPLY(max_streams_bidi);
        APPLY(max_streams_uni);
#undef APPLY
        if ((ret = apply_remote_transport_params(conn)) != 0)
            goto Exit;
    }

    *_conn = conn;
    ret = 0;

Exit:
    if (conn != NULL)
        unlock_now(conn);
    if (ret != 0) {
        if (conn != NULL)
            quicly_free(conn);
    }
    return ret;
}

static int server_collected_extensions(ptls_t *tls, ptls_handshake_properties_t *properties, ptls_raw_extension_t *slots)
{
    quicly_conn_t *conn = (void *)((char *)properties - offsetof(quicly_conn_t, crypto.handshake_properties));
    quicly_cid_t initial_scid;
    int ret;

    if (slots[0].type == UINT16_MAX) {
        ret = PTLS_ALERT_MISSING_EXTENSION;
        goto Exit;
    }
    assert(slots[0].type == get_transport_parameters_extension_id(conn->super.version));
    assert(slots[1].type == UINT16_MAX);

    { /* decode transport_parameters extension */
        const uint8_t *src = slots[0].data.base, *end = src + slots[0].data.len;
        if ((ret = quicly_decode_transport_parameter_list(&conn->super.remote.transport_params,
                                                          needs_cid_auth(conn) ? NULL : &tp_cid_ignore,
                                                          needs_cid_auth(conn) ? &initial_scid : &tp_cid_ignore,
                                                          needs_cid_auth(conn) ? NULL : &tp_cid_ignore, NULL, src, end)) != 0)
            goto Exit;
        if (needs_cid_auth(conn) &&
            !quicly_cid_is_equal(&conn->super.remote.cid_set.cids[0].cid, ptls_iovec_init(initial_scid.cid, initial_scid.len))) {
            ret = QUICLY_TRANSPORT_ERROR_PROTOCOL_VIOLATION;
            goto Exit;
        }
    }

    /* setup ack frequency */
    ack_frequency_set_next_update_at(conn);

    /* update UDP max payload size to:
     * max(current, min(max_the_remote_sent, remote.tp.max_udp_payload_size, local.tp.max_udp_payload_size)) */
    assert(conn->initial != NULL);
    if (conn->egress.max_udp_payload_size < conn->initial->largest_ingress_udp_payload_size) {
        uint16_t size = conn->initial->largest_ingress_udp_payload_size;
        if (size > conn->super.remote.transport_params.max_udp_payload_size)
            size = conn->super.remote.transport_params.max_udp_payload_size;
        if (size > conn->super.ctx->transport_params.max_udp_payload_size)
            size = conn->super.ctx->transport_params.max_udp_payload_size;
        conn->egress.max_udp_payload_size = size;
    }

    /* set transport_parameters extension to be sent in EE */
    assert(properties->additional_extensions == NULL);
    ptls_buffer_init(&conn->crypto.transport_params.buf, "", 0);
    assert(conn->super.local.cid_set.cids[0].sequence == 0 && "make sure that local_cid is in expected state before sending SRT");
    if ((ret = quicly_encode_transport_parameter_list(
             &conn->crypto.transport_params.buf, &conn->super.ctx->transport_params,
             needs_cid_auth(conn) || is_retry(conn) ? &conn->super.original_dcid : NULL,
             needs_cid_auth(conn) ? &conn->super.local.cid_set.cids[0].cid : NULL,
             needs_cid_auth(conn) && is_retry(conn) ? &conn->retry_scid : NULL,
             conn->super.ctx->cid_encryptor != NULL ? conn->super.local.cid_set.cids[0].stateless_reset_token : NULL, 0)) != 0)
        goto Exit;
    properties->additional_extensions = conn->crypto.transport_params.ext;
    conn->crypto.transport_params.ext[0] =
        (ptls_raw_extension_t){get_transport_parameters_extension_id(conn->super.version),
                               {conn->crypto.transport_params.buf.base, conn->crypto.transport_params.buf.off}};
    conn->crypto.transport_params.ext[1] = (ptls_raw_extension_t){UINT16_MAX};
    conn->crypto.handshake_properties.additional_extensions = conn->crypto.transport_params.ext;

    ret = 0;

Exit:
    return ret;
}

static size_t aead_decrypt_core(ptls_aead_context_t *aead, uint64_t pn, quicly_decoded_packet_t *packet, size_t aead_off)
{
    return ptls_aead_decrypt(aead, packet->octets.base + aead_off, packet->octets.base + aead_off, packet->octets.len - aead_off,
                             pn, packet->octets.base, aead_off);
}

static int aead_decrypt_fixed_key(void *ctx, uint64_t pn, quicly_decoded_packet_t *packet, size_t aead_off, size_t *ptlen)
{
    ptls_aead_context_t *aead = ctx;

    if ((*ptlen = aead_decrypt_core(aead, pn, packet, aead_off)) == SIZE_MAX)
        return QUICLY_ERROR_PACKET_IGNORED;
    return 0;
}

static int aead_decrypt_1rtt(void *ctx, uint64_t pn, quicly_decoded_packet_t *packet, size_t aead_off, size_t *ptlen)
{
    quicly_conn_t *conn = ctx;
    struct st_quicly_application_space_t *space = conn->application;
    size_t aead_index = (packet->octets.base[0] & QUICLY_KEY_PHASE_BIT) != 0;
    int ret;

    /* prepare key, when not available (yet) */
    if (space->cipher.ingress.aead[aead_index] == NULL) {
    Retry_1RTT : {
        /* Replace the AEAD key at the alternative slot (note: decryption key slots are shared by 0-RTT and 1-RTT), at the same time
         * dropping 0-RTT header protection key. */
        if (conn->application->cipher.ingress.header_protection.zero_rtt != NULL) {
            ptls_cipher_free(conn->application->cipher.ingress.header_protection.zero_rtt);
            conn->application->cipher.ingress.header_protection.zero_rtt = NULL;
        }
        ptls_cipher_suite_t *cipher = ptls_get_cipher(conn->crypto.tls);
        if ((ret = update_1rtt_key(conn, cipher, 0, &space->cipher.ingress.aead[aead_index], space->cipher.ingress.secret)) != 0)
            return ret;
        ++space->cipher.ingress.key_phase.prepared;
        QUICLY_PROBE(CRYPTO_RECEIVE_KEY_UPDATE_PREPARE, conn, conn->stash.now, space->cipher.ingress.key_phase.prepared,
                     QUICLY_PROBE_HEXDUMP(space->cipher.ingress.secret, cipher->hash->digest_size));
        QUICLY_LOG_CONN(crypto_receive_key_update_prepare, conn,
                        { PTLS_LOG_ELEMENT_UNSIGNED(phase, space->cipher.ingress.key_phase.prepared); });
    }
    }

    /* decrypt */
    ptls_aead_context_t *aead = space->cipher.ingress.aead[aead_index];
    if ((*ptlen = aead_decrypt_core(aead, pn, packet, aead_off)) == SIZE_MAX) {
        /* retry with a new key, if possible */
        if (space->cipher.ingress.key_phase.decrypted == space->cipher.ingress.key_phase.prepared &&
            space->cipher.ingress.key_phase.decrypted % 2 != aead_index) {
            /* reapply AEAD to revert payload to the encrypted form. This assumes that the cipher used in AEAD is CTR. */
            aead_decrypt_core(aead, pn, packet, aead_off);
            goto Retry_1RTT;
        }
        /* otherwise return failure */
        return QUICLY_ERROR_PACKET_IGNORED;
    }

    /* update the confirmed key phase and also the egress key phase, if necessary */
    if (space->cipher.ingress.key_phase.prepared != space->cipher.ingress.key_phase.decrypted &&
        space->cipher.ingress.key_phase.prepared % 2 == aead_index) {
        if ((ret = received_key_update(conn, space->cipher.ingress.key_phase.prepared)) != 0)
            return ret;
    }

    return 0;
}

static int do_decrypt_packet(ptls_cipher_context_t *header_protection,
                             int (*aead_cb)(void *, uint64_t, quicly_decoded_packet_t *, size_t, size_t *), void *aead_ctx,
                             uint64_t *next_expected_pn, quicly_decoded_packet_t *packet, uint64_t *pn, ptls_iovec_t *payload)
{
    size_t encrypted_len = packet->octets.len - packet->encrypted_off;
    uint8_t hpmask[5] = {0};
    uint32_t pnbits = 0;
    size_t pnlen, ptlen, i;
    int ret;

    /* decipher the header protection, as well as obtaining pnbits, pnlen */
    if (encrypted_len < header_protection->algo->iv_size + QUICLY_MAX_PN_SIZE) {
        *pn = UINT64_MAX;
        return QUICLY_ERROR_PACKET_IGNORED;
    }
    ptls_cipher_init(header_protection, packet->octets.base + packet->encrypted_off + QUICLY_MAX_PN_SIZE);
    ptls_cipher_encrypt(header_protection, hpmask, hpmask, sizeof(hpmask));
    packet->octets.base[0] ^= hpmask[0] & (QUICLY_PACKET_IS_LONG_HEADER(packet->octets.base[0]) ? 0xf : 0x1f);
    pnlen = (packet->octets.base[0] & 0x3) + 1;
    for (i = 0; i != pnlen; ++i) {
        packet->octets.base[packet->encrypted_off + i] ^= hpmask[i + 1];
        pnbits = (pnbits << 8) | packet->octets.base[packet->encrypted_off + i];
    }

    size_t aead_off = packet->encrypted_off + pnlen;
    *pn = quicly_determine_packet_number(pnbits, pnlen * 8, *next_expected_pn);

    /* AEAD decryption */
    if ((ret = (*aead_cb)(aead_ctx, *pn, packet, aead_off, &ptlen)) != 0) {
        return ret;
    }
    if (*next_expected_pn <= *pn)
        *next_expected_pn = *pn + 1;

    *payload = ptls_iovec_init(packet->octets.base + aead_off, ptlen);
    return 0;
}

static int decrypt_packet(ptls_cipher_context_t *header_protection,
                          int (*aead_cb)(void *, uint64_t, quicly_decoded_packet_t *, size_t, size_t *), void *aead_ctx,
                          uint64_t *next_expected_pn, quicly_decoded_packet_t *packet, uint64_t *pn, ptls_iovec_t *payload)
{
    int ret;

    /* decrypt ourselves, or use the pre-decrypted input */
    if (packet->decrypted.pn == UINT64_MAX) {
        if ((ret = do_decrypt_packet(header_protection, aead_cb, aead_ctx, next_expected_pn, packet, pn, payload)) != 0)
            return ret;
    } else {
        *payload = ptls_iovec_init(packet->octets.base + packet->encrypted_off, packet->octets.len - packet->encrypted_off);
        *pn = packet->decrypted.pn;
        if (aead_cb == aead_decrypt_1rtt) {
            quicly_conn_t *conn = aead_ctx;
            if (conn->application->cipher.ingress.key_phase.decrypted < packet->decrypted.key_phase) {
                if ((ret = received_key_update(conn, packet->decrypted.key_phase)) != 0)
                    return ret;
            }
        }
        if (*next_expected_pn < *pn)
            *next_expected_pn = *pn + 1;
    }

    /* check reserved bits after AEAD decryption */
    if ((packet->octets.base[0] & (QUICLY_PACKET_IS_LONG_HEADER(packet->octets.base[0]) ? QUICLY_LONG_HEADER_RESERVED_BITS
                                                                                        : QUICLY_SHORT_HEADER_RESERVED_BITS)) !=
        0) {
        return QUICLY_TRANSPORT_ERROR_PROTOCOL_VIOLATION;
    }
    if (payload->len == 0) {
        return QUICLY_TRANSPORT_ERROR_PROTOCOL_VIOLATION;
    }

    return 0;
}

static int do_on_ack_ack(quicly_conn_t *conn, const quicly_sent_packet_t *packet, uint64_t start, uint64_t start_length,
                         struct st_quicly_sent_ack_additional_t *additional, size_t additional_capacity)
{
    /* find the pn space */
    struct st_quicly_pn_space_t *space;
    switch (packet->ack_epoch) {
    case QUICLY_EPOCH_INITIAL:
        space = &conn->initial->super;
        break;
    case QUICLY_EPOCH_HANDSHAKE:
        space = &conn->handshake->super;
        break;
    case QUICLY_EPOCH_1RTT:
        space = &conn->application->super;
        break;
    default:
        assert(!"FIXME");
        return QUICLY_TRANSPORT_ERROR_INTERNAL;
    }

    /* subtract given ACK ranges */
    int ret;
    uint64_t end = start + start_length;
    if ((ret = quicly_ranges_subtract(&space->ack_queue, start, end)) != 0)
        return ret;
    for (size_t i = 0; i < additional_capacity && additional[i].gap != 0; ++i) {
        start = end + additional[i].gap;
        end = start + additional[i].length;
        if ((ret = quicly_ranges_subtract(&space->ack_queue, start, end)) != 0)
            return ret;
    }

    /* make adjustments */
    if (space->ack_queue.num_ranges == 0) {
        space->largest_pn_received_at = INT64_MAX;
        space->unacked_count = 0;
    } else if (space->ack_queue.num_ranges > QUICLY_MAX_ACK_BLOCKS) {
        quicly_ranges_drop_by_range_indices(&space->ack_queue, space->ack_queue.num_ranges - QUICLY_MAX_ACK_BLOCKS,
                                            space->ack_queue.num_ranges);
    }

    return 0;
}

static int on_ack_ack_ranges64(quicly_sentmap_t *map, const quicly_sent_packet_t *packet, int acked, quicly_sent_t *sent)
{
    quicly_conn_t *conn = (quicly_conn_t *)((char *)map - offsetof(quicly_conn_t, egress.loss.sentmap));

    /* TODO log */

    return acked ? do_on_ack_ack(conn, packet, sent->data.ack.start, sent->data.ack.ranges64.start_length,
                                 sent->data.ack.ranges64.additional, PTLS_ELEMENTSOF(sent->data.ack.ranges64.additional))
                 : 0;
}

static int on_ack_ack_ranges8(quicly_sentmap_t *map, const quicly_sent_packet_t *packet, int acked, quicly_sent_t *sent)
{
    quicly_conn_t *conn = (quicly_conn_t *)((char *)map - offsetof(quicly_conn_t, egress.loss.sentmap));

    /* TODO log */

    return acked ? do_on_ack_ack(conn, packet, sent->data.ack.start, sent->data.ack.ranges8.start_length,
                                 sent->data.ack.ranges8.additional, PTLS_ELEMENTSOF(sent->data.ack.ranges8.additional))
                 : 0;
}

static int on_ack_stream_ack_one(quicly_conn_t *conn, quicly_stream_id_t stream_id, quicly_sendstate_sent_t *sent)
{
    quicly_stream_t *stream;
    int ret;

    if ((stream = quicly_get_stream(conn, stream_id)) == NULL)
        return 0;

    size_t bytes_to_shift;
    if ((ret = quicly_sendstate_acked(&stream->sendstate, sent, &bytes_to_shift)) != 0)
        return ret;
    if (bytes_to_shift != 0) {
        QUICLY_PROBE(STREAM_ON_SEND_SHIFT, stream->conn, stream->conn->stash.now, stream, bytes_to_shift);
        stream->callbacks->on_send_shift(stream, bytes_to_shift);
        QUICLY_LOG_CONN(stream_on_send_shift, stream->conn, {
            PTLS_LOG_ELEMENT_SIGNED(stream_id, stream->stream_id);
            PTLS_LOG_ELEMENT_UNSIGNED(delta, bytes_to_shift);
        });
    }
    if (stream_is_destroyable(stream)) {
        destroy_stream(stream, 0);
    } else if (stream->_send_aux.reset_stream.sender_state == QUICLY_SENDER_STATE_NONE) {
        resched_stream_data(stream);
    }

    return 0;
}

static int on_ack_stream_ack_cached(quicly_conn_t *conn)
{
    int ret;

    if (conn->stash.on_ack_stream.active_acked_cache.stream_id == INT64_MIN)
        return 0;
    ret = on_ack_stream_ack_one(conn, conn->stash.on_ack_stream.active_acked_cache.stream_id,
                                &conn->stash.on_ack_stream.active_acked_cache.args);
    conn->stash.on_ack_stream.active_acked_cache.stream_id = INT64_MIN;
    return ret;
}

static int on_ack_stream(quicly_sentmap_t *map, const quicly_sent_packet_t *packet, int acked, quicly_sent_t *sent)
{
    quicly_conn_t *conn = (quicly_conn_t *)((char *)map - offsetof(quicly_conn_t, egress.loss.sentmap));
    int ret;

    if (acked) {

        QUICLY_PROBE(STREAM_ACKED, conn, conn->stash.now, sent->data.stream.stream_id, sent->data.stream.args.start,
                     sent->data.stream.args.end - sent->data.stream.args.start);
        QUICLY_LOG_CONN(stream_acked, conn, {
            PTLS_LOG_ELEMENT_SIGNED(stream_id, sent->data.stream.stream_id);
            PTLS_LOG_ELEMENT_UNSIGNED(off, sent->data.stream.args.start);
            PTLS_LOG_ELEMENT_UNSIGNED(len, sent->data.stream.args.end - sent->data.stream.args.start);
        });

        if (packet->frames_in_flight && conn->stash.on_ack_stream.active_acked_cache.stream_id == sent->data.stream.stream_id &&
            conn->stash.on_ack_stream.active_acked_cache.args.end == sent->data.stream.args.start) {
            /* Fast path: append the newly supplied range to the existing cached range. */
            conn->stash.on_ack_stream.active_acked_cache.args.end = sent->data.stream.args.end;
        } else {
            /* Slow path: submit the cached range, and if possible, cache the newly supplied range. Else submit the newly supplied
             * range directly. */
            if ((ret = on_ack_stream_ack_cached(conn)) != 0)
                return ret;
            if (packet->frames_in_flight) {
                conn->stash.on_ack_stream.active_acked_cache.stream_id = sent->data.stream.stream_id;
                conn->stash.on_ack_stream.active_acked_cache.args = sent->data.stream.args;
            } else {
                if ((ret = on_ack_stream_ack_one(conn, sent->data.stream.stream_id, &sent->data.stream.args)) != 0)
                    return ret;
            }
        }

    } else {

        QUICLY_PROBE(STREAM_LOST, conn, conn->stash.now, sent->data.stream.stream_id, sent->data.stream.args.start,
                     sent->data.stream.args.end - sent->data.stream.args.start);
        QUICLY_LOG_CONN(stream_lost, conn, {
            PTLS_LOG_ELEMENT_SIGNED(stream_id, sent->data.stream.stream_id);
            PTLS_LOG_ELEMENT_UNSIGNED(off, sent->data.stream.args.start);
            PTLS_LOG_ELEMENT_UNSIGNED(len, sent->data.stream.args.end - sent->data.stream.args.start);
        });

        quicly_stream_t *stream;
        if ((stream = quicly_get_stream(conn, sent->data.stream.stream_id)) == NULL)
            return 0;
        /* FIXME handle rto error */
        if ((ret = quicly_sendstate_lost(&stream->sendstate, &sent->data.stream.args)) != 0)
            return ret;
        if (stream->_send_aux.reset_stream.sender_state == QUICLY_SENDER_STATE_NONE)
            resched_stream_data(stream);
    }

    return 0;
}

static int on_ack_max_stream_data(quicly_sentmap_t *map, const quicly_sent_packet_t *packet, int acked, quicly_sent_t *sent)
{
    quicly_conn_t *conn = (quicly_conn_t *)((char *)map - offsetof(quicly_conn_t, egress.loss.sentmap));
    quicly_stream_t *stream;

    if ((stream = quicly_get_stream(conn, sent->data.stream.stream_id)) != NULL) {
        if (acked) {
            quicly_maxsender_acked(&stream->_send_aux.max_stream_data_sender, &sent->data.max_stream_data.args);
        } else {
            quicly_maxsender_lost(&stream->_send_aux.max_stream_data_sender, &sent->data.max_stream_data.args);
            if (should_send_max_stream_data(stream))
                sched_stream_control(stream);
        }
    }

    return 0;
}

static int on_ack_max_data(quicly_sentmap_t *map, const quicly_sent_packet_t *packet, int acked, quicly_sent_t *sent)
{
    quicly_conn_t *conn = (quicly_conn_t *)((char *)map - offsetof(quicly_conn_t, egress.loss.sentmap));

    if (acked) {
        quicly_maxsender_acked(&conn->ingress.max_data.sender, &sent->data.max_data.args);
    } else {
        quicly_maxsender_lost(&conn->ingress.max_data.sender, &sent->data.max_data.args);
    }

    return 0;
}

static int on_ack_max_streams(quicly_sentmap_t *map, const quicly_sent_packet_t *packet, int acked, quicly_sent_t *sent)
{
    quicly_conn_t *conn = (quicly_conn_t *)((char *)map - offsetof(quicly_conn_t, egress.loss.sentmap));
    quicly_maxsender_t *maxsender = sent->data.max_streams.uni ? &conn->ingress.max_streams.uni : &conn->ingress.max_streams.bidi;
    assert(maxsender != NULL); /* we would only receive an ACK if we have sent the frame */

    if (acked) {
        quicly_maxsender_acked(maxsender, &sent->data.max_streams.args);
    } else {
        quicly_maxsender_lost(maxsender, &sent->data.max_streams.args);
    }

    return 0;
}

static void on_ack_stream_state_sender(quicly_sender_state_t *sender_state, int acked)
{
    *sender_state = acked ? QUICLY_SENDER_STATE_ACKED : QUICLY_SENDER_STATE_SEND;
}

static int on_ack_reset_stream(quicly_sentmap_t *map, const quicly_sent_packet_t *packet, int acked, quicly_sent_t *sent)
{
    quicly_conn_t *conn = (quicly_conn_t *)((char *)map - offsetof(quicly_conn_t, egress.loss.sentmap));
    quicly_stream_t *stream;

    if ((stream = quicly_get_stream(conn, sent->data.stream_state_sender.stream_id)) != NULL) {
        on_ack_stream_state_sender(&stream->_send_aux.reset_stream.sender_state, acked);
        if (stream_is_destroyable(stream))
            destroy_stream(stream, 0);
    }

    return 0;
}

static int on_ack_stop_sending(quicly_sentmap_t *map, const quicly_sent_packet_t *packet, int acked, quicly_sent_t *sent)
{
    quicly_conn_t *conn = (quicly_conn_t *)((char *)map - offsetof(quicly_conn_t, egress.loss.sentmap));
    quicly_stream_t *stream;

    if ((stream = quicly_get_stream(conn, sent->data.stream_state_sender.stream_id)) != NULL) {
        on_ack_stream_state_sender(&stream->_send_aux.stop_sending.sender_state, acked);
        if (stream->_send_aux.stop_sending.sender_state != QUICLY_SENDER_STATE_ACKED)
            sched_stream_control(stream);
    }

    return 0;
}

static int on_ack_streams_blocked(quicly_sentmap_t *map, const quicly_sent_packet_t *packet, int acked, quicly_sent_t *sent)
{
    quicly_conn_t *conn = (quicly_conn_t *)((char *)map - offsetof(quicly_conn_t, egress.loss.sentmap));
    struct st_quicly_max_streams_t *m =
        sent->data.streams_blocked.uni ? &conn->egress.max_streams.uni : &conn->egress.max_streams.bidi;

    if (acked) {
        quicly_maxsender_acked(&m->blocked_sender, &sent->data.streams_blocked.args);
    } else {
        quicly_maxsender_lost(&m->blocked_sender, &sent->data.streams_blocked.args);
    }

    return 0;
}

static int on_ack_handshake_done(quicly_sentmap_t *map, const quicly_sent_packet_t *packet, int acked, quicly_sent_t *sent)
{
    quicly_conn_t *conn = (quicly_conn_t *)((char *)map - offsetof(quicly_conn_t, egress.loss.sentmap));

    /* When lost, reschedule for transmission. When acked, suppress retransmission if scheduled. */
    if (acked) {
        conn->egress.pending_flows &= ~QUICLY_PENDING_FLOW_HANDSHAKE_DONE_BIT;
    } else {
        conn->egress.pending_flows |= QUICLY_PENDING_FLOW_HANDSHAKE_DONE_BIT;
    }
    return 0;
}

static int on_ack_data_blocked(quicly_sentmap_t *map, const quicly_sent_packet_t *packet, int acked, quicly_sent_t *sent)
{
    quicly_conn_t *conn = (quicly_conn_t *)((char *)map - offsetof(quicly_conn_t, egress.loss.sentmap));

    if (conn->egress.max_data.permitted == sent->data.data_blocked.offset) {
        if (acked) {
            conn->egress.data_blocked = QUICLY_SENDER_STATE_ACKED;
        } else if (packet->frames_in_flight && conn->egress.data_blocked == QUICLY_SENDER_STATE_UNACKED) {
            conn->egress.data_blocked = QUICLY_SENDER_STATE_SEND;
        }
    }

    return 0;
}

static int on_ack_stream_data_blocked_frame(quicly_sentmap_t *map, const quicly_sent_packet_t *packet, int acked,
                                            quicly_sent_t *sent)
{
    quicly_conn_t *conn = (quicly_conn_t *)((char *)map - offsetof(quicly_conn_t, egress.loss.sentmap));
    quicly_stream_t *stream;

    if ((stream = quicly_get_stream(conn, sent->data.stream_data_blocked.stream_id)) == NULL)
        return 0;

    if (stream->_send_aux.max_stream_data == sent->data.stream_data_blocked.offset) {
        if (acked) {
            stream->_send_aux.blocked = QUICLY_SENDER_STATE_ACKED;
        } else if (packet->frames_in_flight && stream->_send_aux.blocked == QUICLY_SENDER_STATE_UNACKED) {
            stream->_send_aux.blocked = QUICLY_SENDER_STATE_SEND;
            sched_stream_control(stream);
        }
    }

    return 0;
}

static int on_ack_new_token(quicly_sentmap_t *map, const quicly_sent_packet_t *packet, int acked, quicly_sent_t *sent)
{
    quicly_conn_t *conn = (quicly_conn_t *)((char *)map - offsetof(quicly_conn_t, egress.loss.sentmap));

    if (sent->data.new_token.is_inflight) {
        --conn->egress.new_token.num_inflight;
        sent->data.new_token.is_inflight = 0;
    }
    if (acked) {
        QUICLY_PROBE(NEW_TOKEN_ACKED, conn, conn->stash.now, sent->data.new_token.generation);
        QUICLY_LOG_CONN(new_token_acked, conn, { PTLS_LOG_ELEMENT_UNSIGNED(generation, sent->data.new_token.generation); });
        if (conn->egress.new_token.max_acked < sent->data.new_token.generation)
            conn->egress.new_token.max_acked = sent->data.new_token.generation;
    }

    if (conn->egress.new_token.num_inflight == 0 && conn->egress.new_token.max_acked < conn->egress.new_token.generation)
        conn->egress.pending_flows |= QUICLY_PENDING_FLOW_NEW_TOKEN_BIT;

    return 0;
}

static int on_ack_new_connection_id(quicly_sentmap_t *map, const quicly_sent_packet_t *packet, int acked, quicly_sent_t *sent)
{
    quicly_conn_t *conn = (quicly_conn_t *)((char *)map - offsetof(quicly_conn_t, egress.loss.sentmap));
    uint64_t sequence = sent->data.new_connection_id.sequence;

    if (acked) {
        quicly_local_cid_on_acked(&conn->super.local.cid_set, sequence);
    } else {
        if (quicly_local_cid_on_lost(&conn->super.local.cid_set, sequence))
            conn->egress.pending_flows |= QUICLY_PENDING_FLOW_CID_FRAME_BIT;
    }

    return 0;
}

static int on_ack_retire_connection_id(quicly_sentmap_t *map, const quicly_sent_packet_t *packet, int acked, quicly_sent_t *sent)
{
    quicly_conn_t *conn = (quicly_conn_t *)((char *)map - offsetof(quicly_conn_t, egress.loss.sentmap));
    uint64_t sequence = sent->data.retire_connection_id.sequence;

    if (!acked)
        schedule_retire_connection_id_frame(conn, sequence);

    return 0;
}

static int should_send_datagram_frame(quicly_conn_t *conn)
{
    if (conn->egress.datagram_frame_payloads.count == 0)
        return 0;
    if (conn->application == NULL)
        return 0;
    if (conn->application->cipher.egress.key.aead == NULL)
        return 0;
    return 1;
}

static inline uint64_t calc_amplification_limit_allowance(quicly_conn_t *conn)
{
    if (conn->super.remote.address_validation.validated)
        return UINT64_MAX;
    uint64_t budget = conn->super.stats.num_bytes.received * conn->super.ctx->pre_validation_amplification_limit;
    if (budget <= conn->super.stats.num_bytes.sent)
        return 0;
    return budget - conn->super.stats.num_bytes.sent;
}

/* Helper function to compute send window based on:
 * * state of peer validation,
 * * current cwnd,
 * * minimum send requirements in |min_bytes_to_send|, and
 * * if sending is to be restricted to the minimum, indicated in |restrict_sending|
 */
static size_t calc_send_window(quicly_conn_t *conn, size_t min_bytes_to_send, uint64_t amp_window, int restrict_sending)
{
    uint64_t window = 0;
    if (restrict_sending) {
        /* Send min_bytes_to_send on PTO */
        window = min_bytes_to_send;
    } else {
        /* Limit to cwnd */
        if (conn->egress.cc.cwnd > conn->egress.loss.sentmap.bytes_in_flight)
            window = conn->egress.cc.cwnd - conn->egress.loss.sentmap.bytes_in_flight;
        /* Allow at least one packet on time-threshold loss detection */
        window = window > min_bytes_to_send ? window : min_bytes_to_send;
    }
    /* Cap the window by the amount allowed by address validation */
    if (amp_window < window)
        window = amp_window;

    return window;
}

/**
 * Checks if the server is waiting for ClientFinished. When that is the case, the loss timer is disactivated, to avoid repeatedly
 * sending 1-RTT packets while the client spends time verifying the certificate chain at the same time buffering 1-RTT packets.
 */
static int is_point5rtt_with_no_handshake_data_to_send(quicly_conn_t *conn)
{
    /* bail out unless this is a server-side connection waiting for ClientFinished */
    if (!(conn->handshake != NULL && conn->application != NULL && !quicly_is_client(conn)))
        return 0;
    quicly_stream_t *stream = quicly_get_stream(conn, (quicly_stream_id_t)-1 - QUICLY_EPOCH_HANDSHAKE);
    assert(stream != NULL);
    return stream->sendstate.pending.num_ranges == 0 && stream->sendstate.acked.ranges[0].end == stream->sendstate.size_inflight;
}

int64_t quicly_get_first_timeout(quicly_conn_t *conn)
{
    if (conn->super.state >= QUICLY_STATE_CLOSING)
        return conn->egress.send_ack_at;

    if (should_send_datagram_frame(conn))
        return 0;

    uint64_t amp_window = calc_amplification_limit_allowance(conn);

    if (calc_send_window(conn, 0, amp_window, 0) > 0) {
        if (conn->egress.pending_flows != 0)
            return 0;
        if (quicly_linklist_is_linked(&conn->egress.pending_streams.control))
            return 0;
        if (scheduler_can_send(conn))
            return 0;
    }

    /* if something can be sent, return the earliest timeout. Otherwise return the idle timeout. */
    int64_t at = conn->idle_timeout.at;
    if (amp_window > 0) {
        if (conn->egress.loss.alarm_at < at && !is_point5rtt_with_no_handshake_data_to_send(conn))
            at = conn->egress.loss.alarm_at;
        if (conn->egress.send_ack_at < at)
            at = conn->egress.send_ack_at;
    }

    return at;
}

uint64_t quicly_get_next_expected_packet_number(quicly_conn_t *conn)
{
    if (!conn->application)
        return UINT64_MAX;

    return conn->application->super.next_expected_packet_number;
}

/**
 * data structure that is used during one call through quicly_send()
 */
struct st_quicly_send_context_t {
    /**
     * current encryption context
     */
    struct {
        struct st_quicly_cipher_context_t *cipher;
        uint8_t first_byte;
    } current;
    /**
     * packet under construction
     */
    struct {
        struct st_quicly_cipher_context_t *cipher;
        /**
         * points to the first byte of the target QUIC packet. It will not point to packet->octets.base[0] when the datagram
         * contains multiple QUIC packet.
         */
        uint8_t *first_byte_at;
        /**
         * if the target QUIC packet contains an ack-eliciting frame
         */
        uint8_t ack_eliciting : 1;
        /**
         * if the target datagram sholud be padded to full size
         */
        uint8_t full_size : 1;
    } target;
    /**
     * output buffer into which list of datagrams is written
     */
    struct iovec *datagrams;
    /**
     * max number of datagrams that can be stored in |packets|
     */
    size_t max_datagrams;
    /**
     * number of datagrams currently stored in |packets|
     */
    size_t num_datagrams;
    /**
     * buffer in which packets are built
     */
    struct {
        /**
         * starting position of the current (or next) datagram
         */
        uint8_t *datagram;
        /**
         * end position of the payload buffer
         */
        uint8_t *end;
    } payload_buf;
    /**
     * Currently available window for sending (in bytes); the value becomes negative when the sender uses more space than permitted.
     * That happens because the sender operates at packet-level rather than byte-level.
     */
    ssize_t send_window;
    /**
     * location where next frame should be written
     */
    uint8_t *dst;
    /**
     * end of the payload area, beyond which frames cannot be written
     */
    uint8_t *dst_end;
    /**
     * address at which payload starts
     */
    uint8_t *dst_payload_from;
    /**
     * first packet number to be used within the lifetime of this send context
     */
    uint64_t first_packet_number;
};

static int commit_send_packet(quicly_conn_t *conn, quicly_send_context_t *s, int coalesced)
{
    size_t datagram_size, packet_bytes_in_flight;

    assert(s->target.cipher->aead != NULL);

    assert(s->dst != s->dst_payload_from);

    /* pad so that the pn + payload would be at least 4 bytes */
    while (s->dst - s->dst_payload_from < QUICLY_MAX_PN_SIZE - QUICLY_SEND_PN_SIZE)
        *s->dst++ = QUICLY_FRAME_TYPE_PADDING;

    if (!coalesced && s->target.full_size) {
        assert(s->num_datagrams == 0 || s->datagrams[s->num_datagrams - 1].iov_len == conn->egress.max_udp_payload_size);
        const size_t max_size = conn->egress.max_udp_payload_size - QUICLY_AEAD_TAG_SIZE;
        assert(s->dst - s->payload_buf.datagram <= max_size);
        memset(s->dst, QUICLY_FRAME_TYPE_PADDING, s->payload_buf.datagram + max_size - s->dst);
        s->dst = s->payload_buf.datagram + max_size;
    }

    /* encode packet size, packet number, key-phase */
    if (QUICLY_PACKET_IS_LONG_HEADER(*s->target.first_byte_at)) {
        uint16_t length = s->dst - s->dst_payload_from + s->target.cipher->aead->algo->tag_size + QUICLY_SEND_PN_SIZE;
        /* length is always 2 bytes, see _do_prepare_packet */
        length |= 0x4000;
        quicly_encode16(s->dst_payload_from - QUICLY_SEND_PN_SIZE - 2, length);
        switch (*s->target.first_byte_at & QUICLY_PACKET_TYPE_BITMASK) {
        case QUICLY_PACKET_TYPE_INITIAL:
        case QUICLY_PACKET_TYPE_HANDSHAKE:
            conn->super.stats.num_packets.initial_handshake_sent++;
            break;
        }
    } else {
        if (conn->egress.packet_number >= conn->application->cipher.egress.key_update_pn.next) {
            int ret;
            if ((ret = update_1rtt_egress_key(conn)) != 0)
                return ret;
        }
        if ((conn->application->cipher.egress.key_phase & 1) != 0)
            *s->target.first_byte_at |= QUICLY_KEY_PHASE_BIT;
    }
    quicly_encode16(s->dst_payload_from - QUICLY_SEND_PN_SIZE, (uint16_t)conn->egress.packet_number);

    /* encrypt the packet */
    s->dst += s->target.cipher->aead->algo->tag_size;
    datagram_size = s->dst - s->payload_buf.datagram;
    assert(datagram_size <= conn->egress.max_udp_payload_size);

    conn->super.ctx->crypto_engine->encrypt_packet(
        conn->super.ctx->crypto_engine, conn, s->target.cipher->header_protection, s->target.cipher->aead,
        ptls_iovec_init(s->payload_buf.datagram, datagram_size), s->target.first_byte_at - s->payload_buf.datagram,
        s->dst_payload_from - s->payload_buf.datagram, conn->egress.packet_number, coalesced);

    /* update CC, commit sentmap */
    if (s->target.ack_eliciting) {
        packet_bytes_in_flight = s->dst - s->target.first_byte_at;
        s->send_window -= packet_bytes_in_flight;
    } else {
        packet_bytes_in_flight = 0;
    }
    if (quicly_sentmap_is_open(&conn->egress.loss.sentmap))
        quicly_sentmap_commit(&conn->egress.loss.sentmap, (uint16_t)packet_bytes_in_flight);

    conn->egress.cc.type->cc_on_sent(&conn->egress.cc, &conn->egress.loss, (uint32_t)packet_bytes_in_flight, conn->stash.now);
    QUICLY_PROBE(PACKET_SENT, conn, conn->stash.now, conn->egress.packet_number, s->dst - s->target.first_byte_at,
                 get_epoch(*s->target.first_byte_at), !s->target.ack_eliciting);
    QUICLY_LOG_CONN(packet_sent, conn, {
        PTLS_LOG_ELEMENT_UNSIGNED(pn, conn->egress.packet_number);
        PTLS_LOG_ELEMENT_UNSIGNED(len, s->dst - s->target.first_byte_at);
        PTLS_LOG_ELEMENT_UNSIGNED(packet_type, get_epoch(*s->target.first_byte_at));
        PTLS_LOG_ELEMENT_BOOL(ack_only, !s->target.ack_eliciting);
    });

    ++conn->egress.packet_number;
    ++conn->super.stats.num_packets.sent;

    if (!coalesced) {
        conn->super.stats.num_bytes.sent += datagram_size;
        s->datagrams[s->num_datagrams++] = (struct iovec){.iov_base = s->payload_buf.datagram, .iov_len = datagram_size};
        s->payload_buf.datagram += datagram_size;
        s->target.cipher = NULL;
        s->target.first_byte_at = NULL;
    }

    /* insert PN gap if necessary, registering the PN to the ack queue so that we'd close the connection in the event of receiving
     * an ACK for that gap. */
    if (conn->egress.packet_number >= conn->egress.next_pn_to_skip && !QUICLY_PACKET_IS_LONG_HEADER(s->current.first_byte) &&
        conn->super.state < QUICLY_STATE_CLOSING) {
        int ret;
        if ((ret = quicly_sentmap_prepare(&conn->egress.loss.sentmap, conn->egress.packet_number, conn->stash.now,
                                          QUICLY_EPOCH_1RTT)) != 0)
            return ret;
        if (quicly_sentmap_allocate(&conn->egress.loss.sentmap, on_invalid_ack) == NULL)
            return PTLS_ERROR_NO_MEMORY;
        quicly_sentmap_commit(&conn->egress.loss.sentmap, 0);
        ++conn->egress.packet_number;
        conn->egress.next_pn_to_skip = calc_next_pn_to_skip(conn->super.ctx->tls, conn->egress.packet_number, conn->egress.cc.cwnd,
                                                            conn->egress.max_udp_payload_size);
    }

    return 0;
}

static inline uint8_t *emit_cid(uint8_t *dst, const quicly_cid_t *cid)
{
    if (cid->len != 0) {
        memcpy(dst, cid->cid, cid->len);
        dst += cid->len;
    }
    return dst;
}

enum allocate_frame_type {
    ALLOCATE_FRAME_TYPE_NON_ACK_ELICITING,
    ALLOCATE_FRAME_TYPE_ACK_ELICITING,
    ALLOCATE_FRAME_TYPE_ACK_ELICITING_NO_CC,
};

static int do_allocate_frame(quicly_conn_t *conn, quicly_send_context_t *s, size_t min_space, enum allocate_frame_type frame_type)
{
    int coalescible, ret;

    assert((s->current.first_byte & QUICLY_QUIC_BIT) != 0);

    /* allocate and setup the new packet if necessary */
    if (s->dst_end - s->dst < min_space || s->target.first_byte_at == NULL) {
        coalescible = 0;
    } else if (((*s->target.first_byte_at ^ s->current.first_byte) & QUICLY_PACKET_TYPE_BITMASK) != 0) {
        coalescible = QUICLY_PACKET_IS_LONG_HEADER(*s->target.first_byte_at);
    } else if (s->dst_end - s->dst < min_space) {
        coalescible = 0;
    } else {
        /* use the existing packet */
        goto TargetReady;
    }

    /* commit at the same time determining if we will coalesce the packets */
    if (s->target.first_byte_at != NULL) {
        if (coalescible) {
            size_t overhead = 1 /* type */ + conn->super.remote.cid_set.cids[0].cid.len + QUICLY_SEND_PN_SIZE +
                              s->current.cipher->aead->algo->tag_size;
            if (QUICLY_PACKET_IS_LONG_HEADER(s->current.first_byte))
                overhead += 4 /* version */ + 1 /* cidl */ + conn->super.remote.cid_set.cids[0].cid.len +
                            conn->super.local.long_header_src_cid.len +
                            (s->current.first_byte == QUICLY_PACKET_TYPE_INITIAL) /* token_length == 0 */ + 2 /* length */;
            size_t packet_min_space = QUICLY_MAX_PN_SIZE - QUICLY_SEND_PN_SIZE;
            if (packet_min_space < min_space)
                packet_min_space = min_space;
            if (overhead + packet_min_space > s->dst_end - s->dst)
                coalescible = 0;
        }
        /* Close the packet under construction. Datagrams being returned by `quicly_send` are padded to full-size (except for the
         * last one datagram) so that they can be sent at once using GSO. */
        if (!coalescible)
            s->target.full_size = 1;
        if ((ret = commit_send_packet(conn, s, coalescible)) != 0)
            return ret;
    } else {
        coalescible = 0;
    }

    /* allocate packet */
    if (coalescible) {
        s->dst_end += s->target.cipher->aead->algo->tag_size; /* restore the AEAD tag size (tag size can differ bet. epochs) */
        s->target.cipher = s->current.cipher;
    } else {
        if (s->num_datagrams >= s->max_datagrams)
            return QUICLY_ERROR_SENDBUF_FULL;
        /* note: send_window (ssize_t) can become negative; see doc-comment */
        if (frame_type == ALLOCATE_FRAME_TYPE_ACK_ELICITING && s->send_window <= 0)
            return QUICLY_ERROR_SENDBUF_FULL;
        if (s->payload_buf.end - s->payload_buf.datagram < conn->egress.max_udp_payload_size)
            return QUICLY_ERROR_SENDBUF_FULL;
        s->target.cipher = s->current.cipher;
        s->target.full_size = 0;
        s->dst = s->payload_buf.datagram;
        s->dst_end = s->dst + conn->egress.max_udp_payload_size;
    }
    s->target.ack_eliciting = 0;

    QUICLY_PROBE(PACKET_PREPARE, conn, conn->stash.now, s->current.first_byte,
                 QUICLY_PROBE_HEXDUMP(conn->super.remote.cid_set.cids[0].cid.cid, conn->super.remote.cid_set.cids[0].cid.len));
    QUICLY_LOG_CONN(packet_prepare, conn, {
        PTLS_LOG_ELEMENT_UNSIGNED(first_octet, s->current.first_byte);
        PTLS_LOG_ELEMENT_HEXDUMP(dcid, conn->super.remote.cid_set.cids[0].cid.cid, conn->super.remote.cid_set.cids[0].cid.len);
    });

    /* emit header */
    s->target.first_byte_at = s->dst;
    *s->dst++ = s->current.first_byte | 0x1 /* pnlen == 2 */;
    if (QUICLY_PACKET_IS_LONG_HEADER(s->current.first_byte)) {
        s->dst = quicly_encode32(s->dst, conn->super.version);
        *s->dst++ = conn->super.remote.cid_set.cids[0].cid.len;
        s->dst = emit_cid(s->dst, &conn->super.remote.cid_set.cids[0].cid);
        *s->dst++ = conn->super.local.long_header_src_cid.len;
        s->dst = emit_cid(s->dst, &conn->super.local.long_header_src_cid);
        /* token */
        if (s->current.first_byte == QUICLY_PACKET_TYPE_INITIAL) {
            s->dst = quicly_encodev(s->dst, conn->token.len);
            if (conn->token.len != 0) {
                assert(s->dst_end - s->dst > conn->token.len);
                memcpy(s->dst, conn->token.base, conn->token.len);
                s->dst += conn->token.len;
            }
        }
        /* payload length is filled laterwards (see commit_send_packet) */
        *s->dst++ = 0;
        *s->dst++ = 0;
    } else {
        s->dst = emit_cid(s->dst, &conn->super.remote.cid_set.cids[0].cid);
    }
    s->dst += QUICLY_SEND_PN_SIZE; /* space for PN bits, filled in at commit time */
    s->dst_payload_from = s->dst;
    assert(s->target.cipher->aead != NULL);
    s->dst_end -= s->target.cipher->aead->algo->tag_size;
    assert(s->dst_end - s->dst >= QUICLY_MAX_PN_SIZE - QUICLY_SEND_PN_SIZE);

    if (conn->super.state < QUICLY_STATE_CLOSING) {
        /* register to sentmap */
        uint8_t ack_epoch = get_epoch(s->current.first_byte);
        if (ack_epoch == QUICLY_EPOCH_0RTT)
            ack_epoch = QUICLY_EPOCH_1RTT;
        if ((ret = quicly_sentmap_prepare(&conn->egress.loss.sentmap, conn->egress.packet_number, conn->stash.now, ack_epoch)) != 0)
            return ret;
        /* adjust ack-frequency */
        if (conn->stash.now >= conn->egress.ack_frequency.update_at) {
            assert(conn->super.remote.transport_params.min_ack_delay_usec != UINT64_MAX);
            if (conn->egress.cc.num_loss_episodes >= QUICLY_FIRST_ACK_FREQUENCY_LOSS_EPISODE && conn->initial == NULL &&
                conn->handshake == NULL) {
                uint32_t fraction_of_cwnd = (uint32_t)((uint64_t)conn->egress.cc.cwnd * conn->super.ctx->ack_frequency / 1024);
                if (fraction_of_cwnd >= conn->egress.max_udp_payload_size * 3) {
                    uint32_t packet_tolerance = fraction_of_cwnd / conn->egress.max_udp_payload_size;
                    if (packet_tolerance > QUICLY_MAX_PACKET_TOLERANCE)
                        packet_tolerance = QUICLY_MAX_PACKET_TOLERANCE;
                    s->dst = quicly_encode_ack_frequency_frame(s->dst, conn->egress.ack_frequency.sequence++, packet_tolerance,
                                                               conn->super.remote.transport_params.max_ack_delay * 1000, 0);
                    ++conn->super.stats.num_frames_sent.ack_frequency;
                }
            }
            ack_frequency_set_next_update_at(conn);
        }
    }

TargetReady:
    if (frame_type != ALLOCATE_FRAME_TYPE_NON_ACK_ELICITING) {
        s->target.ack_eliciting = 1;
        conn->egress.last_retransmittable_sent_at = conn->stash.now;
    }
    return 0;
}

static int allocate_ack_eliciting_frame(quicly_conn_t *conn, quicly_send_context_t *s, size_t min_space, quicly_sent_t **sent,
                                        quicly_sent_acked_cb acked)
{
    int ret;

    if ((ret = do_allocate_frame(conn, s, min_space, ALLOCATE_FRAME_TYPE_ACK_ELICITING)) != 0)
        return ret;
    if ((*sent = quicly_sentmap_allocate(&conn->egress.loss.sentmap, acked)) == NULL)
        return PTLS_ERROR_NO_MEMORY;

    return ret;
}

static int send_ack(quicly_conn_t *conn, struct st_quicly_pn_space_t *space, quicly_send_context_t *s)
{
    uint64_t ack_delay;
    int ret;

    if (space->ack_queue.num_ranges == 0)
        return 0;

    /* calc ack_delay */
    if (space->largest_pn_received_at < conn->stash.now) {
        /* We underreport ack_delay up to 1 milliseconds assuming that QUICLY_LOCAL_ACK_DELAY_EXPONENT is 10. It's considered a
         * non-issue because our time measurement is at millisecond granurality anyways. */
        ack_delay = ((conn->stash.now - space->largest_pn_received_at) * 1000) >> QUICLY_LOCAL_ACK_DELAY_EXPONENT;
    } else {
        ack_delay = 0;
    }

Emit: /* emit an ACK frame */
    if ((ret = do_allocate_frame(conn, s, QUICLY_ACK_FRAME_CAPACITY, ALLOCATE_FRAME_TYPE_NON_ACK_ELICITING)) != 0)
        return ret;
    uint8_t *dst = s->dst;
    dst = quicly_encode_ack_frame(dst, s->dst_end, &space->ack_queue, ack_delay);

    /* when there's no space, retry with a new MTU-sized packet */
    if (dst == NULL) {
        /* [rare case] A coalesced packet might not have enough space to hold only an ACK. If so, pad it, as that's easier than
         * rolling back. */
        if (s->dst == s->dst_payload_from) {
            assert(s->target.first_byte_at != s->payload_buf.datagram);
            *s->dst++ = QUICLY_FRAME_TYPE_PADDING;
        }
        s->target.full_size = 1;
        if ((ret = commit_send_packet(conn, s, 0)) != 0)
            return ret;
        goto Emit;
    }

    ++conn->super.stats.num_frames_sent.ack;
    QUICLY_PROBE(ACK_SEND, conn, conn->stash.now, space->ack_queue.ranges[space->ack_queue.num_ranges - 1].end - 1, ack_delay);
    QUICLY_LOG_CONN(ack_send, conn, {
        PTLS_LOG_ELEMENT_UNSIGNED(largest_acked, space->ack_queue.ranges[space->ack_queue.num_ranges - 1].end - 1);
        PTLS_LOG_ELEMENT_UNSIGNED(ack_delay, ack_delay);
    });

    /* when there are no less than QUICLY_NUM_ACK_BLOCKS_TO_INDUCE_ACKACK (8) gaps, bundle PING once every 4 packets being sent */
    if (space->ack_queue.num_ranges >= QUICLY_NUM_ACK_BLOCKS_TO_INDUCE_ACKACK && conn->egress.packet_number % 4 == 0 &&
        dst < s->dst_end) {
        *dst++ = QUICLY_FRAME_TYPE_PING;
        ++conn->super.stats.num_frames_sent.ping;
        QUICLY_PROBE(PING_SEND, conn, conn->stash.now);
        QUICLY_LOG_CONN(ping_send, conn, {});
    }

    s->dst = dst;

    { /* save what's inflight */
        size_t range_index = 0;
        while (range_index < space->ack_queue.num_ranges) {
            quicly_sent_t *sent;
            struct st_quicly_sent_ack_additional_t *additional, *additional_end;
            /* allocate */
            if ((sent = quicly_sentmap_allocate(&conn->egress.loss.sentmap, on_ack_ack_ranges8)) == NULL)
                return PTLS_ERROR_NO_MEMORY;
            /* store the first range, as well as preparing references to the additional slots */
            sent->data.ack.start = space->ack_queue.ranges[range_index].start;
            uint64_t length = space->ack_queue.ranges[range_index].end - space->ack_queue.ranges[range_index].start;
            if (length <= UINT8_MAX) {
                sent->data.ack.ranges8.start_length = length;
                additional = sent->data.ack.ranges8.additional;
                additional_end = additional + PTLS_ELEMENTSOF(sent->data.ack.ranges8.additional);
            } else {
                sent->acked = on_ack_ack_ranges64;
                sent->data.ack.ranges64.start_length = length;
                additional = sent->data.ack.ranges64.additional;
                additional_end = additional + PTLS_ELEMENTSOF(sent->data.ack.ranges64.additional);
            }
            /* store additional ranges, if possible */
            for (++range_index; range_index < space->ack_queue.num_ranges && additional < additional_end;
                 ++range_index, ++additional) {
                uint64_t gap = space->ack_queue.ranges[range_index].start - space->ack_queue.ranges[range_index - 1].end;
                uint64_t length = space->ack_queue.ranges[range_index].end - space->ack_queue.ranges[range_index].start;
                if (gap > UINT8_MAX || length > UINT8_MAX)
                    break;
                additional->gap = gap;
                additional->length = length;
            }
            /* additional list is zero-terminated, if not full */
            if (additional < additional_end)
                additional->gap = 0;
        }
    }

    space->unacked_count = 0;

    return ret;
}

static int prepare_stream_state_sender(quicly_stream_t *stream, quicly_sender_state_t *sender, quicly_send_context_t *s,
                                       size_t min_space, quicly_sent_acked_cb ack_cb)
{
    quicly_sent_t *sent;
    int ret;

    if ((ret = allocate_ack_eliciting_frame(stream->conn, s, min_space, &sent, ack_cb)) != 0)
        return ret;
    sent->data.stream_state_sender.stream_id = stream->stream_id;
    *sender = QUICLY_SENDER_STATE_UNACKED;

    return 0;
}

static int send_control_frames_of_stream(quicly_stream_t *stream, quicly_send_context_t *s)
{
    int ret;

    /* send STOP_SENDING if necessray */
    if (stream->_send_aux.stop_sending.sender_state == QUICLY_SENDER_STATE_SEND) {
        /* FIXME also send an empty STREAM frame */
        if ((ret = prepare_stream_state_sender(stream, &stream->_send_aux.stop_sending.sender_state, s,
                                               QUICLY_STOP_SENDING_FRAME_CAPACITY, on_ack_stop_sending)) != 0)
            return ret;
        s->dst = quicly_encode_stop_sending_frame(s->dst, stream->stream_id, stream->_send_aux.stop_sending.error_code);
        ++stream->conn->super.stats.num_frames_sent.stop_sending;
        QUICLY_PROBE(STOP_SENDING_SEND, stream->conn, stream->conn->stash.now, stream->stream_id,
                     stream->_send_aux.stop_sending.error_code);
        QUICLY_LOG_CONN(stop_sending_send, stream->conn, {
            PTLS_LOG_ELEMENT_SIGNED(stream_id, stream->stream_id);
            PTLS_LOG_ELEMENT_UNSIGNED(error_code, stream->_send_aux.stop_sending.error_code);
        });
    }

    /* send MAX_STREAM_DATA if necessary */
    if (should_send_max_stream_data(stream)) {
        uint64_t new_value = stream->recvstate.data_off + stream->_recv_aux.window;
        quicly_sent_t *sent;
        /* prepare */
        if ((ret = allocate_ack_eliciting_frame(stream->conn, s, QUICLY_MAX_STREAM_DATA_FRAME_CAPACITY, &sent,
                                                on_ack_max_stream_data)) != 0)
            return ret;
        /* send */
        s->dst = quicly_encode_max_stream_data_frame(s->dst, stream->stream_id, new_value);
        /* register ack */
        sent->data.max_stream_data.stream_id = stream->stream_id;
        quicly_maxsender_record(&stream->_send_aux.max_stream_data_sender, new_value, &sent->data.max_stream_data.args);
        /* update stats */
        ++stream->conn->super.stats.num_frames_sent.max_stream_data;
        QUICLY_PROBE(MAX_STREAM_DATA_SEND, stream->conn, stream->conn->stash.now, stream, new_value);
        QUICLY_LOG_CONN(max_stream_data_send, stream->conn, {
            PTLS_LOG_ELEMENT_SIGNED(stream_id, stream->stream_id);
            PTLS_LOG_ELEMENT_UNSIGNED(maximum, new_value);
        });
    }

    /* send RESET_STREAM if necessary */
    if (stream->_send_aux.reset_stream.sender_state == QUICLY_SENDER_STATE_SEND) {
        if ((ret = prepare_stream_state_sender(stream, &stream->_send_aux.reset_stream.sender_state, s, QUICLY_RST_FRAME_CAPACITY,
                                               on_ack_reset_stream)) != 0)
            return ret;
        s->dst = quicly_encode_reset_stream_frame(s->dst, stream->stream_id, stream->_send_aux.reset_stream.error_code,
                                                  stream->sendstate.size_inflight);
        ++stream->conn->super.stats.num_frames_sent.reset_stream;
        QUICLY_PROBE(RESET_STREAM_SEND, stream->conn, stream->conn->stash.now, stream->stream_id,
                     stream->_send_aux.reset_stream.error_code, stream->sendstate.size_inflight);
        QUICLY_LOG_CONN(reset_stream_send, stream->conn, {
            PTLS_LOG_ELEMENT_SIGNED(stream_id, stream->stream_id);
            PTLS_LOG_ELEMENT_UNSIGNED(error_code, stream->_send_aux.reset_stream.error_code);
            PTLS_LOG_ELEMENT_UNSIGNED(final_size, stream->sendstate.size_inflight);
        });
    }

    /* send STREAM_DATA_BLOCKED if necessary */
    if (stream->_send_aux.blocked == QUICLY_SENDER_STATE_SEND) {
        quicly_sent_t *sent;
        if ((ret = allocate_ack_eliciting_frame(stream->conn, s, QUICLY_STREAM_DATA_BLOCKED_FRAME_CAPACITY, &sent,
                                                on_ack_stream_data_blocked_frame)) != 0)
            return ret;
        uint64_t offset = stream->_send_aux.max_stream_data;
        sent->data.stream_data_blocked.stream_id = stream->stream_id;
        sent->data.stream_data_blocked.offset = offset;
        s->dst = quicly_encode_stream_data_blocked_frame(s->dst, stream->stream_id, offset);
        stream->_send_aux.blocked = QUICLY_SENDER_STATE_UNACKED;
        ++stream->conn->super.stats.num_frames_sent.stream_data_blocked;
        QUICLY_PROBE(STREAM_DATA_BLOCKED_SEND, stream->conn, stream->conn->stash.now, stream->stream_id, offset);
        QUICLY_LOG_CONN(stream_data_blocked_send, stream->conn, {
            PTLS_LOG_ELEMENT_SIGNED(stream_id, stream->stream_id);
            PTLS_LOG_ELEMENT_UNSIGNED(maximum, offset);
        });
    }

    return 0;
}

static int send_stream_control_frames(quicly_conn_t *conn, quicly_send_context_t *s)
{
    int ret = 0;

    while (s->num_datagrams != s->max_datagrams && quicly_linklist_is_linked(&conn->egress.pending_streams.control)) {
        quicly_stream_t *stream =
            (void *)((char *)conn->egress.pending_streams.control.next - offsetof(quicly_stream_t, _send_aux.pending_link.control));
        if ((ret = send_control_frames_of_stream(stream, s)) != 0)
            goto Exit;
        quicly_linklist_unlink(&stream->_send_aux.pending_link.control);
    }

Exit:
    return ret;
}

int quicly_is_blocked(quicly_conn_t *conn)
{
    if (conn->egress.max_data.sent < conn->egress.max_data.permitted)
        return 0;

    /* schedule the transmission of DATA_BLOCKED frame, if it's new information */
    if (conn->egress.data_blocked == QUICLY_SENDER_STATE_NONE)
        conn->egress.data_blocked = QUICLY_SENDER_STATE_SEND;

    return 1;
}

int quicly_stream_can_send(quicly_stream_t *stream, int at_stream_level)
{
    /* return if there is nothing to be sent */
    if (stream->sendstate.pending.num_ranges == 0)
        return 0;

    /* return if flow is capped neither by MAX_STREAM_DATA nor (in case we are hitting connection-level flow control) by the number
     * of bytes we've already sent */
    uint64_t blocked_at = at_stream_level ? stream->_send_aux.max_stream_data : stream->sendstate.size_inflight;
    if (stream->sendstate.pending.ranges[0].start < blocked_at)
        return 1;
    /* we can always send EOS, if that is the only thing to be sent */
    if (stream->sendstate.pending.ranges[0].start >= stream->sendstate.final_size) {
        assert(stream->sendstate.pending.ranges[0].start == stream->sendstate.final_size);
        return 1;
    }

    /* if known to be blocked at stream-level, schedule the emission of STREAM_DATA_BLOCKED frame */
    if (at_stream_level && stream->_send_aux.blocked == QUICLY_SENDER_STATE_NONE) {
        stream->_send_aux.blocked = QUICLY_SENDER_STATE_SEND;
        sched_stream_control(stream);
    }

    return 0;
}

int quicly_can_send_data(quicly_conn_t *conn, quicly_send_context_t *s)
{
    return s->num_datagrams < s->max_datagrams;
}

/**
 * If necessary, changes the frame representation from one without length field to one that has if necessary. Or, as an alternaive,
 * prepends PADDING frames. Upon return, `dst` points to the end of the frame being built. `*len`, `*wrote_all`, `*frame_type_at`
 * are also updated reflecting their values post-adjustment.
 */
static inline void adjust_stream_frame_layout(uint8_t **dst, uint8_t *const dst_end, size_t *len, int *wrote_all,
                                              uint8_t **frame_at)
{
    size_t space_left = (dst_end - *dst) - *len, len_of_len = quicly_encodev_capacity(*len);

    if (**frame_at == QUICLY_FRAME_TYPE_CRYPTO) {
        /* CRYPTO frame: adjust payload length to make space for the length field, if necessary. */
        if (space_left < len_of_len) {
            *len = dst_end - *dst - len_of_len;
            *wrote_all = 0;
        }
    } else {
        /* STREAM frame: insert length if space can be left for more frames. Otherwise, retain STREAM frame header omitting the
         * lengh field, prepending PADDING if necessary. */
        if (space_left <= len_of_len) {
            if (space_left != 0) {
                memmove(*frame_at + space_left, *frame_at, *dst + *len - *frame_at);
                memset(*frame_at, QUICLY_FRAME_TYPE_PADDING, space_left);
                *dst += space_left;
                *frame_at += space_left;
            }
            *dst += *len;
            return;
        }
        **frame_at |= QUICLY_FRAME_TYPE_STREAM_BIT_LEN;
    }

    /* insert length before payload of `*len` bytes */
    memmove(*dst + len_of_len, *dst, *len);
    *dst = quicly_encodev(*dst, *len);
    *dst += *len;
}

int quicly_send_stream(quicly_stream_t *stream, quicly_send_context_t *s)
{
    uint64_t off = stream->sendstate.pending.ranges[0].start;
    quicly_sent_t *sent;
    uint8_t *dst; /* this pointer points to the current write position within the frame being built, while `s->dst` points to the
                   * beginning of the frame. */
    size_t len;
    int ret, wrote_all, is_fin;

    /* write frame type, stream_id and offset, calculate capacity (and store that in `len`) */
    if (stream->stream_id < 0) {
        if ((ret = allocate_ack_eliciting_frame(stream->conn, s,
                                                1 + quicly_encodev_capacity(off) + 2 /* type + offset + len + 1-byte payload */,
                                                &sent, on_ack_stream)) != 0)
            return ret;
        dst = s->dst;
        *dst++ = QUICLY_FRAME_TYPE_CRYPTO;
        dst = quicly_encodev(dst, off);
        len = s->dst_end - dst;
    } else {
        uint8_t header[18], *hp = header + 1;
        hp = quicly_encodev(hp, stream->stream_id);
        if (off != 0) {
            header[0] = QUICLY_FRAME_TYPE_STREAM_BASE | QUICLY_FRAME_TYPE_STREAM_BIT_OFF;
            hp = quicly_encodev(hp, off);
        } else {
            header[0] = QUICLY_FRAME_TYPE_STREAM_BASE;
        }
        if (off == stream->sendstate.final_size) {
            assert(!quicly_sendstate_is_open(&stream->sendstate));
            /* special case for emitting FIN only */
            header[0] |= QUICLY_FRAME_TYPE_STREAM_BIT_FIN;
            if ((ret = allocate_ack_eliciting_frame(stream->conn, s, hp - header, &sent, on_ack_stream)) != 0)
                return ret;
            if (hp - header != s->dst_end - s->dst) {
                header[0] |= QUICLY_FRAME_TYPE_STREAM_BIT_LEN;
                *hp++ = 0; /* empty length */
            }
            memcpy(s->dst, header, hp - header);
            s->dst += hp - header;
            len = 0;
            wrote_all = 1;
            is_fin = 1;
            goto UpdateState;
        }
        if ((ret = allocate_ack_eliciting_frame(stream->conn, s, hp - header + 1, &sent, on_ack_stream)) != 0)
            return ret;
        dst = s->dst;
        memcpy(dst, header, hp - header);
        dst += hp - header;
        len = s->dst_end - dst;
        /* cap by max_stream_data */
        if (off + len > stream->_send_aux.max_stream_data)
            len = stream->_send_aux.max_stream_data - off;
        /* cap by max_data */
        if (off + len > stream->sendstate.size_inflight) {
            uint64_t new_bytes = off + len - stream->sendstate.size_inflight;
            if (new_bytes > stream->conn->egress.max_data.permitted - stream->conn->egress.max_data.sent) {
                size_t max_stream_data =
                    stream->sendstate.size_inflight + stream->conn->egress.max_data.permitted - stream->conn->egress.max_data.sent;
                len = max_stream_data - off;
            }
        }
    }
    { /* cap len to the current range */
        uint64_t range_capacity = stream->sendstate.pending.ranges[0].end - off;
        if (off + range_capacity > stream->sendstate.final_size) {
            assert(!quicly_sendstate_is_open(&stream->sendstate));
            assert(range_capacity > 1); /* see the special case above */
            range_capacity -= 1;
        }
        if (len > range_capacity)
            len = range_capacity;
    }

    /* Write payload, adjusting len to actual size. Note that `on_send_emit` might fail (e.g., when underlying pread(2) fails), in
     * which case the application will either close the connection immediately or reset the stream. If that happens, we return
     * immediately without updating state. */
    assert(len != 0);
    size_t emit_off = (size_t)(off - stream->sendstate.acked.ranges[0].end);
    QUICLY_PROBE(STREAM_ON_SEND_EMIT, stream->conn, stream->conn->stash.now, stream, emit_off, len);
    QUICLY_LOG_CONN(stream_on_send_emit, stream->conn, {
        PTLS_LOG_ELEMENT_SIGNED(stream_id, stream->stream_id);
        PTLS_LOG_ELEMENT_UNSIGNED(off, off);
        PTLS_LOG_ELEMENT_UNSIGNED(capacity, len);
    });
    stream->callbacks->on_send_emit(stream, emit_off, dst, &len, &wrote_all);
    if (stream->conn->super.state >= QUICLY_STATE_CLOSING) {
        return QUICLY_ERROR_IS_CLOSING;
    } else if (stream->_send_aux.reset_stream.sender_state != QUICLY_SENDER_STATE_NONE) {
        return 0;
    }
    assert(len != 0);

    adjust_stream_frame_layout(&dst, s->dst_end, &len, &wrote_all, &s->dst);

    /* determine if the frame incorporates FIN */
    if (off + len == stream->sendstate.final_size) {
        assert(!quicly_sendstate_is_open(&stream->sendstate));
        assert(s->dst != NULL);
        is_fin = 1;
        *s->dst |= QUICLY_FRAME_TYPE_STREAM_BIT_FIN;
    } else {
        is_fin = 0;
    }

    /* update s->dst now that frame construction is complete */
    s->dst = dst;

UpdateState:
    if (stream->stream_id < 0) {
        ++stream->conn->super.stats.num_frames_sent.crypto;
    } else {
        ++stream->conn->super.stats.num_frames_sent.stream;
    }
    stream->conn->super.stats.num_bytes.stream_data_sent += len;
    if (off < stream->sendstate.size_inflight)
        stream->conn->super.stats.num_bytes.stream_data_resent +=
            (stream->sendstate.size_inflight < off + len ? stream->sendstate.size_inflight : off + len) - off;
    QUICLY_PROBE(STREAM_SEND, stream->conn, stream->conn->stash.now, stream, off, len, is_fin);
    QUICLY_LOG_CONN(stream_send, stream->conn, {
        PTLS_LOG_ELEMENT_SIGNED(stream_id, stream->stream_id);
        PTLS_LOG_ELEMENT_UNSIGNED(off, off);
        PTLS_LOG_ELEMENT_UNSIGNED(len, len);
        PTLS_LOG_ELEMENT_BOOL(is_fin, is_fin);
    });

    QUICLY_PROBE(QUICTRACE_SEND_STREAM, stream->conn, stream->conn->stash.now, stream, off, len, is_fin);
    /* update sendstate (and also MAX_DATA counter) */
    if (stream->sendstate.size_inflight < off + len) {
        if (stream->stream_id >= 0)
            stream->conn->egress.max_data.sent += off + len - stream->sendstate.size_inflight;
        stream->sendstate.size_inflight = off + len;
    }
    if ((ret = quicly_ranges_subtract(&stream->sendstate.pending, off, off + len + is_fin)) != 0)
        return ret;
    if (wrote_all) {
        if ((ret = quicly_ranges_subtract(&stream->sendstate.pending, stream->sendstate.size_inflight, UINT64_MAX)) != 0)
            return ret;
    }

    /* setup sentmap */
    sent->data.stream.stream_id = stream->stream_id;
    sent->data.stream.args.start = off;
    sent->data.stream.args.end = off + len + is_fin;

    return 0;
}

static inline int init_acks_iter(quicly_conn_t *conn, quicly_sentmap_iter_t *iter)
{
    return quicly_loss_init_sentmap_iter(&conn->egress.loss, iter, conn->stash.now,
                                         conn->super.remote.transport_params.max_ack_delay,
                                         conn->super.state >= QUICLY_STATE_CLOSING);
}

int discard_sentmap_by_epoch(quicly_conn_t *conn, unsigned ack_epochs)
{
    quicly_sentmap_iter_t iter;
    const quicly_sent_packet_t *sent;
    int ret;

    if ((ret = init_acks_iter(conn, &iter)) != 0)
        return ret;

    while ((sent = quicly_sentmap_get(&iter))->packet_number != UINT64_MAX) {
        if ((ack_epochs & (1u << sent->ack_epoch)) != 0) {
            if ((ret = quicly_sentmap_update(&conn->egress.loss.sentmap, &iter, QUICLY_SENTMAP_EVENT_EXPIRED)) != 0)
                return ret;
        } else {
            quicly_sentmap_skip(&iter);
        }
    }

    return ret;
}

/**
 * Mark frames of given epoch as pending, until `*bytes_to_mark` becomes zero.
 */
static int mark_frames_on_pto(quicly_conn_t *conn, uint8_t ack_epoch, size_t *bytes_to_mark)
{
    quicly_sentmap_iter_t iter;
    const quicly_sent_packet_t *sent;
    int ret;

    if ((ret = init_acks_iter(conn, &iter)) != 0)
        return ret;

    while ((sent = quicly_sentmap_get(&iter))->packet_number != UINT64_MAX) {
        if (sent->ack_epoch == ack_epoch && sent->frames_in_flight) {
            *bytes_to_mark = *bytes_to_mark > sent->cc_bytes_in_flight ? *bytes_to_mark - sent->cc_bytes_in_flight : 0;
            if ((ret = quicly_sentmap_update(&conn->egress.loss.sentmap, &iter, QUICLY_SENTMAP_EVENT_PTO)) != 0)
                return ret;
            assert(!sent->frames_in_flight);
            if (*bytes_to_mark == 0)
                break;
        } else {
            quicly_sentmap_skip(&iter);
        }
    }

    return 0;
}

static void on_loss_detected(quicly_loss_t *loss, const quicly_sent_packet_t *lost_packet, int is_time_threshold)
{
    quicly_conn_t *conn = (void *)((char *)loss - offsetof(quicly_conn_t, egress.loss));

    ++conn->super.stats.num_packets.lost;
    if (is_time_threshold)
        ++conn->super.stats.num_packets.lost_time_threshold;
    conn->super.stats.num_bytes.lost += lost_packet->cc_bytes_in_flight;
    conn->egress.cc.type->cc_on_lost(&conn->egress.cc, &conn->egress.loss, lost_packet->cc_bytes_in_flight,
                                     lost_packet->packet_number, conn->egress.packet_number, conn->stash.now,
                                     conn->egress.max_udp_payload_size);
    QUICLY_PROBE(PACKET_LOST, conn, conn->stash.now, lost_packet->packet_number, lost_packet->ack_epoch);
    QUICLY_LOG_CONN(packet_lost, conn, {
        PTLS_LOG_ELEMENT_UNSIGNED(pn, lost_packet->packet_number);
        PTLS_LOG_ELEMENT_UNSIGNED(packet_type, lost_packet->ack_epoch);
    });
    QUICLY_PROBE(CC_CONGESTION, conn, conn->stash.now, lost_packet->packet_number + 1, conn->egress.loss.sentmap.bytes_in_flight,
                 conn->egress.cc.cwnd);
    QUICLY_LOG_CONN(cc_congestion, conn, {
        PTLS_LOG_ELEMENT_UNSIGNED(max_lost_pn, lost_packet->packet_number + 1);
        PTLS_LOG_ELEMENT_UNSIGNED(flight, conn->egress.loss.sentmap.bytes_in_flight);
        PTLS_LOG_ELEMENT_UNSIGNED(cwnd, conn->egress.cc.cwnd);
    });
    QUICLY_PROBE(QUICTRACE_CC_LOST, conn, conn->stash.now, &conn->egress.loss.rtt, conn->egress.cc.cwnd,
                 conn->egress.loss.sentmap.bytes_in_flight);
}

static int send_max_streams(quicly_conn_t *conn, int uni, quicly_send_context_t *s)
{
    if (!should_send_max_streams(conn, uni))
        return 0;

    quicly_maxsender_t *maxsender = uni ? &conn->ingress.max_streams.uni : &conn->ingress.max_streams.bidi;
    struct st_quicly_conn_streamgroup_state_t *group = uni ? &conn->super.remote.uni : &conn->super.remote.bidi;
    int ret;

    uint64_t new_count =
        group->next_stream_id / 4 +
        (uni ? conn->super.ctx->transport_params.max_streams_uni : conn->super.ctx->transport_params.max_streams_bidi) -
        group->num_streams;

    quicly_sent_t *sent;
    if ((ret = allocate_ack_eliciting_frame(conn, s, QUICLY_MAX_STREAMS_FRAME_CAPACITY, &sent, on_ack_max_streams)) != 0)
        return ret;
    s->dst = quicly_encode_max_streams_frame(s->dst, uni, new_count);
    sent->data.max_streams.uni = uni;
    quicly_maxsender_record(maxsender, new_count, &sent->data.max_streams.args);

    if (uni) {
        ++conn->super.stats.num_frames_sent.max_streams_uni;
    } else {
        ++conn->super.stats.num_frames_sent.max_streams_bidi;
    }
    QUICLY_PROBE(MAX_STREAMS_SEND, conn, conn->stash.now, new_count, uni);
    QUICLY_LOG_CONN(max_streams_send, conn, {
        PTLS_LOG_ELEMENT_UNSIGNED(maximum, new_count);
        PTLS_LOG_ELEMENT_BOOL(is_unidirectional, uni);
    });

    return 0;
}

static int send_streams_blocked(quicly_conn_t *conn, int uni, quicly_send_context_t *s)
{
    quicly_linklist_t *blocked_list = uni ? &conn->egress.pending_streams.blocked.uni : &conn->egress.pending_streams.blocked.bidi;
    int ret;

    if (!quicly_linklist_is_linked(blocked_list))
        return 0;

    struct st_quicly_max_streams_t *max_streams = uni ? &conn->egress.max_streams.uni : &conn->egress.max_streams.bidi;
    quicly_stream_t *oldest_blocked_stream =
        (void *)((char *)blocked_list->next - offsetof(quicly_stream_t, _send_aux.pending_link.control));
    assert(max_streams->count == oldest_blocked_stream->stream_id / 4);

    if (!quicly_maxsender_should_send_blocked(&max_streams->blocked_sender, max_streams->count))
        return 0;

    quicly_sent_t *sent;
    if ((ret = allocate_ack_eliciting_frame(conn, s, QUICLY_STREAMS_BLOCKED_FRAME_CAPACITY, &sent, on_ack_streams_blocked)) != 0)
        return ret;
    s->dst = quicly_encode_streams_blocked_frame(s->dst, uni, max_streams->count);
    sent->data.streams_blocked.uni = uni;
    quicly_maxsender_record(&max_streams->blocked_sender, max_streams->count, &sent->data.streams_blocked.args);

    ++conn->super.stats.num_frames_sent.streams_blocked;
    QUICLY_PROBE(STREAMS_BLOCKED_SEND, conn, conn->stash.now, max_streams->count, uni);
    QUICLY_LOG_CONN(streams_blocked_send, conn, {
        PTLS_LOG_ELEMENT_UNSIGNED(maximum, max_streams->count);
        PTLS_LOG_ELEMENT_BOOL(is_unidirectional, uni);
    });

    return 0;
}

static void open_blocked_streams(quicly_conn_t *conn, int uni)
{
    uint64_t count;
    quicly_linklist_t *anchor;

    if (uni) {
        count = conn->egress.max_streams.uni.count;
        anchor = &conn->egress.pending_streams.blocked.uni;
    } else {
        count = conn->egress.max_streams.bidi.count;
        anchor = &conn->egress.pending_streams.blocked.bidi;
    }

    while (quicly_linklist_is_linked(anchor)) {
        quicly_stream_t *stream = (void *)((char *)anchor->next - offsetof(quicly_stream_t, _send_aux.pending_link.control));
        if (stream->stream_id / 4 >= count)
            break;
        assert(stream->streams_blocked);
        quicly_linklist_unlink(&stream->_send_aux.pending_link.control);
        stream->streams_blocked = 0;
        stream->_send_aux.max_stream_data = quicly_stream_is_unidirectional(stream->stream_id)
                                                ? conn->super.remote.transport_params.max_stream_data.uni
                                                : conn->super.remote.transport_params.max_stream_data.bidi_remote;
        /* TODO retain separate flags for stream states so that we do not always need to sched for both control and data */
        sched_stream_control(stream);
        resched_stream_data(stream);
    }
}

static int send_handshake_done(quicly_conn_t *conn, quicly_send_context_t *s)
{
    quicly_sent_t *sent;
    int ret;

    if ((ret = allocate_ack_eliciting_frame(conn, s, 1, &sent, on_ack_handshake_done)) != 0)
        goto Exit;
    *s->dst++ = QUICLY_FRAME_TYPE_HANDSHAKE_DONE;
    conn->egress.pending_flows &= ~QUICLY_PENDING_FLOW_HANDSHAKE_DONE_BIT;
    ++conn->super.stats.num_frames_sent.handshake_done;
    QUICLY_PROBE(HANDSHAKE_DONE_SEND, conn, conn->stash.now);
    QUICLY_LOG_CONN(handshake_done_send, conn, {});

    ret = 0;
Exit:
    return ret;
}

static int send_data_blocked(quicly_conn_t *conn, quicly_send_context_t *s)
{
    quicly_sent_t *sent;
    int ret;

    uint64_t offset = conn->egress.max_data.permitted;
    if ((ret = allocate_ack_eliciting_frame(conn, s, QUICLY_DATA_BLOCKED_FRAME_CAPACITY, &sent, on_ack_data_blocked)) != 0)
        goto Exit;
    sent->data.data_blocked.offset = offset;
    s->dst = quicly_encode_data_blocked_frame(s->dst, offset);
    conn->egress.data_blocked = QUICLY_SENDER_STATE_UNACKED;

    ++conn->super.stats.num_frames_sent.data_blocked;
    QUICLY_PROBE(DATA_BLOCKED_SEND, conn, conn->stash.now, offset);
    QUICLY_LOG_CONN(data_blocked_send, conn, { PTLS_LOG_ELEMENT_UNSIGNED(off, offset); });

    ret = 0;
Exit:
    return ret;
}

static int send_resumption_token(quicly_conn_t *conn, quicly_send_context_t *s)
{
    quicly_address_token_plaintext_t token;
    ptls_buffer_t tokenbuf;
    uint8_t tokenbuf_small[128];
    quicly_sent_t *sent;
    int ret;

    ptls_buffer_init(&tokenbuf, tokenbuf_small, sizeof(tokenbuf_small));

    /* build token */
    token =
        (quicly_address_token_plaintext_t){QUICLY_ADDRESS_TOKEN_TYPE_RESUMPTION, conn->super.ctx->now->cb(conn->super.ctx->now)};
    token.remote = conn->super.remote.address;
    /* TODO fill token.resumption */

    /* encrypt */
    if ((ret = conn->super.ctx->generate_resumption_token->cb(conn->super.ctx->generate_resumption_token, conn, &tokenbuf,
                                                              &token)) != 0)
        goto Exit;
    assert(tokenbuf.off < QUICLY_MIN_CLIENT_INITIAL_SIZE / 2 && "this is a ballpark figure, but tokens ought to be small");

    /* emit frame */
    if ((ret = allocate_ack_eliciting_frame(conn, s, quicly_new_token_frame_capacity(ptls_iovec_init(tokenbuf.base, tokenbuf.off)),
                                            &sent, on_ack_new_token)) != 0)
        goto Exit;
    ++conn->egress.new_token.num_inflight;
    sent->data.new_token.is_inflight = 1;
    sent->data.new_token.generation = conn->egress.new_token.generation;
    s->dst = quicly_encode_new_token_frame(s->dst, ptls_iovec_init(tokenbuf.base, tokenbuf.off));
    conn->egress.pending_flows &= ~QUICLY_PENDING_FLOW_NEW_TOKEN_BIT;

    ++conn->super.stats.num_frames_sent.new_token;
    QUICLY_PROBE(NEW_TOKEN_SEND, conn, conn->stash.now, tokenbuf.base, tokenbuf.off, sent->data.new_token.generation);
    QUICLY_LOG_CONN(new_token_send, conn, {
        PTLS_LOG_ELEMENT_HEXDUMP(token, tokenbuf.base, tokenbuf.off);
        PTLS_LOG_ELEMENT_UNSIGNED(generation, sent->data.new_token.generation);
    });
    ret = 0;
Exit:
    ptls_buffer_dispose(&tokenbuf);
    return ret;
}

size_t quicly_send_version_negotiation(quicly_context_t *ctx, ptls_iovec_t dest_cid, ptls_iovec_t src_cid, const uint32_t *versions,
                                       void *payload)
{
    uint8_t *dst = payload;

    /* type_flags */
    ctx->tls->random_bytes(dst, 1);
    *dst |= QUICLY_LONG_HEADER_BIT;
    ++dst;
    /* version */
    dst = quicly_encode32(dst, 0);
    /* connection-id */
    *dst++ = dest_cid.len;
    if (dest_cid.len != 0) {
        memcpy(dst, dest_cid.base, dest_cid.len);
        dst += dest_cid.len;
    }
    *dst++ = src_cid.len;
    if (src_cid.len != 0) {
        memcpy(dst, src_cid.base, src_cid.len);
        dst += src_cid.len;
    }
    /* supported_versions */
    for (const uint32_t *v = versions; *v != 0; ++v)
        dst = quicly_encode32(dst, *v);
    /* add a greasing version. This also covers the case where an empty list is specified by the caller to indicate rejection. */
    uint32_t grease_version = 0;
    if (src_cid.len >= sizeof(grease_version))
        memcpy(&grease_version, src_cid.base, sizeof(grease_version));
    grease_version = (grease_version & 0xf0f0f0f0) | 0x0a0a0a0a;
    dst = quicly_encode32(dst, grease_version);

    return dst - (uint8_t *)payload;
}

int quicly_retry_calc_cidpair_hash(ptls_hash_algorithm_t *sha256, ptls_iovec_t client_cid, ptls_iovec_t server_cid, uint64_t *value)
{
    uint8_t digest[PTLS_SHA256_DIGEST_SIZE], buf[(QUICLY_MAX_CID_LEN_V1 + 1) * 2], *p = buf;
    int ret;

    *p++ = (uint8_t)client_cid.len;
    memcpy(p, client_cid.base, client_cid.len);
    p += client_cid.len;
    *p++ = (uint8_t)server_cid.len;
    memcpy(p, server_cid.base, server_cid.len);
    p += server_cid.len;

    if ((ret = ptls_calc_hash(sha256, digest, buf, p - buf)) != 0)
        return ret;
    p = digest;
    *value = quicly_decode64((void *)&p);

    return 0;
}

size_t quicly_send_retry(quicly_context_t *ctx, ptls_aead_context_t *token_encrypt_ctx, uint32_t protocol_version,
                         struct sockaddr *dest_addr, ptls_iovec_t dest_cid, struct sockaddr *src_addr, ptls_iovec_t src_cid,
                         ptls_iovec_t odcid, ptls_iovec_t token_prefix, ptls_iovec_t appdata,
                         ptls_aead_context_t **retry_aead_cache, uint8_t *datagram)
{
    quicly_address_token_plaintext_t token;
    ptls_buffer_t buf;
    int ret;

    assert(!(src_cid.len == odcid.len && memcmp(src_cid.base, odcid.base, src_cid.len) == 0));

    /* build token as plaintext */
    token = (quicly_address_token_plaintext_t){QUICLY_ADDRESS_TOKEN_TYPE_RETRY, ctx->now->cb(ctx->now)};
    set_address(&token.remote, dest_addr);
    set_address(&token.local, src_addr);

    quicly_set_cid(&token.retry.original_dcid, odcid);
    quicly_set_cid(&token.retry.client_cid, dest_cid);
    quicly_set_cid(&token.retry.server_cid, src_cid);
    if (appdata.len != 0) {
        assert(appdata.len <= sizeof(token.appdata.bytes));
        memcpy(token.appdata.bytes, appdata.base, appdata.len);
        token.appdata.len = appdata.len;
    }

    /* start building the packet */
    ptls_buffer_init(&buf, datagram, QUICLY_MIN_CLIENT_INITIAL_SIZE);

    /* first generate a pseudo packet */
    ptls_buffer_push_block(&buf, 1, { ptls_buffer_pushv(&buf, odcid.base, odcid.len); });
    ctx->tls->random_bytes(buf.base + buf.off, 1);
    buf.base[buf.off] = QUICLY_PACKET_TYPE_RETRY | (buf.base[buf.off] & 0x0f);
    ++buf.off;
    ptls_buffer_push32(&buf, protocol_version);
    ptls_buffer_push_block(&buf, 1, { ptls_buffer_pushv(&buf, dest_cid.base, dest_cid.len); });
    ptls_buffer_push_block(&buf, 1, { ptls_buffer_pushv(&buf, src_cid.base, src_cid.len); });
    if (token_prefix.len != 0) {
        assert(token_prefix.len <= buf.capacity - buf.off);
        memcpy(buf.base + buf.off, token_prefix.base, token_prefix.len);
        buf.off += token_prefix.len;
    }
    if ((ret = quicly_encrypt_address_token(ctx->tls->random_bytes, token_encrypt_ctx, &buf, buf.off - token_prefix.len, &token)) !=
        0)
        goto Exit;

    /* append AEAD tag */
    ret = ptls_buffer_reserve(&buf, PTLS_AESGCM_TAG_SIZE);
    assert(ret == 0);
    assert(!buf.is_allocated && "retry packet is too large");
    {
        ptls_aead_context_t *aead =
            retry_aead_cache != NULL && *retry_aead_cache != NULL ? *retry_aead_cache : create_retry_aead(ctx, protocol_version, 1);
        ptls_aead_encrypt(aead, buf.base + buf.off, "", 0, 0, buf.base, buf.off);
        if (retry_aead_cache != NULL) {
            *retry_aead_cache = aead;
        } else {
            ptls_aead_free(aead);
        }
    }
    buf.off += PTLS_AESGCM_TAG_SIZE;

    /* convert the image to a Retry packet, by stripping the ODCID field */
    memmove(buf.base, buf.base + odcid.len + 1, buf.off - (odcid.len + 1));
    buf.off -= odcid.len + 1;

    ret = 0;

Exit:
    return ret == 0 ? buf.off : SIZE_MAX;
}

static struct st_quicly_pn_space_t *setup_send_space(quicly_conn_t *conn, size_t epoch, quicly_send_context_t *s)
{
    struct st_quicly_pn_space_t *space = NULL;

    switch (epoch) {
    case QUICLY_EPOCH_INITIAL:
        if (conn->initial == NULL || (s->current.cipher = &conn->initial->cipher.egress)->aead == NULL)
            return NULL;
        s->current.first_byte = QUICLY_PACKET_TYPE_INITIAL;
        space = &conn->initial->super;
        break;
    case QUICLY_EPOCH_HANDSHAKE:
        if (conn->handshake == NULL || (s->current.cipher = &conn->handshake->cipher.egress)->aead == NULL)
            return NULL;
        s->current.first_byte = QUICLY_PACKET_TYPE_HANDSHAKE;
        space = &conn->handshake->super;
        break;
    case QUICLY_EPOCH_0RTT:
    case QUICLY_EPOCH_1RTT:
        if (conn->application == NULL || conn->application->cipher.egress.key.header_protection == NULL)
            return NULL;
        if ((epoch == QUICLY_EPOCH_0RTT) == conn->application->one_rtt_writable)
            return NULL;
        s->current.cipher = &conn->application->cipher.egress.key;
        s->current.first_byte = epoch == QUICLY_EPOCH_0RTT ? QUICLY_PACKET_TYPE_0RTT : QUICLY_QUIC_BIT;
        space = &conn->application->super;
        break;
    default:
        assert(!"logic flaw");
        break;
    }

    return space;
}

static int send_handshake_flow(quicly_conn_t *conn, size_t epoch, quicly_send_context_t *s, int ack_only, int send_probe)
{
    struct st_quicly_pn_space_t *space;
    int ret = 0;

    /* setup send epoch, or return if it's impossible to send in this epoch */
    if ((space = setup_send_space(conn, epoch, s)) == NULL)
        return 0;

    /* send ACK */
    if (space != NULL && (space->unacked_count != 0 || send_probe))
        if ((ret = send_ack(conn, space, s)) != 0)
            goto Exit;

    if (!ack_only) {
        /* send data */
        while ((conn->egress.pending_flows & (uint8_t)(1 << epoch)) != 0) {
            quicly_stream_t *stream = quicly_get_stream(conn, -(quicly_stream_id_t)(1 + epoch));
            assert(stream != NULL);
            if ((ret = quicly_send_stream(stream, s)) != 0)
                goto Exit;
            resched_stream_data(stream);
            send_probe = 0;
        }

        /* send probe if requested */
        if (send_probe) {
            if ((ret = do_allocate_frame(conn, s, 1, ALLOCATE_FRAME_TYPE_ACK_ELICITING)) != 0)
                goto Exit;
            *s->dst++ = QUICLY_FRAME_TYPE_PING;
            conn->egress.last_retransmittable_sent_at = conn->stash.now;
            ++conn->super.stats.num_frames_sent.ping;
            QUICLY_PROBE(PING_SEND, conn, conn->stash.now);
            QUICLY_LOG_CONN(ping_send, conn, {});
        }
    }

Exit:
    return ret;
}

static int send_connection_close(quicly_conn_t *conn, size_t epoch, quicly_send_context_t *s)
{
    uint64_t error_code, offending_frame_type;
    const char *reason_phrase;
    int ret;

    /* setup send epoch, or return if it's impossible to send in this epoch */
    if (setup_send_space(conn, epoch, s) == NULL)
        return 0;

    /* determine the payload, masking the application error when sending the frame using an unauthenticated epoch */
    error_code = conn->egress.connection_close.error_code;
    offending_frame_type = conn->egress.connection_close.frame_type;
    reason_phrase = conn->egress.connection_close.reason_phrase;
    if (offending_frame_type == UINT64_MAX) {
        switch (get_epoch(s->current.first_byte)) {
        case QUICLY_EPOCH_INITIAL:
        case QUICLY_EPOCH_HANDSHAKE:
            error_code = QUICLY_TRANSPORT_ERROR_APPLICATION;
            offending_frame_type = QUICLY_FRAME_TYPE_PADDING;
            reason_phrase = "";
            break;
        }
    }

    /* write frame */
    if ((ret = do_allocate_frame(conn, s, quicly_close_frame_capacity(error_code, offending_frame_type, reason_phrase),
                                 ALLOCATE_FRAME_TYPE_NON_ACK_ELICITING)) != 0)
        return ret;
    s->dst = quicly_encode_close_frame(s->dst, error_code, offending_frame_type, reason_phrase);

    /* update counter, probe */
    if (offending_frame_type != UINT64_MAX) {
        ++conn->super.stats.num_frames_sent.transport_close;
        QUICLY_PROBE(TRANSPORT_CLOSE_SEND, conn, conn->stash.now, error_code, offending_frame_type, reason_phrase);
        QUICLY_LOG_CONN(transport_close_send, conn, {
            PTLS_LOG_ELEMENT_UNSIGNED(error_code, error_code);
            PTLS_LOG_ELEMENT_UNSIGNED(frame_type, offending_frame_type);
            PTLS_LOG_ELEMENT_UNSAFESTR(reason_phrase, reason_phrase, strlen(reason_phrase));
        });
    } else {
        ++conn->super.stats.num_frames_sent.application_close;
        QUICLY_PROBE(APPLICATION_CLOSE_SEND, conn, conn->stash.now, error_code, reason_phrase);
        QUICLY_LOG_CONN(application_close_send, conn, {
            PTLS_LOG_ELEMENT_UNSIGNED(error_code, error_code);
            PTLS_LOG_ELEMENT_UNSAFESTR(reason_phrase, reason_phrase, strlen(reason_phrase));
        });
    }

    return 0;
}

static int send_new_connection_id(quicly_conn_t *conn, quicly_send_context_t *s, struct st_quicly_local_cid_t *new_cid)
{
    int ret;
    quicly_sent_t *sent;
    uint64_t retire_prior_to = 0; /* TODO */

    ret = allocate_ack_eliciting_frame(
        conn, s, quicly_new_connection_id_frame_capacity(new_cid->sequence, retire_prior_to, new_cid->cid.len), &sent,
        on_ack_new_connection_id);
    if (ret != 0)
        return ret;
    sent->data.new_connection_id.sequence = new_cid->sequence;

    s->dst = quicly_encode_new_connection_id_frame(s->dst, new_cid->sequence, retire_prior_to, new_cid->cid.cid, new_cid->cid.len,
                                                   new_cid->stateless_reset_token);

    ++conn->super.stats.num_frames_sent.new_connection_id;
    QUICLY_PROBE(NEW_CONNECTION_ID_SEND, conn, conn->stash.now, new_cid->sequence, retire_prior_to,
                 QUICLY_PROBE_HEXDUMP(new_cid->cid.cid, new_cid->cid.len),
                 QUICLY_PROBE_HEXDUMP(new_cid->stateless_reset_token, QUICLY_STATELESS_RESET_TOKEN_LEN));
    QUICLY_LOG_CONN(new_connection_id_send, conn, {
        PTLS_LOG_ELEMENT_UNSIGNED(sequence, new_cid->sequence);
        PTLS_LOG_ELEMENT_UNSIGNED(retire_prior_to, retire_prior_to);
        PTLS_LOG_ELEMENT_HEXDUMP(cid, new_cid->cid.cid, new_cid->cid.len);
        PTLS_LOG_ELEMENT_HEXDUMP(stateless_reset_token, new_cid->stateless_reset_token, QUICLY_STATELESS_RESET_TOKEN_LEN);
    });

    return 0;
}

static int send_retire_connection_id(quicly_conn_t *conn, quicly_send_context_t *s, uint64_t sequence)
{
    int ret;
    quicly_sent_t *sent;

    ret = allocate_ack_eliciting_frame(conn, s, quicly_retire_connection_id_frame_capacity(sequence), &sent,
                                       on_ack_retire_connection_id);
    if (ret != 0)
        return ret;
    sent->data.retire_connection_id.sequence = sequence;

    s->dst = quicly_encode_retire_connection_id_frame(s->dst, sequence);

    ++conn->super.stats.num_frames_sent.retire_connection_id;
    QUICLY_PROBE(RETIRE_CONNECTION_ID_SEND, conn, conn->stash.now, sequence);
    QUICLY_LOG_CONN(retire_connection_id_send, conn, { PTLS_LOG_ELEMENT_UNSIGNED(sequence, sequence); });

    return 0;
}

static int update_traffic_key_cb(ptls_update_traffic_key_t *self, ptls_t *tls, int is_enc, size_t epoch, const void *secret)
{
    quicly_conn_t *conn = *ptls_get_data_ptr(tls);
    ptls_context_t *tlsctx = ptls_get_context(tls);
    ptls_cipher_suite_t *cipher = ptls_get_cipher(tls);
    ptls_cipher_context_t **hp_slot;
    ptls_aead_context_t **aead_slot;
    int ret;
    static const char *log_labels[2][4] = {
        {NULL, "CLIENT_EARLY_TRAFFIC_SECRET", "CLIENT_HANDSHAKE_TRAFFIC_SECRET", "CLIENT_TRAFFIC_SECRET_0"},
        {NULL, NULL, "SERVER_HANDSHAKE_TRAFFIC_SECRET", "SERVER_TRAFFIC_SECRET_0"}};
    const char *log_label = log_labels[ptls_is_server(tls) == is_enc][epoch];

    QUICLY_PROBE(CRYPTO_UPDATE_SECRET, conn, conn->stash.now, is_enc, epoch, log_label,
                 QUICLY_PROBE_HEXDUMP(secret, cipher->hash->digest_size));
    QUICLY_LOG_CONN(crypto_update_secret, conn, {
        PTLS_LOG_ELEMENT_BOOL(is_enc, is_enc);
        PTLS_LOG_ELEMENT_UNSIGNED(epoch, epoch);
        PTLS_LOG_ELEMENT_SAFESTR(label, log_label);
    });

    if (tlsctx->log_event != NULL) {
        char hexbuf[PTLS_MAX_DIGEST_SIZE * 2 + 1];
        ptls_hexdump(hexbuf, secret, cipher->hash->digest_size);
        tlsctx->log_event->cb(tlsctx->log_event, tls, log_label, "%s", hexbuf);
    }

#define SELECT_CIPHER_CONTEXT(p)                                                                                                   \
    do {                                                                                                                           \
        hp_slot = &(p)->header_protection;                                                                                         \
        aead_slot = &(p)->aead;                                                                                                    \
    } while (0)

    switch (epoch) {
    case QUICLY_EPOCH_0RTT:
        assert(is_enc == quicly_is_client(conn));
        if (conn->application == NULL && (ret = setup_application_space(conn)) != 0)
            return ret;
        if (is_enc) {
            SELECT_CIPHER_CONTEXT(&conn->application->cipher.egress.key);
        } else {
            hp_slot = &conn->application->cipher.ingress.header_protection.zero_rtt;
            aead_slot = &conn->application->cipher.ingress.aead[1];
        }
        break;
    case QUICLY_EPOCH_HANDSHAKE:
        if (conn->handshake == NULL && (ret = setup_handshake_space_and_flow(conn, QUICLY_EPOCH_HANDSHAKE)) != 0)
            return ret;
        SELECT_CIPHER_CONTEXT(is_enc ? &conn->handshake->cipher.egress : &conn->handshake->cipher.ingress);
        break;
    case QUICLY_EPOCH_1RTT: {
        if (is_enc)
            if ((ret = apply_remote_transport_params(conn)) != 0)
                return ret;
        if (conn->application == NULL && (ret = setup_application_space(conn)) != 0)
            return ret;
        uint8_t *secret_store;
        if (is_enc) {
            if (conn->application->cipher.egress.key.aead != NULL)
                dispose_cipher(&conn->application->cipher.egress.key);
            SELECT_CIPHER_CONTEXT(&conn->application->cipher.egress.key);
            secret_store = conn->application->cipher.egress.secret;
        } else {
            hp_slot = &conn->application->cipher.ingress.header_protection.one_rtt;
            aead_slot = &conn->application->cipher.ingress.aead[0];
            secret_store = conn->application->cipher.ingress.secret;
        }
        memcpy(secret_store, secret, cipher->hash->digest_size);
    } break;
    default:
        assert(!"logic flaw");
        break;
    }

#undef SELECT_CIPHER_CONTEXT

    if ((ret = setup_cipher(conn, epoch, is_enc, hp_slot, aead_slot, cipher->aead, cipher->hash, secret)) != 0)
        return ret;

    if (epoch == QUICLY_EPOCH_1RTT && is_enc) {
        /* update states now that we have 1-RTT write key */
        conn->application->one_rtt_writable = 1;
        open_blocked_streams(conn, 1);
        open_blocked_streams(conn, 0);
        /* send the first resumption token using the 0.5 RTT window */
        if (!quicly_is_client(conn) && conn->super.ctx->generate_resumption_token != NULL) {
            ret = quicly_send_resumption_token(conn);
            assert(ret == 0);
        }

        /* schedule NEW_CONNECTION_IDs */
        size_t size = local_cid_size(conn);
        if (quicly_local_cid_set_size(&conn->super.local.cid_set, size))
            conn->egress.pending_flows |= QUICLY_PENDING_FLOW_CID_FRAME_BIT;
    }

    return 0;
}

static int do_send(quicly_conn_t *conn, quicly_send_context_t *s)
{
    int restrict_sending = 0, ack_only = 0, ret;
    size_t min_packets_to_send = 0;

    /* handle timeouts */
    if (conn->idle_timeout.at <= conn->stash.now) {
        QUICLY_PROBE(IDLE_TIMEOUT, conn, conn->stash.now);
        QUICLY_LOG_CONN(idle_timeout, conn, {});
        goto CloseNow;
    }
    /* handle handshake timeouts */
    if ((conn->initial != NULL || conn->handshake != NULL) &&
        conn->created_at + (uint64_t)conn->super.ctx->handshake_timeout_rtt_multiplier * conn->egress.loss.rtt.smoothed <=
            conn->stash.now) {
        QUICLY_PROBE(HANDSHAKE_TIMEOUT, conn, conn->stash.now, conn->stash.now - conn->created_at, conn->egress.loss.rtt.smoothed);
        QUICLY_LOG_CONN(handshake_timeout, conn, {
            PTLS_LOG_ELEMENT_SIGNED(elapsed, conn->stash.now - conn->created_at);
            PTLS_LOG_ELEMENT_UNSIGNED(rtt_smoothed, conn->egress.loss.rtt.smoothed);
        });
        conn->super.stats.num_handshake_timeouts++;
        goto CloseNow;
    }
    if (conn->super.stats.num_packets.initial_handshake_sent > conn->super.ctx->max_initial_handshake_packets) {
        QUICLY_PROBE(INITIAL_HANDSHAKE_PACKET_EXCEED, conn, conn->stash.now, conn->super.stats.num_packets.initial_handshake_sent);
        QUICLY_LOG_CONN(initial_handshake_packet_exceed, conn,
                        { PTLS_LOG_ELEMENT_UNSIGNED(num_packets, conn->super.stats.num_packets.initial_handshake_sent); });
        conn->super.stats.num_initial_handshake_exceeded++;
        goto CloseNow;
    }
    if (conn->egress.loss.alarm_at <= conn->stash.now) {
        if ((ret = quicly_loss_on_alarm(&conn->egress.loss, conn->stash.now, conn->super.remote.transport_params.max_ack_delay,
                                        conn->initial == NULL && conn->handshake == NULL, &min_packets_to_send, &restrict_sending,
                                        on_loss_detected)) != 0)
            goto Exit;
        assert(min_packets_to_send > 0);
        assert(min_packets_to_send <= s->max_datagrams);

        if (restrict_sending) {
            /* PTO: when handshake is in progress, send from the very first unacknowledged byte so as to maximize the chance of
             * making progress. When handshake is complete, transmit new data if any, else retransmit the oldest unacknowledged data
             * that is considered inflight. */
            QUICLY_PROBE(PTO, conn, conn->stash.now, conn->egress.loss.sentmap.bytes_in_flight, conn->egress.cc.cwnd,
                         conn->egress.loss.pto_count);
            QUICLY_LOG_CONN(pto, conn, {
                PTLS_LOG_ELEMENT_SIGNED(inflight, conn->egress.loss.sentmap.bytes_in_flight);
                PTLS_LOG_ELEMENT_UNSIGNED(cwnd, conn->egress.cc.cwnd);
                PTLS_LOG_ELEMENT_SIGNED(pto_count, conn->egress.loss.pto_count);
            });
            ++conn->super.stats.num_ptos;
            size_t bytes_to_mark = min_packets_to_send * conn->egress.max_udp_payload_size;
            if (conn->initial != NULL && (ret = mark_frames_on_pto(conn, QUICLY_EPOCH_INITIAL, &bytes_to_mark)) != 0)
                goto Exit;
            if (bytes_to_mark != 0 && conn->handshake != NULL &&
                (ret = mark_frames_on_pto(conn, QUICLY_EPOCH_HANDSHAKE, &bytes_to_mark)) != 0)
                goto Exit;
            /* Mark already sent 1-RTT data for PTO only if there's no new data, i.e., when scheduler_can_send() return false. */
            if (bytes_to_mark != 0 && !scheduler_can_send(conn) &&
                (ret = mark_frames_on_pto(conn, QUICLY_EPOCH_1RTT, &bytes_to_mark)) != 0)
                goto Exit;
        }
    }

    s->send_window = calc_send_window(conn, min_packets_to_send * conn->egress.max_udp_payload_size,
                                      calc_amplification_limit_allowance(conn), restrict_sending);
    if (s->send_window == 0)
        ack_only = 1;

    /* send handshake flows; when PTO fires...
     *  * quicly running as a client sends either a Handshake probe (or data) if the handshake keys are available, or else an
     *    Initial probe (or data).
     *  * quicly running as a server sends both Initial and Handshake probes (or data) if the corresponding keys are available. */
    if ((ret = send_handshake_flow(conn, QUICLY_EPOCH_INITIAL, s, ack_only,
                                   min_packets_to_send != 0 && (!quicly_is_client(conn) || conn->handshake == NULL))) != 0)
        goto Exit;
    if ((ret = send_handshake_flow(conn, QUICLY_EPOCH_HANDSHAKE, s, ack_only, min_packets_to_send != 0)) != 0)
        goto Exit;

    /* setup 0-RTT or 1-RTT send context (as the availability of the two epochs are mutually exclusive, we can try 1-RTT first as an
     * optimization), then send application data if that succeeds */
    if (setup_send_space(conn, QUICLY_EPOCH_1RTT, s) != NULL || setup_send_space(conn, QUICLY_EPOCH_0RTT, s) != NULL) {
        /* acks */
        if (conn->application->one_rtt_writable && conn->egress.send_ack_at <= conn->stash.now &&
            conn->application->super.unacked_count != 0) {
            if ((ret = send_ack(conn, &conn->application->super, s)) != 0)
                goto Exit;
        }
        /* DATAGRAM frame. Notes regarding current implementation:
         * * Not limited by CC, nor the bytes counted by CC.
         * * When given payload is too large and does not fit into a QUIC packet, a packet containing only PADDING frames is sent.
         *   This is because we do not have a way to retract the generation of a QUIC packet.
         * * Does not notify the application that the frame was dropped internally. */
        if (should_send_datagram_frame(conn)) {
            for (size_t i = 0; i != conn->egress.datagram_frame_payloads.count; ++i) {
                ptls_iovec_t *payload = conn->egress.datagram_frame_payloads.payloads + i;
                size_t required_space = quicly_datagram_frame_capacity(*payload);
                if ((ret = do_allocate_frame(conn, s, required_space, ALLOCATE_FRAME_TYPE_ACK_ELICITING_NO_CC)) != 0)
                    goto Exit;
                if (s->dst_end - s->dst >= required_space) {
                    s->dst = quicly_encode_datagram_frame(s->dst, *payload);
                    QUICLY_PROBE(DATAGRAM_SEND, conn, conn->stash.now, payload->base, payload->len);
                    QUICLY_LOG_CONN(datagram_send, conn, { PTLS_LOG_ELEMENT_UNSIGNED(payload_len, payload->len); });
                } else {
                    /* FIXME: At the moment, we add a padding because we do not have a way to reclaim allocated space, and because
                     * it is forbidden to send an empty QUIC packet. */
                    *s->dst++ = QUICLY_FRAME_TYPE_PADDING;
                }
            }
        }
        if (!ack_only) {
            /* PTO or loss detection timeout, always send PING. This is the easiest thing to do in terms of timer control. */
            if (min_packets_to_send != 0) {
                if ((ret = do_allocate_frame(conn, s, 1, ALLOCATE_FRAME_TYPE_ACK_ELICITING)) != 0)
                    goto Exit;
                *s->dst++ = QUICLY_FRAME_TYPE_PING;
                ++conn->super.stats.num_frames_sent.ping;
                QUICLY_PROBE(PING_SEND, conn, conn->stash.now);
                QUICLY_LOG_CONN(ping_send, conn, {});
            }
            /* take actions only permitted for short header packets */
            if (conn->application->one_rtt_writable) {
                /* send HANDSHAKE_DONE */
                if ((conn->egress.pending_flows & QUICLY_PENDING_FLOW_HANDSHAKE_DONE_BIT) != 0 &&
                    (ret = send_handshake_done(conn, s)) != 0)
                    goto Exit;
                /* post-handshake messages */
                if ((conn->egress.pending_flows & (uint8_t)(1 << QUICLY_EPOCH_1RTT)) != 0) {
                    quicly_stream_t *stream = quicly_get_stream(conn, -(1 + QUICLY_EPOCH_1RTT));
                    assert(stream != NULL);
                    if ((ret = quicly_send_stream(stream, s)) != 0)
                        goto Exit;
                    resched_stream_data(stream);
                }
                /* respond to all pending received PATH_CHALLENGE frames */
                if (conn->egress.path_challenge.head != NULL) {
                    do {
                        struct st_quicly_pending_path_challenge_t *c = conn->egress.path_challenge.head;
                        if ((ret = do_allocate_frame(conn, s, QUICLY_PATH_CHALLENGE_FRAME_CAPACITY,
                                                     ALLOCATE_FRAME_TYPE_NON_ACK_ELICITING)) != 0)
                            goto Exit;
                        s->dst = quicly_encode_path_challenge_frame(s->dst, c->is_response, c->data);
                        if (c->is_response) {
                            ++conn->super.stats.num_frames_sent.path_response;
                        } else {
                            ++conn->super.stats.num_frames_sent.path_challenge;
                        }
                        conn->egress.path_challenge.head = c->next;
                        free(c);
                    } while (conn->egress.path_challenge.head != NULL);
                    conn->egress.path_challenge.tail_ref = &conn->egress.path_challenge.head;
                    s->target.full_size = 1; /* datagrams carrying PATH_CHALLENGE / PATH_RESPONSE have to be full-sized */
                }
                /* send max_streams frames */
                if ((ret = send_max_streams(conn, 1, s)) != 0)
                    goto Exit;
                if ((ret = send_max_streams(conn, 0, s)) != 0)
                    goto Exit;
                /* send connection-level flow control frames */
                if (should_send_max_data(conn)) {
                    quicly_sent_t *sent;
                    if ((ret = allocate_ack_eliciting_frame(conn, s, QUICLY_MAX_DATA_FRAME_CAPACITY, &sent, on_ack_max_data)) != 0)
                        goto Exit;
                    uint64_t new_value = conn->ingress.max_data.bytes_consumed + conn->super.ctx->transport_params.max_data;
                    s->dst = quicly_encode_max_data_frame(s->dst, new_value);
                    quicly_maxsender_record(&conn->ingress.max_data.sender, new_value, &sent->data.max_data.args);
                    ++conn->super.stats.num_frames_sent.max_data;
                    QUICLY_PROBE(MAX_DATA_SEND, conn, conn->stash.now, new_value);
                    QUICLY_LOG_CONN(max_data_send, conn, { PTLS_LOG_ELEMENT_UNSIGNED(maximum, new_value); });
                }
                if (conn->egress.data_blocked == QUICLY_SENDER_STATE_SEND && (ret = send_data_blocked(conn, s)) != 0)
                    goto Exit;
                /* send streams_blocked frames */
                if ((ret = send_streams_blocked(conn, 1, s)) != 0)
                    goto Exit;
                if ((ret = send_streams_blocked(conn, 0, s)) != 0)
                    goto Exit;
                /* send NEW_TOKEN */
                if ((conn->egress.pending_flows & QUICLY_PENDING_FLOW_NEW_TOKEN_BIT) != 0 &&
                    (ret = send_resumption_token(conn, s)) != 0)
                    goto Exit;
                if ((conn->egress.pending_flows & QUICLY_PENDING_FLOW_CID_FRAME_BIT) != 0) {
                    /* send NEW_CONNECTION_ID */
                    size_t i;
                    size_t size = quicly_local_cid_get_size(&conn->super.local.cid_set);
                    for (i = 0; i < size; i++) {
                        /* PENDING CIDs are located at the front */
                        struct st_quicly_local_cid_t *c = &conn->super.local.cid_set.cids[i];
                        if (c->state != QUICLY_LOCAL_CID_STATE_PENDING)
                            break;
                        if ((ret = send_new_connection_id(conn, s, c)) != 0)
                            break;
                    }
                    quicly_local_cid_on_sent(&conn->super.local.cid_set, i);
                    if (ret != 0)
                        goto Exit;
                    /* send RETIRE_CONNECTION_ID */
                    size = quicly_retire_cid_get_num_pending(&conn->egress.retire_cid);
                    for (i = 0; i < size; i++) {
                        uint64_t sequence = conn->egress.retire_cid.sequences[i];
                        if ((ret = send_retire_connection_id(conn, s, sequence)) != 0)
                            break;
                    }
                    quicly_retire_cid_shift(&conn->egress.retire_cid, i);
                    if (ret != 0)
                        goto Exit;
                    conn->egress.pending_flows &= ~QUICLY_PENDING_FLOW_CID_FRAME_BIT;
                }
            }
            /* send stream-level control frames */
            if ((ret = send_stream_control_frames(conn, s)) != 0)
                goto Exit;
            /* send STREAM frames */
            if ((ret = conn->super.ctx->stream_scheduler->do_send(conn->super.ctx->stream_scheduler, conn, s)) != 0)
                goto Exit;
            /* once more, send stream-level control frames, as the state might have changed */
            if ((ret = send_stream_control_frames(conn, s)) != 0)
                goto Exit;
        }
    }

Exit:
    if (ret == QUICLY_ERROR_SENDBUF_FULL)
        ret = 0;
    if (ret == 0 && s->target.first_byte_at != NULL) {
        /* last packet can be small-sized, unless it is the first flight sent from the client */
        if ((s->payload_buf.datagram[0] & QUICLY_PACKET_TYPE_BITMASK) == QUICLY_PACKET_TYPE_INITIAL &&
            (quicly_is_client(conn) || !ack_only))
            s->target.full_size = 1;
        commit_send_packet(conn, s, 0);
    }
    if (ret == 0) {
        /* update timers, start / stop delivery rate estimator */
        if (conn->application == NULL || conn->application->super.unacked_count == 0)
            conn->egress.send_ack_at = INT64_MAX; /* we have sent ACKs for every epoch (or before address validation) */
        int can_send_stream_data = scheduler_can_send(conn);
        update_send_alarm(conn, can_send_stream_data, 1);
        if (can_send_stream_data &&
            (s->num_datagrams == s->max_datagrams || conn->egress.loss.sentmap.bytes_in_flight >= conn->egress.cc.cwnd)) {
            /* as the flow is CWND-limited, start delivery rate estimator */
            quicly_ratemeter_in_cwnd_limited(&conn->egress.ratemeter, s->first_packet_number);
        } else {
            quicly_ratemeter_not_cwnd_limited(&conn->egress.ratemeter, conn->egress.packet_number);
        }
        if (s->num_datagrams != 0)
            update_idle_timeout(conn, 0);
    }
    return ret;

CloseNow:
    conn->super.state = QUICLY_STATE_DRAINING;
    destroy_all_streams(conn, 0, 0);
    return QUICLY_ERROR_FREE_CONNECTION;
}

void quicly_send_datagram_frames(quicly_conn_t *conn, ptls_iovec_t *datagrams, size_t num_datagrams)
{
    for (size_t i = 0; i != num_datagrams; ++i) {
        if (conn->egress.datagram_frame_payloads.count == PTLS_ELEMENTSOF(conn->egress.datagram_frame_payloads.payloads))
            break;
        void *copied;
        if ((copied = malloc(datagrams[i].len)) == NULL)
            break;
        memcpy(copied, datagrams[i].base, datagrams[i].len);
        conn->egress.datagram_frame_payloads.payloads[conn->egress.datagram_frame_payloads.count++] =
            ptls_iovec_init(copied, datagrams[i].len);
    }
}

int quicly_set_cc(quicly_conn_t *conn, quicly_cc_type_t *cc)
{
    return cc->cc_switch(&conn->egress.cc);
}

int quicly_send(quicly_conn_t *conn, quicly_address_t *dest, quicly_address_t *src, struct iovec *datagrams, size_t *num_datagrams,
                void *buf, size_t bufsize)
{
    quicly_send_context_t s = {.current = {.first_byte = -1},
                               .datagrams = datagrams,
                               .max_datagrams = *num_datagrams,
                               .payload_buf = {.datagram = buf, .end = (uint8_t *)buf + bufsize},
                               .first_packet_number = conn->egress.packet_number};
    int ret;

    lock_now(conn, 0);

    /* bail out if there's nothing is scheduled to be sent */
    if (conn->stash.now < quicly_get_first_timeout(conn)) {
        ret = 0;
        goto Exit;
    }

    QUICLY_PROBE(SEND, conn, conn->stash.now, conn->super.state,
                 QUICLY_PROBE_HEXDUMP(conn->super.remote.cid_set.cids[0].cid.cid, conn->super.remote.cid_set.cids[0].cid.len));
    QUICLY_LOG_CONN(send, conn, {
        PTLS_LOG_ELEMENT_SIGNED(state, conn->super.state);
        PTLS_LOG_ELEMENT_HEXDUMP(dcid, conn->super.remote.cid_set.cids[0].cid.cid, conn->super.remote.cid_set.cids[0].cid.len);
    });

    if (conn->super.state >= QUICLY_STATE_CLOSING) {
        quicly_sentmap_iter_t iter;
        if ((ret = init_acks_iter(conn, &iter)) != 0)
            goto Exit;
        /* check if the connection can be closed now (after 3 pto) */
        if (conn->super.state == QUICLY_STATE_DRAINING ||
            conn->super.stats.num_frames_sent.transport_close + conn->super.stats.num_frames_sent.application_close != 0) {
            if (quicly_sentmap_get(&iter)->packet_number == UINT64_MAX) {
                assert(quicly_num_streams(conn) == 0);
                ret = QUICLY_ERROR_FREE_CONNECTION;
                goto Exit;
            }
        }
        if (conn->super.state == QUICLY_STATE_CLOSING && conn->egress.send_ack_at <= conn->stash.now) {
            /* destroy all streams; doing so is delayed until the emission of CONNECTION_CLOSE frame to allow quicly_close to be
             * called from a stream handler */
            destroy_all_streams(conn, 0, 0);
            /* send CONNECTION_CLOSE in all possible epochs */
            for (size_t epoch = 0; epoch < QUICLY_NUM_EPOCHS; ++epoch) {
                if ((ret = send_connection_close(conn, epoch, &s)) != 0)
                    goto Exit;
            }
            if ((ret = commit_send_packet(conn, &s, 0)) != 0)
                goto Exit;
        }
        /* wait at least 1ms */
        if ((conn->egress.send_ack_at = quicly_sentmap_get(&iter)->sent_at + get_sentmap_expiration_time(conn)) <= conn->stash.now)
            conn->egress.send_ack_at = conn->stash.now + 1;
        ret = 0;
        goto Exit;
    }

    /* emit packets */
    if ((ret = do_send(conn, &s)) != 0)
        goto Exit;

    assert_consistency(conn, 1);

Exit:
    clear_datagram_frame_payloads(conn);
    if (s.num_datagrams != 0) {
        *dest = conn->super.remote.address;
        *src = conn->super.local.address;
    }
    *num_datagrams = s.num_datagrams;
    unlock_now(conn);
    return ret;
}

size_t quicly_send_close_invalid_token(quicly_context_t *ctx, uint32_t protocol_version, ptls_iovec_t dest_cid,
                                       ptls_iovec_t src_cid, const char *err_desc, void *datagram)
{
    struct st_quicly_cipher_context_t egress = {};
    const struct st_ptls_salt_t *salt;

    /* setup keys */
    if ((salt = get_salt(protocol_version)) == NULL)
        return SIZE_MAX;
    if (setup_initial_encryption(get_aes128gcmsha256(ctx), NULL, &egress, src_cid, 0,
                                 ptls_iovec_init(salt->initial, sizeof(salt->initial)), NULL) != 0)
        return SIZE_MAX;

    uint8_t *dst = datagram, *length_at;

    /* build packet */
    PTLS_BUILD_ASSERT(QUICLY_SEND_PN_SIZE == 2);
    *dst++ = QUICLY_PACKET_TYPE_INITIAL | 0x1 /* 2-byte PN */;
    dst = quicly_encode32(dst, protocol_version);
    *dst++ = dest_cid.len;
    memcpy(dst, dest_cid.base, dest_cid.len);
    dst += dest_cid.len;
    *dst++ = src_cid.len;
    memcpy(dst, src_cid.base, src_cid.len);
    dst += src_cid.len;
    *dst++ = 0;        /* token_length = 0 */
    length_at = dst++; /* length_at to be filled in later as 1-byte varint */
    *dst++ = 0;        /* PN = 0 */
    *dst++ = 0;        /* ditto */
    uint8_t *payload_from = dst;
    dst = quicly_encode_close_frame(dst, QUICLY_ERROR_GET_ERROR_CODE(QUICLY_TRANSPORT_ERROR_INVALID_TOKEN),
                                    QUICLY_FRAME_TYPE_PADDING, err_desc);

    /* determine the size of the packet, make adjustments */
    dst += egress.aead->algo->tag_size;
    assert(dst - (uint8_t *)datagram <= QUICLY_MIN_CLIENT_INITIAL_SIZE);
    assert(dst - length_at - 1 < 64);
    *length_at = dst - length_at - 1;
    size_t datagram_len = dst - (uint8_t *)datagram;

    /* encrypt packet */
    quicly_default_crypto_engine.encrypt_packet(&quicly_default_crypto_engine, NULL, egress.header_protection, egress.aead,
                                                ptls_iovec_init(datagram, datagram_len), 0, payload_from - (uint8_t *)datagram, 0,
                                                0);

    dispose_cipher(&egress);
    return datagram_len;
}

size_t quicly_send_stateless_reset(quicly_context_t *ctx, const void *src_cid, void *payload)
{
    uint8_t *base = payload;

    /* build stateless reset packet */
    ctx->tls->random_bytes(base, QUICLY_STATELESS_RESET_PACKET_MIN_LEN - QUICLY_STATELESS_RESET_TOKEN_LEN);
    base[0] = (base[0] & ~QUICLY_LONG_HEADER_BIT) | QUICLY_QUIC_BIT;
    if (!ctx->cid_encryptor->generate_stateless_reset_token(
            ctx->cid_encryptor, base + QUICLY_STATELESS_RESET_PACKET_MIN_LEN - QUICLY_STATELESS_RESET_TOKEN_LEN, src_cid))
        return SIZE_MAX;

    return QUICLY_STATELESS_RESET_PACKET_MIN_LEN;
}

int quicly_send_resumption_token(quicly_conn_t *conn)
{
    if (conn->super.state <= QUICLY_STATE_CONNECTED) {
        ++conn->egress.new_token.generation;
        conn->egress.pending_flows |= QUICLY_PENDING_FLOW_NEW_TOKEN_BIT;
    }
    return 0;
}

static int on_end_closing(quicly_sentmap_t *map, const quicly_sent_packet_t *packet, int acked, quicly_sent_t *sent)
{
    /* we stop accepting frames by the time this ack callback is being registered */
    assert(!acked);
    return 0;
}

static int enter_close(quicly_conn_t *conn, int local_is_initiating, int wait_draining)
{
    int ret;

    assert(conn->super.state < QUICLY_STATE_CLOSING);

    /* release all inflight info, register a close timeout */
    if ((ret = discard_sentmap_by_epoch(conn, ~0u)) != 0)
        return ret;
    if ((ret = quicly_sentmap_prepare(&conn->egress.loss.sentmap, conn->egress.packet_number, conn->stash.now,
                                      QUICLY_EPOCH_INITIAL)) != 0)
        return ret;
    if (quicly_sentmap_allocate(&conn->egress.loss.sentmap, on_end_closing) == NULL)
        return PTLS_ERROR_NO_MEMORY;
    quicly_sentmap_commit(&conn->egress.loss.sentmap, 0);
    ++conn->egress.packet_number;

    if (local_is_initiating) {
        conn->super.state = QUICLY_STATE_CLOSING;
        conn->egress.send_ack_at = 0;
    } else {
        conn->super.state = QUICLY_STATE_DRAINING;
        conn->egress.send_ack_at = wait_draining ? conn->stash.now + get_sentmap_expiration_time(conn) : 0;
    }

    setup_next_send(conn);

    return 0;
}

int initiate_close(quicly_conn_t *conn, int err, uint64_t frame_type, const char *reason_phrase)
{
    uint16_t quic_error_code;

    if (conn->super.state >= QUICLY_STATE_CLOSING)
        return 0;

    if (reason_phrase == NULL)
        reason_phrase = "";

    /* convert error code to QUIC error codes */
    if (err == 0) {
        quic_error_code = 0;
        frame_type = QUICLY_FRAME_TYPE_PADDING;
    } else if (QUICLY_ERROR_IS_QUIC_TRANSPORT(err)) {
        quic_error_code = QUICLY_ERROR_GET_ERROR_CODE(err);
    } else if (QUICLY_ERROR_IS_QUIC_APPLICATION(err)) {
        quic_error_code = QUICLY_ERROR_GET_ERROR_CODE(err);
        frame_type = UINT64_MAX;
    } else if (PTLS_ERROR_GET_CLASS(err) == PTLS_ERROR_CLASS_SELF_ALERT) {
        quic_error_code = QUICLY_TRANSPORT_ERROR_TLS_ALERT_BASE + PTLS_ERROR_TO_ALERT(err);
    } else {
        quic_error_code = QUICLY_ERROR_GET_ERROR_CODE(QUICLY_TRANSPORT_ERROR_INTERNAL);
    }

    conn->egress.connection_close.error_code = quic_error_code;
    conn->egress.connection_close.frame_type = frame_type;
    conn->egress.connection_close.reason_phrase = reason_phrase;
    return enter_close(conn, 1, 0);
}

int quicly_close(quicly_conn_t *conn, int err, const char *reason_phrase)
{
    int ret;

    assert(err == 0 || QUICLY_ERROR_IS_QUIC_APPLICATION(err) || QUICLY_ERROR_IS_CONCEALED(err));

    lock_now(conn, 1);
    ret = initiate_close(conn, err, QUICLY_FRAME_TYPE_PADDING /* used when err == 0 */, reason_phrase);
    unlock_now(conn);

    return ret;
}

int quicly_get_or_open_stream(quicly_conn_t *conn, uint64_t stream_id, quicly_stream_t **stream)
{
    int ret = 0;

    if ((*stream = quicly_get_stream(conn, stream_id)) != NULL)
        goto Exit;

    if (quicly_stream_is_client_initiated(stream_id) != quicly_is_client(conn)) {
        /* check if stream id is within the bounds */
        if (stream_id / 4 >= quicly_get_ingress_max_streams(conn, quicly_stream_is_unidirectional(stream_id))) {
            ret = QUICLY_TRANSPORT_ERROR_STREAM_LIMIT;
            goto Exit;
        }
        /* open new streams upto given id */
        struct st_quicly_conn_streamgroup_state_t *group = get_streamgroup_state(conn, stream_id);
        if (group->next_stream_id <= stream_id) {
            uint64_t max_stream_data_local, max_stream_data_remote;
            if (quicly_stream_is_unidirectional(stream_id)) {
                max_stream_data_local = conn->super.ctx->transport_params.max_stream_data.uni;
                max_stream_data_remote = 0;
            } else {
                max_stream_data_local = conn->super.ctx->transport_params.max_stream_data.bidi_remote;
                max_stream_data_remote = conn->super.remote.transport_params.max_stream_data.bidi_local;
            }
            do {
                if ((*stream = open_stream(conn, group->next_stream_id, (uint32_t)max_stream_data_local, max_stream_data_remote)) ==
                    NULL) {
                    ret = PTLS_ERROR_NO_MEMORY;
                    goto Exit;
                }
                QUICLY_PROBE(STREAM_ON_OPEN, conn, conn->stash.now, *stream);
                QUICLY_LOG_CONN(stream_on_open, conn, { PTLS_LOG_ELEMENT_SIGNED(stream_id, (*stream)->stream_id); });
                if ((ret = conn->super.ctx->stream_open->cb(conn->super.ctx->stream_open, *stream)) != 0) {
                    *stream = NULL;
                    goto Exit;
                }
                ++group->num_streams;
                group->next_stream_id += 4;
            } while (stream_id != (*stream)->stream_id);
        }
    }

Exit:
    return ret;
}

static int handle_crypto_frame(quicly_conn_t *conn, struct st_quicly_handle_payload_state_t *state)
{
    quicly_stream_frame_t frame;
    quicly_stream_t *stream;
    int ret;

    if ((ret = quicly_decode_crypto_frame(&state->src, state->end, &frame)) != 0)
        return ret;
    stream = quicly_get_stream(conn, -(quicly_stream_id_t)(1 + state->epoch));
    assert(stream != NULL);
    return apply_stream_frame(stream, &frame);
}

static int handle_stream_frame(quicly_conn_t *conn, struct st_quicly_handle_payload_state_t *state)
{
    quicly_stream_frame_t frame;
    quicly_stream_t *stream;
    int ret;

    if ((ret = quicly_decode_stream_frame(state->frame_type, &state->src, state->end, &frame)) != 0)
        return ret;
    QUICLY_PROBE(QUICTRACE_RECV_STREAM, conn, conn->stash.now, frame.stream_id, frame.offset, frame.data.len, (int)frame.is_fin);
    if ((ret = quicly_get_or_open_stream(conn, frame.stream_id, &stream)) != 0 || stream == NULL)
        return ret;
    return apply_stream_frame(stream, &frame);
}

static int handle_reset_stream_frame(quicly_conn_t *conn, struct st_quicly_handle_payload_state_t *state)
{
    quicly_reset_stream_frame_t frame;
    quicly_stream_t *stream;
    int ret;

    if ((ret = quicly_decode_reset_stream_frame(&state->src, state->end, &frame)) != 0)
        return ret;
    QUICLY_PROBE(RESET_STREAM_RECEIVE, conn, conn->stash.now, frame.stream_id, frame.app_error_code, frame.final_size);
    QUICLY_LOG_CONN(reset_stream_receive, conn, {
<<<<<<< HEAD
        PTLS_LOG_ELEMENT_UNSIGNED(stream_id, frame.stream_id);
        PTLS_LOG_ELEMENT_UNSIGNED(app_error_code, frame.app_error_code);
        PTLS_LOG_ELEMENT_UNSIGNED(final_size, frame.final_size);
=======
        PTLSLOG_ELEMENT_SIGNED(time, conn->stash.now);
        PTLSLOG_ELEMENT_SIGNED(stream_id, (quicly_stream_id_t)frame.stream_id);
        PTLSLOG_ELEMENT_UNSIGNED(app_error_code, frame.app_error_code);
        PTLSLOG_ELEMENT_UNSIGNED(final_size, frame.final_size);
>>>>>>> 00db816e
    });

    if ((ret = quicly_get_or_open_stream(conn, frame.stream_id, &stream)) != 0 || stream == NULL)
        return ret;

    if (!quicly_recvstate_transfer_complete(&stream->recvstate)) {
        uint64_t bytes_missing;
        if ((ret = quicly_recvstate_reset(&stream->recvstate, frame.final_size, &bytes_missing)) != 0)
            return ret;
        stream->conn->ingress.max_data.bytes_consumed += bytes_missing;
        int err = QUICLY_ERROR_FROM_APPLICATION_ERROR_CODE(frame.app_error_code);
        QUICLY_PROBE(STREAM_ON_RECEIVE_RESET, stream->conn, stream->conn->stash.now, stream, err);
        QUICLY_LOG_CONN(stream_on_receive_reset, stream->conn, {
            PTLS_LOG_ELEMENT_SIGNED(stream_id, stream->stream_id);
            PTLS_LOG_ELEMENT_SIGNED(err, err);
        });
        stream->callbacks->on_receive_reset(stream, err);
        if (stream->conn->super.state >= QUICLY_STATE_CLOSING)
            return QUICLY_ERROR_IS_CLOSING;
        if (stream_is_destroyable(stream))
            destroy_stream(stream, 0);
    }

    return 0;
}

static int handle_ack_frame(quicly_conn_t *conn, struct st_quicly_handle_payload_state_t *state)
{
    quicly_ack_frame_t frame;
    quicly_sentmap_iter_t iter;
    struct {
        uint64_t pn;
        int64_t sent_at;
    } largest_newly_acked = {UINT64_MAX, INT64_MAX};
    size_t bytes_acked = 0;
    int includes_ack_eliciting = 0, includes_late_ack = 0, ret;

    if ((ret = quicly_decode_ack_frame(&state->src, state->end, &frame, state->frame_type == QUICLY_FRAME_TYPE_ACK_ECN)) != 0)
        return ret;

    uint64_t pn_acked = frame.smallest_acknowledged;

    switch (state->epoch) {
    case QUICLY_EPOCH_0RTT:
        return QUICLY_TRANSPORT_ERROR_PROTOCOL_VIOLATION;
    case QUICLY_EPOCH_HANDSHAKE:
        conn->super.remote.address_validation.send_probe = 0;
        break;
    default:
        break;
    }

    if ((ret = init_acks_iter(conn, &iter)) != 0)
        return ret;

    /* TODO log PNs being ACKed too late */

    size_t gap_index = frame.num_gaps;
    while (1) {
        assert(frame.ack_block_lengths[gap_index] != 0);
        /* Ack blocks are organized in the ACK frame and consequently in the ack_block_lengths array from the largest acked down.
         * Processing acks in packet number order requires processing the ack blocks in reverse order. */
        uint64_t pn_block_max = pn_acked + frame.ack_block_lengths[gap_index] - 1;
        QUICLY_PROBE(ACK_BLOCK_RECEIVED, conn, conn->stash.now, pn_acked, pn_block_max);
        QUICLY_LOG_CONN(ack_block_received, conn, {
            PTLS_LOG_ELEMENT_UNSIGNED(ack_block_begin, pn_acked);
            PTLS_LOG_ELEMENT_UNSIGNED(ack_block_end, pn_block_max);
        });
        while (quicly_sentmap_get(&iter)->packet_number < pn_acked)
            quicly_sentmap_skip(&iter);
        do {
            const quicly_sent_packet_t *sent = quicly_sentmap_get(&iter);
            uint64_t pn_sent = sent->packet_number;
            assert(pn_acked <= pn_sent);
            if (pn_acked < pn_sent) {
                /* set pn_acked to pn_sent; or past the end of the ack block, for use with the next ack block */
                if (pn_sent <= pn_block_max) {
                    pn_acked = pn_sent;
                } else {
                    pn_acked = pn_block_max + 1;
                    break;
                }
            }
            /* process newly acked packet */
            if (state->epoch != sent->ack_epoch)
                return QUICLY_TRANSPORT_ERROR_PROTOCOL_VIOLATION;
            int is_late_ack = 0;
            if (sent->ack_eliciting) {
                includes_ack_eliciting = 1;
                if (sent->cc_bytes_in_flight == 0) {
                    is_late_ack = 1;
                    includes_late_ack = 1;
                    ++conn->super.stats.num_packets.late_acked;
                }
            }
            ++conn->super.stats.num_packets.ack_received;
            largest_newly_acked.pn = pn_acked;
            largest_newly_acked.sent_at = sent->sent_at;
            QUICLY_PROBE(PACKET_ACKED, conn, conn->stash.now, pn_acked, is_late_ack);
            QUICLY_LOG_CONN(packet_acked, conn, {
                PTLS_LOG_ELEMENT_UNSIGNED(pn, pn_acked);
                PTLS_LOG_ELEMENT_BOOL(is_late_ack, is_late_ack);
            });
            if (sent->cc_bytes_in_flight != 0) {
                bytes_acked += sent->cc_bytes_in_flight;
                conn->super.stats.num_bytes.ack_received += sent->cc_bytes_in_flight;
            }
            if ((ret = quicly_sentmap_update(&conn->egress.loss.sentmap, &iter, QUICLY_SENTMAP_EVENT_ACKED)) != 0)
                return ret;
            if (state->epoch == QUICLY_EPOCH_1RTT) {
                struct st_quicly_application_space_t *space = conn->application;
                if (space->cipher.egress.key_update_pn.last <= pn_acked) {
                    space->cipher.egress.key_update_pn.last = UINT64_MAX;
                    space->cipher.egress.key_update_pn.next = conn->egress.packet_number + conn->super.ctx->max_packets_per_key;
                    QUICLY_PROBE(CRYPTO_SEND_KEY_UPDATE_CONFIRMED, conn, conn->stash.now, space->cipher.egress.key_update_pn.next);
                    QUICLY_LOG_CONN(crypto_send_key_update_confirmed, conn,
                                    { PTLS_LOG_ELEMENT_UNSIGNED(next_pn, space->cipher.egress.key_update_pn.next); });
                }
            }
            ++pn_acked;
        } while (pn_acked <= pn_block_max);
        assert(pn_acked == pn_block_max + 1);
        if (gap_index-- == 0)
            break;
        pn_acked += frame.gaps[gap_index];
    }

    if ((ret = on_ack_stream_ack_cached(conn)) != 0)
        return ret;

    QUICLY_PROBE(ACK_DELAY_RECEIVED, conn, conn->stash.now, frame.ack_delay);
    QUICLY_LOG_CONN(ack_delay_received, conn, { PTLS_LOG_ELEMENT_UNSIGNED(ack_delay, frame.ack_delay); });

    quicly_ratemeter_on_ack(&conn->egress.ratemeter, conn->stash.now, conn->super.stats.num_bytes.ack_received,
                            largest_newly_acked.pn);

    /* Update loss detection engine on ack. The function uses ack_delay only when the largest_newly_acked is also the largest acked
     * so far. So, it does not matter if the ack_delay being passed in does not apply to the largest_newly_acked. */
    quicly_loss_on_ack_received(&conn->egress.loss, largest_newly_acked.pn, state->epoch, conn->stash.now,
                                largest_newly_acked.sent_at, frame.ack_delay,
                                includes_ack_eliciting ? includes_late_ack ? QUICLY_LOSS_ACK_RECEIVED_KIND_ACK_ELICITING_LATE_ACK
                                                                           : QUICLY_LOSS_ACK_RECEIVED_KIND_ACK_ELICITING
                                                       : QUICLY_LOSS_ACK_RECEIVED_KIND_NON_ACK_ELICITING);

    /* OnPacketAcked and OnPacketAckedCC */
    if (bytes_acked > 0) {
        conn->egress.cc.type->cc_on_acked(&conn->egress.cc, &conn->egress.loss, (uint32_t)bytes_acked, frame.largest_acknowledged,
                                          (uint32_t)(conn->egress.loss.sentmap.bytes_in_flight + bytes_acked),
                                          conn->egress.packet_number, conn->stash.now, conn->egress.max_udp_payload_size);
        QUICLY_PROBE(QUICTRACE_CC_ACK, conn, conn->stash.now, &conn->egress.loss.rtt, conn->egress.cc.cwnd,
                     conn->egress.loss.sentmap.bytes_in_flight);
    }

    QUICLY_PROBE(CC_ACK_RECEIVED, conn, conn->stash.now, frame.largest_acknowledged, bytes_acked, conn->egress.cc.cwnd,
                 conn->egress.loss.sentmap.bytes_in_flight);
    QUICLY_LOG_CONN(cc_ack_received, conn, {
        PTLS_LOG_ELEMENT_UNSIGNED(largest_acked, frame.largest_acknowledged);
        PTLS_LOG_ELEMENT_UNSIGNED(bytes_acked, bytes_acked);
        PTLS_LOG_ELEMENT_UNSIGNED(cwnd, conn->egress.cc.cwnd);
        PTLS_LOG_ELEMENT_UNSIGNED(inflight, conn->egress.loss.sentmap.bytes_in_flight);
    });

    /* loss-detection  */
    if ((ret = quicly_loss_detect_loss(&conn->egress.loss, conn->stash.now, conn->super.remote.transport_params.max_ack_delay,
                                       conn->initial == NULL && conn->handshake == NULL, on_loss_detected)) != 0)
        return ret;
    setup_next_send(conn);

    return 0;
}

static int handle_max_stream_data_frame(quicly_conn_t *conn, struct st_quicly_handle_payload_state_t *state)
{
    quicly_max_stream_data_frame_t frame;
    quicly_stream_t *stream;
    int ret;

    if ((ret = quicly_decode_max_stream_data_frame(&state->src, state->end, &frame)) != 0)
        return ret;

    QUICLY_PROBE(MAX_STREAM_DATA_RECEIVE, conn, conn->stash.now, frame.stream_id, frame.max_stream_data);
    QUICLY_LOG_CONN(max_stream_data_receive, conn, {
<<<<<<< HEAD
        PTLS_LOG_ELEMENT_UNSIGNED(stream_id, frame.stream_id);
        PTLS_LOG_ELEMENT_UNSIGNED(max_stream_data, frame.max_stream_data);
=======
        PTLSLOG_ELEMENT_SIGNED(time, conn->stash.now);
        PTLSLOG_ELEMENT_SIGNED(stream_id, (quicly_stream_id_t)frame.stream_id);
        PTLSLOG_ELEMENT_UNSIGNED(max_stream_data, frame.max_stream_data);
>>>>>>> 00db816e
    });

    if (!quicly_stream_has_send_side(quicly_is_client(conn), frame.stream_id))
        return QUICLY_TRANSPORT_ERROR_FRAME_ENCODING;

    if ((stream = quicly_get_stream(conn, frame.stream_id)) == NULL)
        return 0;

    if (frame.max_stream_data <= stream->_send_aux.max_stream_data)
        return 0;
    stream->_send_aux.max_stream_data = frame.max_stream_data;
    stream->_send_aux.blocked = QUICLY_SENDER_STATE_NONE;

    if (stream->_send_aux.reset_stream.sender_state == QUICLY_SENDER_STATE_NONE)
        resched_stream_data(stream);

    return 0;
}

static int handle_data_blocked_frame(quicly_conn_t *conn, struct st_quicly_handle_payload_state_t *state)
{
    quicly_data_blocked_frame_t frame;
    int ret;

    if ((ret = quicly_decode_data_blocked_frame(&state->src, state->end, &frame)) != 0)
        return ret;

    QUICLY_PROBE(DATA_BLOCKED_RECEIVE, conn, conn->stash.now, frame.offset);
    QUICLY_LOG_CONN(data_blocked_receive, conn, { PTLS_LOG_ELEMENT_UNSIGNED(off, frame.offset); });

    quicly_maxsender_request_transmit(&conn->ingress.max_data.sender);
    if (should_send_max_data(conn))
        conn->egress.send_ack_at = 0;

    return 0;
}

static int handle_stream_data_blocked_frame(quicly_conn_t *conn, struct st_quicly_handle_payload_state_t *state)
{
    quicly_stream_data_blocked_frame_t frame;
    quicly_stream_t *stream;
    int ret;

    if ((ret = quicly_decode_stream_data_blocked_frame(&state->src, state->end, &frame)) != 0)
        return ret;

    QUICLY_PROBE(STREAM_DATA_BLOCKED_RECEIVE, conn, conn->stash.now, frame.stream_id, frame.offset);
    QUICLY_LOG_CONN(stream_data_blocked_receive, conn, {
        PTLS_LOG_ELEMENT_SIGNED(stream_id, frame.stream_id);
        PTLS_LOG_ELEMENT_UNSIGNED(maximum, frame.offset);
    });

    if (!quicly_stream_has_receive_side(quicly_is_client(conn), frame.stream_id))
        return QUICLY_TRANSPORT_ERROR_FRAME_ENCODING;

    if ((stream = quicly_get_stream(conn, frame.stream_id)) != NULL) {
        quicly_maxsender_request_transmit(&stream->_send_aux.max_stream_data_sender);
        if (should_send_max_stream_data(stream))
            sched_stream_control(stream);
    }

    return 0;
}

static int handle_streams_blocked_frame(quicly_conn_t *conn, struct st_quicly_handle_payload_state_t *state)
{
    quicly_streams_blocked_frame_t frame;
    int uni = state->frame_type == QUICLY_FRAME_TYPE_STREAMS_BLOCKED_UNI, ret;

    if ((ret = quicly_decode_streams_blocked_frame(&state->src, state->end, &frame)) != 0)
        return ret;

    QUICLY_PROBE(STREAMS_BLOCKED_RECEIVE, conn, conn->stash.now, frame.count, uni);
    QUICLY_LOG_CONN(streams_blocked_receive, conn, {
        PTLS_LOG_ELEMENT_UNSIGNED(maximum, frame.count);
        PTLS_LOG_ELEMENT_BOOL(is_unidirectional, uni);
    });

    if (should_send_max_streams(conn, uni)) {
        quicly_maxsender_t *maxsender = uni ? &conn->ingress.max_streams.uni : &conn->ingress.max_streams.bidi;
        quicly_maxsender_request_transmit(maxsender);
        conn->egress.send_ack_at = 0;
    }

    return 0;
}

static int handle_max_streams_frame(quicly_conn_t *conn, struct st_quicly_handle_payload_state_t *state, int uni)
{
    quicly_max_streams_frame_t frame;
    int ret;

    if ((ret = quicly_decode_max_streams_frame(&state->src, state->end, &frame)) != 0)
        return ret;

    QUICLY_PROBE(MAX_STREAMS_RECEIVE, conn, conn->stash.now, frame.count, uni);
    QUICLY_LOG_CONN(max_streams_receive, conn, {
        PTLS_LOG_ELEMENT_UNSIGNED(maximum, frame.count);
        PTLS_LOG_ELEMENT_BOOL(is_unidirectional, uni);
    });

    if ((ret = update_max_streams(uni ? &conn->egress.max_streams.uni : &conn->egress.max_streams.bidi, frame.count)) != 0)
        return ret;

    open_blocked_streams(conn, uni);

    return 0;
}

static int handle_max_streams_bidi_frame(quicly_conn_t *conn, struct st_quicly_handle_payload_state_t *state)
{
    return handle_max_streams_frame(conn, state, 0);
}

static int handle_max_streams_uni_frame(quicly_conn_t *conn, struct st_quicly_handle_payload_state_t *state)
{
    return handle_max_streams_frame(conn, state, 1);
}

static int handle_path_challenge_frame(quicly_conn_t *conn, struct st_quicly_handle_payload_state_t *state)
{
    quicly_path_challenge_frame_t frame;
    int ret;

    if ((ret = quicly_decode_path_challenge_frame(&state->src, state->end, &frame)) != 0)
        return ret;
    return schedule_path_challenge_frame(conn, 1, frame.data);
}

static int handle_path_response_frame(quicly_conn_t *conn, struct st_quicly_handle_payload_state_t *state)
{
    return QUICLY_TRANSPORT_ERROR_PROTOCOL_VIOLATION;
}

static int handle_new_token_frame(quicly_conn_t *conn, struct st_quicly_handle_payload_state_t *state)
{
    quicly_new_token_frame_t frame;
    int ret;

    if ((ret = quicly_decode_new_token_frame(&state->src, state->end, &frame)) != 0)
        return ret;
    QUICLY_PROBE(NEW_TOKEN_RECEIVE, conn, conn->stash.now, frame.token.base, frame.token.len);
    QUICLY_LOG_CONN(new_token_receive, conn, { PTLS_LOG_ELEMENT_HEXDUMP(token, frame.token.base, frame.token.len); });
    if (conn->super.ctx->save_resumption_token == NULL)
        return 0;
    return conn->super.ctx->save_resumption_token->cb(conn->super.ctx->save_resumption_token, conn, frame.token);
}

static int handle_stop_sending_frame(quicly_conn_t *conn, struct st_quicly_handle_payload_state_t *state)
{
    quicly_stop_sending_frame_t frame;
    quicly_stream_t *stream;
    int ret;

    if ((ret = quicly_decode_stop_sending_frame(&state->src, state->end, &frame)) != 0)
        return ret;
    QUICLY_PROBE(STOP_SENDING_RECEIVE, conn, conn->stash.now, frame.stream_id, frame.app_error_code);
    QUICLY_LOG_CONN(stop_sending_receive, conn, {
<<<<<<< HEAD
        PTLS_LOG_ELEMENT_UNSIGNED(stream_id, frame.stream_id);
        PTLS_LOG_ELEMENT_UNSIGNED(error_code, frame.app_error_code);
=======
        PTLSLOG_ELEMENT_SIGNED(time, conn->stash.now);
        PTLSLOG_ELEMENT_SIGNED(stream_id, (quicly_stream_id_t)frame.stream_id);
        PTLSLOG_ELEMENT_UNSIGNED(error_code, frame.app_error_code);
>>>>>>> 00db816e
    });

    if ((ret = quicly_get_or_open_stream(conn, frame.stream_id, &stream)) != 0 || stream == NULL)
        return ret;

    if (quicly_sendstate_is_open(&stream->sendstate)) {
        /* reset the stream, then notify the application */
        int err = QUICLY_ERROR_FROM_APPLICATION_ERROR_CODE(frame.app_error_code);
        quicly_reset_stream(stream, err);
        QUICLY_PROBE(STREAM_ON_SEND_STOP, stream->conn, stream->conn->stash.now, stream, err);
        QUICLY_LOG_CONN(stream_on_send_stop, stream->conn, {
            PTLS_LOG_ELEMENT_SIGNED(stream_id, stream->stream_id);
            PTLS_LOG_ELEMENT_SIGNED(err, err);
        });
        stream->callbacks->on_send_stop(stream, err);
        if (stream->conn->super.state >= QUICLY_STATE_CLOSING)
            return QUICLY_ERROR_IS_CLOSING;
    }

    return 0;
}

static int handle_max_data_frame(quicly_conn_t *conn, struct st_quicly_handle_payload_state_t *state)
{
    quicly_max_data_frame_t frame;
    int ret;

    if ((ret = quicly_decode_max_data_frame(&state->src, state->end, &frame)) != 0)
        return ret;

    QUICLY_PROBE(MAX_DATA_RECEIVE, conn, conn->stash.now, frame.max_data);
    QUICLY_LOG_CONN(max_data_receive, conn, { PTLS_LOG_ELEMENT_UNSIGNED(maximum, frame.max_data); });

    if (frame.max_data <= conn->egress.max_data.permitted)
        return 0;
    conn->egress.max_data.permitted = frame.max_data;
    conn->egress.data_blocked = QUICLY_SENDER_STATE_NONE; /* DATA_BLOCKED has not been sent for the new limit */

    return 0;
}

static int negotiate_using_version(quicly_conn_t *conn, uint32_t version)
{
    int ret;

    /* set selected version, update transport parameters extension ID */
    conn->super.version = version;
    QUICLY_PROBE(VERSION_SWITCH, conn, conn->stash.now, version);
    QUICLY_LOG_CONN(version_switch, conn, { PTLS_LOG_ELEMENT_UNSIGNED(new_version, version); });

    /* replace initial keys */
    if ((ret = reinstall_initial_encryption(conn, PTLS_ERROR_LIBRARY)) != 0)
        return ret;

    /* reschedule all the packets that have been sent for immediate resend */
    if ((ret = discard_sentmap_by_epoch(conn, ~0u)) != 0)
        return ret;

    return 0;
}

static int handle_version_negotiation_packet(quicly_conn_t *conn, quicly_decoded_packet_t *packet)
{
    const uint8_t *src = packet->octets.base + packet->encrypted_off, *end = packet->octets.base + packet->octets.len;
    uint32_t selected_version = 0;

    if (src == end || (end - src) % 4 != 0)
        return QUICLY_TRANSPORT_ERROR_PROTOCOL_VIOLATION;

    /* select in the precedence of V1 -> draft29 -> draft27 -> fail */
    while (src != end) {
        uint32_t supported_version = quicly_decode32(&src);
        switch (supported_version) {
        case QUICLY_PROTOCOL_VERSION_1:
            selected_version = QUICLY_PROTOCOL_VERSION_1;
            break;
        case QUICLY_PROTOCOL_VERSION_DRAFT29:
            if (selected_version == 0 || selected_version == QUICLY_PROTOCOL_VERSION_DRAFT27)
                selected_version = QUICLY_PROTOCOL_VERSION_DRAFT29;
            break;
        case QUICLY_PROTOCOL_VERSION_DRAFT27:
            if (selected_version == 0)
                selected_version = QUICLY_PROTOCOL_VERSION_DRAFT27;
            break;
        }
    }
    if (selected_version == 0)
        return handle_close(conn, QUICLY_ERROR_NO_COMPATIBLE_VERSION, UINT64_MAX, ptls_iovec_init("", 0));

    return negotiate_using_version(conn, selected_version);
}

static int compare_socket_address(struct sockaddr *x, struct sockaddr *y)
{
#define CMP(a, b)                                                                                                                  \
    if (a != b)                                                                                                                    \
    return a < b ? -1 : 1

    CMP(x->sa_family, y->sa_family);

    if (x->sa_family == AF_INET) {
        struct sockaddr_in *xin = (void *)x, *yin = (void *)y;
        CMP(ntohl(xin->sin_addr.s_addr), ntohl(yin->sin_addr.s_addr));
        CMP(ntohs(xin->sin_port), ntohs(yin->sin_port));
    } else if (x->sa_family == AF_INET6) {
        struct sockaddr_in6 *xin6 = (void *)x, *yin6 = (void *)y;
        int r = memcmp(xin6->sin6_addr.s6_addr, yin6->sin6_addr.s6_addr, sizeof(xin6->sin6_addr.s6_addr));
        if (r != 0)
            return r;
        CMP(ntohs(xin6->sin6_port), ntohs(yin6->sin6_port));
        CMP(xin6->sin6_flowinfo, yin6->sin6_flowinfo);
        CMP(xin6->sin6_scope_id, yin6->sin6_scope_id);
    } else if (x->sa_family == AF_UNSPEC) {
        return 1;
    } else {
        assert(!"unknown sa_family");
    }

#undef CMP
    return 0;
}

static int is_stateless_reset(quicly_conn_t *conn, quicly_decoded_packet_t *decoded)
{
    switch (decoded->_is_stateless_reset_cached) {
    case QUICLY__DECODED_PACKET_CACHED_IS_STATELESS_RESET:
        return 1;
    case QUICLY__DECODED_PACKET_CACHED_NOT_STATELESS_RESET:
        return 0;
    default:
        break;
    }

    if (!conn->super.remote.cid_set.cids[0].is_active)
        return 0;
    if (decoded->octets.len < QUICLY_STATELESS_RESET_PACKET_MIN_LEN)
        return 0;
    if (memcmp(decoded->octets.base + decoded->octets.len - QUICLY_STATELESS_RESET_TOKEN_LEN,
               conn->super.remote.cid_set.cids[0].stateless_reset_token, QUICLY_STATELESS_RESET_TOKEN_LEN) != 0)
        return 0;

    return 1;
}

int quicly_is_destination(quicly_conn_t *conn, struct sockaddr *dest_addr, struct sockaddr *src_addr,
                          quicly_decoded_packet_t *decoded)
{
    if (QUICLY_PACKET_IS_LONG_HEADER(decoded->octets.base[0])) {
        /* long header: validate address, then consult the CID */
        if (compare_socket_address(&conn->super.remote.address.sa, src_addr) != 0)
            return 0;
        if (conn->super.local.address.sa.sa_family != AF_UNSPEC &&
            compare_socket_address(&conn->super.local.address.sa, dest_addr) != 0)
            return 0;
        /* server may see the CID generated by the client for Initial and 0-RTT packets */
        if (!quicly_is_client(conn) && decoded->cid.dest.might_be_client_generated) {
            const quicly_cid_t *odcid = is_retry(conn) ? &conn->retry_scid : &conn->super.original_dcid;
            if (quicly_cid_is_equal(odcid, decoded->cid.dest.encrypted))
                goto Found;
        }
    }

    if (conn->super.ctx->cid_encryptor != NULL) {
        /* Note on multiple CIDs
         * Multiple CIDs issued by this host are always based on the same 3-tuple (master_id, thread_id, node_id)
         * and the only difference is path_id. Therefore comparing the 3-tuple is enough to cover all CIDs issued by
         * this host.
         */
        if (conn->super.local.cid_set.plaintext.master_id == decoded->cid.dest.plaintext.master_id &&
            conn->super.local.cid_set.plaintext.thread_id == decoded->cid.dest.plaintext.thread_id &&
            conn->super.local.cid_set.plaintext.node_id == decoded->cid.dest.plaintext.node_id)
            goto Found;
        if (is_stateless_reset(conn, decoded))
            goto Found_StatelessReset;
    } else {
        if (compare_socket_address(&conn->super.remote.address.sa, src_addr) == 0)
            goto Found;
        if (conn->super.local.address.sa.sa_family != AF_UNSPEC &&
            compare_socket_address(&conn->super.local.address.sa, dest_addr) != 0)
            return 0;
    }

    /* not found */
    return 0;

Found:
    decoded->_is_stateless_reset_cached = QUICLY__DECODED_PACKET_CACHED_NOT_STATELESS_RESET;
    return 1;

Found_StatelessReset:
    decoded->_is_stateless_reset_cached = QUICLY__DECODED_PACKET_CACHED_IS_STATELESS_RESET;
    return 1;
}

int handle_close(quicly_conn_t *conn, int err, uint64_t frame_type, ptls_iovec_t reason_phrase)
{
    int ret;

    if (conn->super.state >= QUICLY_STATE_CLOSING)
        return 0;

    /* switch to closing state, notify the app (at this moment the streams are accessible), then destroy the streams */
    if ((ret = enter_close(conn, 0,
                           !(err == QUICLY_ERROR_RECEIVED_STATELESS_RESET || err == QUICLY_ERROR_NO_COMPATIBLE_VERSION))) != 0)
        return ret;
    if (conn->super.ctx->closed_by_remote != NULL)
        conn->super.ctx->closed_by_remote->cb(conn->super.ctx->closed_by_remote, conn, err, frame_type,
                                              (const char *)reason_phrase.base, reason_phrase.len);
    destroy_all_streams(conn, err, 0);

    return 0;
}

static int handle_transport_close_frame(quicly_conn_t *conn, struct st_quicly_handle_payload_state_t *state)
{
    quicly_transport_close_frame_t frame;
    int ret;

    if ((ret = quicly_decode_transport_close_frame(&state->src, state->end, &frame)) != 0)
        return ret;

    QUICLY_PROBE(TRANSPORT_CLOSE_RECEIVE, conn, conn->stash.now, frame.error_code, frame.frame_type,
                 QUICLY_PROBE_ESCAPE_UNSAFE_STRING(frame.reason_phrase.base, frame.reason_phrase.len));
    QUICLY_LOG_CONN(transport_close_receive, conn, {
        PTLS_LOG_ELEMENT_UNSIGNED(error_code, frame.error_code);
        PTLS_LOG_ELEMENT_UNSIGNED(frame_type, frame.frame_type);
        PTLS_LOG_ELEMENT_UNSAFESTR(reason_phrase, (const char *)frame.reason_phrase.base, frame.reason_phrase.len);
    });
    return handle_close(conn, QUICLY_ERROR_FROM_TRANSPORT_ERROR_CODE(frame.error_code), frame.frame_type, frame.reason_phrase);
}

static int handle_application_close_frame(quicly_conn_t *conn, struct st_quicly_handle_payload_state_t *state)
{
    quicly_application_close_frame_t frame;
    int ret;

    if ((ret = quicly_decode_application_close_frame(&state->src, state->end, &frame)) != 0)
        return ret;

    QUICLY_PROBE(APPLICATION_CLOSE_RECEIVE, conn, conn->stash.now, frame.error_code,
                 QUICLY_PROBE_ESCAPE_UNSAFE_STRING(frame.reason_phrase.base, frame.reason_phrase.len));
    QUICLY_LOG_CONN(application_close_receive, conn, {
        PTLS_LOG_ELEMENT_UNSIGNED(error_code, frame.error_code);
        PTLS_LOG_ELEMENT_UNSAFESTR(reason_phrase, (const char *)frame.reason_phrase.base, frame.reason_phrase.len);
    });
    return handle_close(conn, QUICLY_ERROR_FROM_APPLICATION_ERROR_CODE(frame.error_code), UINT64_MAX, frame.reason_phrase);
}

static int handle_padding_frame(quicly_conn_t *conn, struct st_quicly_handle_payload_state_t *state)
{
    return 0;
}

static int handle_ping_frame(quicly_conn_t *conn, struct st_quicly_handle_payload_state_t *state)
{
    QUICLY_PROBE(PING_RECEIVE, conn, conn->stash.now);
    QUICLY_LOG_CONN(ping_receive, conn, {});

    return 0;
}

static int handle_new_connection_id_frame(quicly_conn_t *conn, struct st_quicly_handle_payload_state_t *state)
{
    int ret;
    quicly_new_connection_id_frame_t frame;

    /* TODO: return error when using zero-length CID */

    if ((ret = quicly_decode_new_connection_id_frame(&state->src, state->end, &frame)) != 0)
        return ret;

    QUICLY_PROBE(NEW_CONNECTION_ID_RECEIVE, conn, conn->stash.now, frame.sequence, frame.retire_prior_to,
                 QUICLY_PROBE_HEXDUMP(frame.cid.base, frame.cid.len),
                 QUICLY_PROBE_HEXDUMP(frame.stateless_reset_token, QUICLY_STATELESS_RESET_TOKEN_LEN));
    QUICLY_LOG_CONN(new_connection_id_receive, conn, {
        PTLS_LOG_ELEMENT_UNSIGNED(sequence, frame.sequence);
        PTLS_LOG_ELEMENT_UNSIGNED(retire_prior_to, frame.retire_prior_to);
        PTLS_LOG_ELEMENT_HEXDUMP(cid, frame.cid.base, frame.cid.len);
        PTLS_LOG_ELEMENT_HEXDUMP(stateless_reset_token, frame.stateless_reset_token, QUICLY_STATELESS_RESET_TOKEN_LEN);
    });

    if (frame.sequence < conn->super.remote.largest_retire_prior_to) {
        /* An endpoint that receives a NEW_CONNECTION_ID frame with a sequence number smaller than the Retire Prior To
         * field of a previously received NEW_CONNECTION_ID frame MUST send a corresponding RETIRE_CONNECTION_ID frame
         * that retires the newly received connection ID, unless it has already done so for that sequence number. (19.15)
         * TODO: "unless ..." part may not be properly addressed here (we may already have sent the RCID frame for this
         * sequence) */
        schedule_retire_connection_id_frame(conn, frame.sequence);
        /* do not install this CID */
        return 0;
    }

    uint64_t unregistered_seqs[QUICLY_LOCAL_ACTIVE_CONNECTION_ID_LIMIT];
    size_t num_unregistered_seqs;
    if ((ret = quicly_remote_cid_register(&conn->super.remote.cid_set, frame.sequence, frame.cid.base, frame.cid.len,
                                          frame.stateless_reset_token, frame.retire_prior_to, unregistered_seqs,
                                          &num_unregistered_seqs)) != 0)
        return ret;

    for (size_t i = 0; i < num_unregistered_seqs; i++)
        schedule_retire_connection_id_frame(conn, unregistered_seqs[i]);

    if (frame.retire_prior_to > conn->super.remote.largest_retire_prior_to)
        conn->super.remote.largest_retire_prior_to = frame.retire_prior_to;

    return 0;
}

static int handle_retire_connection_id_frame(quicly_conn_t *conn, struct st_quicly_handle_payload_state_t *state)
{
    int ret, has_pending;
    quicly_retire_connection_id_frame_t frame;

    if ((ret = quicly_decode_retire_connection_id_frame(&state->src, state->end, &frame)) != 0)
        return ret;

    QUICLY_PROBE(RETIRE_CONNECTION_ID_RECEIVE, conn, conn->stash.now, frame.sequence);
    QUICLY_LOG_CONN(retire_connection_id_receive, conn, { PTLS_LOG_ELEMENT_UNSIGNED(sequence, frame.sequence); });

    if (frame.sequence >= conn->super.local.cid_set.plaintext.path_id) {
        /* Receipt of a RETIRE_CONNECTION_ID frame containing a sequence number greater than any previously sent to the remote peer
         * MUST be treated as a connection error of type PROTOCOL_VIOLATION. (19.16) */
        return QUICLY_TRANSPORT_ERROR_PROTOCOL_VIOLATION;
    }

    if ((ret = quicly_local_cid_retire(&conn->super.local.cid_set, frame.sequence, &has_pending)) != 0)
        return ret;
    if (has_pending)
        conn->egress.pending_flows |= QUICLY_PENDING_FLOW_CID_FRAME_BIT;

    return 0;
}

static int handle_handshake_done_frame(quicly_conn_t *conn, struct st_quicly_handle_payload_state_t *state)
{
    int ret;

    QUICLY_PROBE(HANDSHAKE_DONE_RECEIVE, conn, conn->stash.now);
    QUICLY_LOG_CONN(handshake_done_receive, conn, {});

    if (!quicly_is_client(conn))
        return QUICLY_TRANSPORT_ERROR_PROTOCOL_VIOLATION;

    assert(conn->initial == NULL);
    if (conn->handshake == NULL)
        return 0;

    conn->super.remote.address_validation.send_probe = 0;
    if ((ret = discard_handshake_context(conn, QUICLY_EPOCH_HANDSHAKE)) != 0)
        return ret;
    setup_next_send(conn);
    return 0;
}

static int handle_datagram_frame(quicly_conn_t *conn, struct st_quicly_handle_payload_state_t *state)
{
    quicly_datagram_frame_t frame;
    int ret;

    /* check if we advertised support for DATAGRAM frames on this connection */
    if (conn->super.ctx->transport_params.max_datagram_frame_size == 0)
        return QUICLY_TRANSPORT_ERROR_FRAME_ENCODING;

    /* decode the frame */
    if ((ret = quicly_decode_datagram_frame(state->frame_type, &state->src, state->end, &frame)) != 0)
        return ret;
    QUICLY_PROBE(DATAGRAM_RECEIVE, conn, conn->stash.now, frame.payload.base, frame.payload.len);
    QUICLY_LOG_CONN(datagram_receive, conn, { PTLS_LOG_ELEMENT_UNSIGNED(payload_len, frame.payload.len); });

    /* handle the frame. Applications might call quicly_close or other functions that modify the connection state. */
    conn->super.ctx->receive_datagram_frame->cb(conn->super.ctx->receive_datagram_frame, conn, frame.payload);

    return 0;
}

static int handle_ack_frequency_frame(quicly_conn_t *conn, struct st_quicly_handle_payload_state_t *state)
{
    quicly_ack_frequency_frame_t frame;
    int ret;

    /* recognize the frame only when the support has been advertised */
    if (conn->super.ctx->transport_params.min_ack_delay_usec == UINT64_MAX)
        return QUICLY_TRANSPORT_ERROR_FRAME_ENCODING;

    if ((ret = quicly_decode_ack_frequency_frame(&state->src, state->end, &frame)) != 0)
        return ret;

    QUICLY_PROBE(ACK_FREQUENCY_RECEIVE, conn, conn->stash.now, frame.sequence, frame.packet_tolerance, frame.max_ack_delay,
                 (int)frame.ignore_order, (int)frame.ignore_ce);
    QUICLY_LOG_CONN(ack_frequency_receive, conn, {
        PTLS_LOG_ELEMENT_UNSIGNED(sequence, frame.sequence);
        PTLS_LOG_ELEMENT_UNSIGNED(packet_tolerance, frame.packet_tolerance);
        PTLS_LOG_ELEMENT_UNSIGNED(max_ack_delay, frame.max_ack_delay);
        PTLS_LOG_ELEMENT_SIGNED(ignore_order, (int)frame.ignore_order);
        PTLS_LOG_ELEMENT_SIGNED(ignore_ce, (int)frame.ignore_ce);
    });

    /* Reject Request Max Ack Delay below our TP.min_ack_delay (which is at the moment equal to LOCAL_MAX_ACK_DELAY). */
    if (frame.max_ack_delay < QUICLY_LOCAL_MAX_ACK_DELAY * 1000)
        return QUICLY_TRANSPORT_ERROR_PROTOCOL_VIOLATION;

    if (frame.sequence >= conn->ingress.ack_frequency.next_sequence) {
        conn->ingress.ack_frequency.next_sequence = frame.sequence + 1;
        conn->application->super.packet_tolerance =
            (uint32_t)(frame.packet_tolerance < QUICLY_MAX_PACKET_TOLERANCE ? frame.packet_tolerance : QUICLY_MAX_PACKET_TOLERANCE);
        conn->application->super.ignore_order = frame.ignore_order;
    }

    return 0;
}

static int handle_payload(quicly_conn_t *conn, size_t epoch, const uint8_t *_src, size_t _len, uint64_t *offending_frame_type,
                          int *is_ack_only)
{
    /* clang-format off */

    /* `frame_handlers` is an array of frame handlers and the properties of the frames, indexed by the ID of the frame. */
    static const struct st_quicly_frame_handler_t {
        int (*cb)(quicly_conn_t *, struct st_quicly_handle_payload_state_t *); /* callback function that handles the frame */
        uint8_t permitted_epochs;  /* the epochs the frame can appear, calculated as bitwise-or of `1 << epoch` */
        uint8_t ack_eliciting;     /* boolean indicating if the frame is ack-eliciting */
        size_t counter_offset;     /* offset of corresponding `conn->super.stats.num_frames_received.type` within quicly_conn_t */
    } frame_handlers[] = {
#define FRAME(n, i, z, h, o, ae)                                                                                                   \
    {                                                                                                                              \
        handle_##n##_frame,                                                                                                        \
        (i << QUICLY_EPOCH_INITIAL) | (z << QUICLY_EPOCH_0RTT) | (h << QUICLY_EPOCH_HANDSHAKE) | (o << QUICLY_EPOCH_1RTT),         \
        ae,                                                                                                                        \
        offsetof(quicly_conn_t, super.stats.num_frames_received.n)                                                                 \
    }
        /*   +----------------------+-------------------+---------------+
         *   |                      |  permitted epochs |               |
         *   |        frame         +----+----+----+----+ ack-eliciting |
         *   |                      | IN | 0R | HS | 1R |               |
         *   +----------------------+----+----+----+----+---------------+ */
        FRAME( padding              ,  1 ,  1 ,  1 ,  1 ,             0 ), /* 0 */
        FRAME( ping                 ,  1 ,  1 ,  1 ,  1 ,             1 ),
        FRAME( ack                  ,  1 ,  0 ,  1 ,  1 ,             0 ),
        FRAME( ack                  ,  1 ,  0 ,  1 ,  1 ,             0 ),
        FRAME( reset_stream         ,  0 ,  1 ,  0 ,  1 ,             1 ),
        FRAME( stop_sending         ,  0 ,  1 ,  0 ,  1 ,             1 ),
        FRAME( crypto               ,  1 ,  0 ,  1 ,  1 ,             1 ),
        FRAME( new_token            ,  0 ,  0 ,  0 ,  1 ,             1 ),
        FRAME( stream               ,  0 ,  1 ,  0 ,  1 ,             1 ), /* 8 */
        FRAME( stream               ,  0 ,  1 ,  0 ,  1 ,             1 ),
        FRAME( stream               ,  0 ,  1 ,  0 ,  1 ,             1 ),
        FRAME( stream               ,  0 ,  1 ,  0 ,  1 ,             1 ),
        FRAME( stream               ,  0 ,  1 ,  0 ,  1 ,             1 ),
        FRAME( stream               ,  0 ,  1 ,  0 ,  1 ,             1 ),
        FRAME( stream               ,  0 ,  1 ,  0 ,  1 ,             1 ),
        FRAME( stream               ,  0 ,  1 ,  0 ,  1 ,             1 ),
        FRAME( max_data             ,  0 ,  1 ,  0 ,  1 ,             1 ), /* 16 */
        FRAME( max_stream_data      ,  0 ,  1 ,  0 ,  1 ,             1 ),
        FRAME( max_streams_bidi     ,  0 ,  1 ,  0 ,  1 ,             1 ),
        FRAME( max_streams_uni      ,  0 ,  1 ,  0 ,  1 ,             1 ),
        FRAME( data_blocked         ,  0 ,  1 ,  0 ,  1 ,             1 ),
        FRAME( stream_data_blocked  ,  0 ,  1 ,  0 ,  1 ,             1 ),
        FRAME( streams_blocked      ,  0 ,  1 ,  0 ,  1 ,             1 ),
        FRAME( streams_blocked      ,  0 ,  1 ,  0 ,  1 ,             1 ),
        FRAME( new_connection_id    ,  0 ,  1 ,  0 ,  1 ,             1 ), /* 24 */
        FRAME( retire_connection_id ,  0 ,  0 ,  0 ,  1 ,             1 ),
        FRAME( path_challenge       ,  0 ,  1 ,  0 ,  1 ,             1 ),
        FRAME( path_response        ,  0 ,  0 ,  0 ,  1 ,             1 ),
        FRAME( transport_close      ,  1 ,  1 ,  1 ,  1 ,             0 ),
        FRAME( application_close    ,  0 ,  1 ,  0 ,  1 ,             0 ),
        FRAME( handshake_done       ,  0,   0 ,  0 ,  1 ,             1 ),
        /*   +----------------------+----+----+----+----+---------------+ */
#undef FRAME
    };
    static const struct {
        uint64_t type;
        struct st_quicly_frame_handler_t _;
    } ex_frame_handlers[] = {
#define FRAME(uc, lc, i, z, h, o, ae)                                                                                              \
    {                                                                                                                              \
        QUICLY_FRAME_TYPE_##uc,                                                                                                    \
        {                                                                                                                          \
            handle_##lc##_frame,                                                                                                   \
            (i << QUICLY_EPOCH_INITIAL) | (z << QUICLY_EPOCH_0RTT) | (h << QUICLY_EPOCH_HANDSHAKE) | (o << QUICLY_EPOCH_1RTT),     \
            ae,                                                                                                                    \
            offsetof(quicly_conn_t, super.stats.num_frames_received.lc) \
        },                                                                                                                         \
    }
        /*   +----------------------------------+-------------------+---------------+
         *   |               frame              |  permitted epochs |               |
         *   |------------------+---------------+----+----+----+----+ ack-eliciting |
         *   |    upper-case    |  lower-case   | IN | 0R | HS | 1R |               |
         *   +------------------+---------------+----+----+----+----+---------------+ */
        FRAME( DATAGRAM_NOLEN   , datagram      ,  0 ,  1,   0,   1 ,             1 ),
        FRAME( DATAGRAM_WITHLEN , datagram      ,  0 ,  1,   0,   1 ,             1 ),
        FRAME( ACK_FREQUENCY    , ack_frequency ,  0 ,  0 ,  0 ,  1 ,             1 ),
        /*   +------------------+---------------+-------------------+---------------+ */
#undef FRAME
        {UINT64_MAX},
    };
    /* clang-format on */

    struct st_quicly_handle_payload_state_t state = {_src, _src + _len, epoch};
    size_t num_frames_ack_eliciting = 0;
    int ret;

    do {
        /* determine the frame type; fast path is available for frame types below 64 */
        const struct st_quicly_frame_handler_t *frame_handler;
        state.frame_type = *state.src++;
        if (state.frame_type < PTLS_ELEMENTSOF(frame_handlers)) {
            frame_handler = frame_handlers + state.frame_type;
        } else {
            /* slow path */
            --state.src;
            if ((state.frame_type = quicly_decodev(&state.src, state.end)) == UINT64_MAX) {
                state.frame_type =
                    QUICLY_FRAME_TYPE_PADDING; /* we cannot signal the offending frame type when failing to decode the frame type */
                ret = QUICLY_TRANSPORT_ERROR_FRAME_ENCODING;
                break;
            }
            size_t i;
            for (i = 0; ex_frame_handlers[i].type < state.frame_type; ++i)
                ;
            if (ex_frame_handlers[i].type != state.frame_type) {
                ret = QUICLY_TRANSPORT_ERROR_FRAME_ENCODING; /* not found */
                break;
            }
            frame_handler = &ex_frame_handlers[i]._;
        }
        /* check if frame is allowed, then process */
        if ((frame_handler->permitted_epochs & (1 << epoch)) == 0) {
            ret = QUICLY_TRANSPORT_ERROR_PROTOCOL_VIOLATION;
            break;
        }
        ++*(uint64_t *)((uint8_t *)conn + frame_handler->counter_offset);
        num_frames_ack_eliciting += frame_handler->ack_eliciting;
        if ((ret = frame_handler->cb(conn, &state)) != 0)
            break;
    } while (state.src != state.end);

    *is_ack_only = num_frames_ack_eliciting == 0;
    if (ret != 0)
        *offending_frame_type = state.frame_type;
    return ret;
}

static int handle_stateless_reset(quicly_conn_t *conn)
{
    QUICLY_PROBE(STATELESS_RESET_RECEIVE, conn, conn->stash.now);
    QUICLY_LOG_CONN(stateless_reset_receive, conn, {});
    return handle_close(conn, QUICLY_ERROR_RECEIVED_STATELESS_RESET, UINT64_MAX, ptls_iovec_init("", 0));
}

static int validate_retry_tag(quicly_decoded_packet_t *packet, quicly_cid_t *odcid, ptls_aead_context_t *retry_aead)
{
    size_t pseudo_packet_len = 1 + odcid->len + packet->encrypted_off;
    uint8_t pseudo_packet[pseudo_packet_len];
    pseudo_packet[0] = odcid->len;
    memcpy(pseudo_packet + 1, odcid->cid, odcid->len);
    memcpy(pseudo_packet + 1 + odcid->len, packet->octets.base, packet->encrypted_off);
    return ptls_aead_decrypt(retry_aead, packet->octets.base + packet->encrypted_off, packet->octets.base + packet->encrypted_off,
                             PTLS_AESGCM_TAG_SIZE, 0, pseudo_packet, pseudo_packet_len) == 0;
}

int quicly_accept(quicly_conn_t **conn, quicly_context_t *ctx, struct sockaddr *dest_addr, struct sockaddr *src_addr,
                  quicly_decoded_packet_t *packet, quicly_address_token_plaintext_t *address_token,
                  const quicly_cid_plaintext_t *new_cid, ptls_handshake_properties_t *handshake_properties)
{
    const struct st_ptls_salt_t *salt;
    struct {
        struct st_quicly_cipher_context_t ingress, egress;
        int alive;
    } cipher = {};
    ptls_iovec_t payload;
    uint64_t next_expected_pn, pn, offending_frame_type = QUICLY_FRAME_TYPE_PADDING;
    int is_ack_only, ret;

    *conn = NULL;

    /* process initials only */
    if ((packet->octets.base[0] & QUICLY_PACKET_TYPE_BITMASK) != QUICLY_PACKET_TYPE_INITIAL) {
        ret = QUICLY_ERROR_PACKET_IGNORED;
        goto Exit;
    }
    if ((salt = get_salt(packet->version)) == NULL) {
        ret = QUICLY_ERROR_PACKET_IGNORED;
        goto Exit;
    }
    if (packet->datagram_size < QUICLY_MIN_CLIENT_INITIAL_SIZE) {
        ret = QUICLY_ERROR_PACKET_IGNORED;
        goto Exit;
    }
    if (packet->cid.dest.encrypted.len < 8) {
        ret = QUICLY_TRANSPORT_ERROR_PROTOCOL_VIOLATION;
        goto Exit;
    }
    if ((ret = setup_initial_encryption(get_aes128gcmsha256(ctx), &cipher.ingress, &cipher.egress, packet->cid.dest.encrypted, 0,
                                        ptls_iovec_init(salt->initial, sizeof(salt->initial)), NULL)) != 0)
        goto Exit;
    cipher.alive = 1;
    next_expected_pn = 0; /* is this correct? do we need to take care of underflow? */
    if ((ret = decrypt_packet(cipher.ingress.header_protection, aead_decrypt_fixed_key, cipher.ingress.aead, &next_expected_pn,
                              packet, &pn, &payload)) != 0) {
        ret = QUICLY_ERROR_DECRYPTION_FAILED;
        goto Exit;
    }

    /* create connection */
    if ((*conn = create_connection(
             ctx, packet->version, NULL, src_addr, dest_addr, &packet->cid.src, new_cid, handshake_properties,
             quicly_cc_calc_initial_cwnd(ctx->initcwnd_packets, ctx->transport_params.max_udp_payload_size))) == NULL) {
        ret = PTLS_ERROR_NO_MEMORY;
        goto Exit;
    }
    (*conn)->super.state = QUICLY_STATE_ACCEPTING;
    quicly_set_cid(&(*conn)->super.original_dcid, packet->cid.dest.encrypted);
    if (address_token != NULL) {
        (*conn)->super.remote.address_validation.validated = 1;
        if (address_token->type == QUICLY_ADDRESS_TOKEN_TYPE_RETRY) {
            (*conn)->retry_scid = (*conn)->super.original_dcid;
            (*conn)->super.original_dcid = address_token->retry.original_dcid;
        }
    }
    if ((ret = setup_handshake_space_and_flow(*conn, QUICLY_EPOCH_INITIAL)) != 0)
        goto Exit;
    (*conn)->initial->super.next_expected_packet_number = next_expected_pn;
    (*conn)->initial->cipher.ingress = cipher.ingress;
    (*conn)->initial->cipher.egress = cipher.egress;
    cipher.alive = 0;
    (*conn)->crypto.handshake_properties.collected_extensions = server_collected_extensions;
    (*conn)->initial->largest_ingress_udp_payload_size = packet->datagram_size;

    QUICLY_PROBE(ACCEPT, *conn, (*conn)->stash.now,
                 QUICLY_PROBE_HEXDUMP(packet->cid.dest.encrypted.base, packet->cid.dest.encrypted.len), address_token);
    QUICLY_LOG_CONN(accept, *conn, {
        PTLS_LOG_ELEMENT_HEXDUMP(dcid, packet->cid.dest.encrypted.base, packet->cid.dest.encrypted.len);
        PTLS_LOG_ELEMENT_PTR(address_token, address_token);
    });
    QUICLY_PROBE(PACKET_RECEIVED, *conn, (*conn)->stash.now, pn, payload.base, payload.len, get_epoch(packet->octets.base[0]));
    QUICLY_LOG_CONN(packet_received, *conn, {
        PTLS_LOG_ELEMENT_UNSIGNED(pn, pn);
        PTLS_LOG_ELEMENT_UNSIGNED(decrypted_len, payload.len);
        PTLS_LOG_ELEMENT_UNSIGNED(packet_type, get_epoch(packet->octets.base[0]));
    });

    /* handle the input; we ignore is_ack_only, we consult if there's any output from TLS in response to CH anyways */
    (*conn)->super.stats.num_packets.received += 1;
    (*conn)->super.stats.num_bytes.received += packet->datagram_size;
    if ((ret = handle_payload(*conn, QUICLY_EPOCH_INITIAL, payload.base, payload.len, &offending_frame_type, &is_ack_only)) != 0)
        goto Exit;
    if ((ret = record_receipt(&(*conn)->initial->super, pn, 0, (*conn)->stash.now, &(*conn)->egress.send_ack_at)) != 0)
        goto Exit;

Exit:
    if (*conn != NULL) {
        if (ret == 0) {
            (*conn)->super.state = QUICLY_STATE_CONNECTED;
        } else {
            initiate_close(*conn, ret, offending_frame_type, "");
            ret = 0;
        }
        unlock_now(*conn);
    }
    if (cipher.alive) {
        dispose_cipher(&cipher.ingress);
        dispose_cipher(&cipher.egress);
    }
    return ret;
}

int quicly_receive(quicly_conn_t *conn, struct sockaddr *dest_addr, struct sockaddr *src_addr, quicly_decoded_packet_t *packet)
{
    ptls_cipher_context_t *header_protection;
    struct {
        int (*cb)(void *, uint64_t, quicly_decoded_packet_t *, size_t, size_t *);
        void *ctx;
    } aead;
    struct st_quicly_pn_space_t **space;
    size_t epoch;
    ptls_iovec_t payload;
    uint64_t pn, offending_frame_type = QUICLY_FRAME_TYPE_PADDING;
    int is_ack_only, ret;

    assert(src_addr->sa_family == AF_INET || src_addr->sa_family == AF_INET6);

    lock_now(conn, 0);

    QUICLY_PROBE(RECEIVE, conn, conn->stash.now,
                 QUICLY_PROBE_HEXDUMP(packet->cid.dest.encrypted.base, packet->cid.dest.encrypted.len), packet->octets.base,
                 packet->octets.len);
    QUICLY_LOG_CONN(receive, conn, {
        PTLS_LOG_ELEMENT_HEXDUMP(dcid, packet->cid.dest.encrypted.base, packet->cid.dest.encrypted.len);
        PTLS_LOG_ELEMENT_HEXDUMP(bytes, packet->octets.base, packet->octets.len);
    });

    if (is_stateless_reset(conn, packet)) {
        ret = handle_stateless_reset(conn);
        goto Exit;
    }

    /* FIXME check peer address */

    /* add unconditionally, as packet->datagram_size is set only for the first packet within the UDP datagram */
    conn->super.stats.num_bytes.received += packet->datagram_size;

    switch (conn->super.state) {
    case QUICLY_STATE_CLOSING:
        ++conn->egress.connection_close.num_packets_received;
        /* respond with a CONNECTION_CLOSE frame using exponential back-off */
        if (__builtin_popcountl(conn->egress.connection_close.num_packets_received) == 1)
            conn->egress.send_ack_at = 0;
        ret = 0;
        goto Exit;
    case QUICLY_STATE_DRAINING:
        ret = 0;
        goto Exit;
    default:
        break;
    }

    if (QUICLY_PACKET_IS_LONG_HEADER(packet->octets.base[0])) {
        if (conn->super.state == QUICLY_STATE_FIRSTFLIGHT) {
            if (packet->version == 0) {
                ret = handle_version_negotiation_packet(conn, packet);
                goto Exit;
            }
        }
        if (packet->version != conn->super.version) {
            ret = QUICLY_ERROR_PACKET_IGNORED;
            goto Exit;
        }
        switch (packet->octets.base[0] & QUICLY_PACKET_TYPE_BITMASK) {
        case QUICLY_PACKET_TYPE_RETRY: {
            assert(packet->encrypted_off + PTLS_AESGCM_TAG_SIZE == packet->octets.len);
            /* handle only if the connection is the client */
            if (!quicly_is_client(conn)) {
                ret = QUICLY_ERROR_PACKET_IGNORED;
                goto Exit;
            }
            /* server CID has to change */
            if (quicly_cid_is_equal(&conn->super.remote.cid_set.cids[0].cid, packet->cid.src)) {
                ret = QUICLY_ERROR_PACKET_IGNORED;
                goto Exit;
            }
            /* do not accept a second Retry */
            if (is_retry(conn)) {
                ret = QUICLY_ERROR_PACKET_IGNORED;
                goto Exit;
            }
            ptls_aead_context_t *retry_aead = create_retry_aead(conn->super.ctx, conn->super.version, 0);
            int retry_ok = validate_retry_tag(packet, &conn->super.remote.cid_set.cids[0].cid, retry_aead);
            ptls_aead_free(retry_aead);
            if (!retry_ok) {
                ret = QUICLY_ERROR_PACKET_IGNORED;
                goto Exit;
            }
            /* check size of the Retry packet */
            if (packet->token.len > QUICLY_MAX_TOKEN_LEN) {
                ret = QUICLY_ERROR_PACKET_IGNORED; /* TODO this is a immediate fatal error, chose a better error code */
                goto Exit;
            }
            /* store token and ODCID */
            free(conn->token.base);
            if ((conn->token.base = malloc(packet->token.len)) == NULL) {
                ret = PTLS_ERROR_NO_MEMORY;
                goto Exit;
            }
            memcpy(conn->token.base, packet->token.base, packet->token.len);
            conn->token.len = packet->token.len;
            /* update DCID */
            quicly_set_cid(&conn->super.remote.cid_set.cids[0].cid, packet->cid.src);
            conn->retry_scid = conn->super.remote.cid_set.cids[0].cid;
            /* replace initial keys, or drop the keys if this is a response packet to a greased version */
            if ((ret = reinstall_initial_encryption(conn, QUICLY_ERROR_PACKET_IGNORED)) != 0)
                goto Exit;
            /* schedule retransmit */
            ret = discard_sentmap_by_epoch(conn, ~0u);
            goto Exit;
        } break;
        case QUICLY_PACKET_TYPE_INITIAL:
            if (conn->initial == NULL || (header_protection = conn->initial->cipher.ingress.header_protection) == NULL) {
                ret = QUICLY_ERROR_PACKET_IGNORED;
                goto Exit;
            }
            if (quicly_is_client(conn)) {
                /* client: update cid if this is the first Initial packet that's being received */
                if (conn->super.state == QUICLY_STATE_FIRSTFLIGHT)
                    quicly_set_cid(&conn->super.remote.cid_set.cids[0].cid, packet->cid.src);
            } else {
                /* server: ignore packets that are too small */
                if (packet->datagram_size < QUICLY_MIN_CLIENT_INITIAL_SIZE) {
                    ret = QUICLY_ERROR_PACKET_IGNORED;
                    goto Exit;
                }
            }
            aead.cb = aead_decrypt_fixed_key;
            aead.ctx = conn->initial->cipher.ingress.aead;
            space = (void *)&conn->initial;
            epoch = QUICLY_EPOCH_INITIAL;
            break;
        case QUICLY_PACKET_TYPE_HANDSHAKE:
            if (conn->handshake == NULL || (header_protection = conn->handshake->cipher.ingress.header_protection) == NULL) {
                ret = QUICLY_ERROR_PACKET_IGNORED;
                goto Exit;
            }
            aead.cb = aead_decrypt_fixed_key;
            aead.ctx = conn->handshake->cipher.ingress.aead;
            space = (void *)&conn->handshake;
            epoch = QUICLY_EPOCH_HANDSHAKE;
            break;
        case QUICLY_PACKET_TYPE_0RTT:
            if (quicly_is_client(conn)) {
                ret = QUICLY_ERROR_PACKET_IGNORED;
                goto Exit;
            }
            if (conn->application == NULL ||
                (header_protection = conn->application->cipher.ingress.header_protection.zero_rtt) == NULL) {
                ret = QUICLY_ERROR_PACKET_IGNORED;
                goto Exit;
            }
            aead.cb = aead_decrypt_fixed_key;
            aead.ctx = conn->application->cipher.ingress.aead[1];
            space = (void *)&conn->application;
            epoch = QUICLY_EPOCH_0RTT;
            break;
        default:
            ret = QUICLY_ERROR_PACKET_IGNORED;
            goto Exit;
        }
    } else {
        /* short header packet */
        if (conn->application == NULL ||
            (header_protection = conn->application->cipher.ingress.header_protection.one_rtt) == NULL) {
            ret = QUICLY_ERROR_PACKET_IGNORED;
            goto Exit;
        }
        aead.cb = aead_decrypt_1rtt;
        aead.ctx = conn;
        space = (void *)&conn->application;
        epoch = QUICLY_EPOCH_1RTT;
    }

    /* decrypt */
    if ((ret = decrypt_packet(header_protection, aead.cb, aead.ctx, &(*space)->next_expected_packet_number, packet, &pn,
                              &payload)) != 0) {
        ++conn->super.stats.num_packets.decryption_failed;
        QUICLY_PROBE(PACKET_DECRYPTION_FAILED, conn, conn->stash.now, pn);
        goto Exit;
    }

    QUICLY_PROBE(PACKET_RECEIVED, conn, conn->stash.now, pn, payload.base, payload.len, get_epoch(packet->octets.base[0]));
    QUICLY_LOG_CONN(packet_received, conn, {
        PTLS_LOG_ELEMENT_UNSIGNED(pn, pn);
        PTLS_LOG_ELEMENT_UNSIGNED(decrypted_len, payload.len);
        PTLS_LOG_ELEMENT_UNSIGNED(packet_type, get_epoch(packet->octets.base[0]));
    });

    /* update states */
    if (conn->super.state == QUICLY_STATE_FIRSTFLIGHT)
        conn->super.state = QUICLY_STATE_CONNECTED;
    conn->super.stats.num_packets.received += 1;

    /* state updates, that are triggered by the receipt of a packet */
    switch (epoch) {
    case QUICLY_EPOCH_INITIAL:
        /* update max_ingress_udp_payload_size if necessary */
        if (conn->initial->largest_ingress_udp_payload_size < packet->datagram_size)
            conn->initial->largest_ingress_udp_payload_size = packet->datagram_size;
        break;
    case QUICLY_EPOCH_HANDSHAKE:
        /* Discard Initial space before processing the payload of the Handshake packet to avoid the chance of an ACK frame included
         * in the Handshake packet setting a loss timer for the Initial packet. */
        if (conn->initial != NULL) {
            if ((ret = discard_handshake_context(conn, QUICLY_EPOCH_INITIAL)) != 0)
                goto Exit;
            setup_next_send(conn);
            conn->super.remote.address_validation.validated = 1;
        }
        break;
    default:
        break;
    }

    /* handle the payload */
    if ((ret = handle_payload(conn, epoch, payload.base, payload.len, &offending_frame_type, &is_ack_only)) != 0)
        goto Exit;
    if (*space != NULL && conn->super.state < QUICLY_STATE_CLOSING) {
        if ((ret = record_receipt(*space, pn, is_ack_only, conn->stash.now, &conn->egress.send_ack_at)) != 0)
            goto Exit;
    }

    /* state updates post payload processing */
    switch (epoch) {
    case QUICLY_EPOCH_INITIAL:
        assert(conn->initial != NULL);
        if (quicly_is_client(conn) && conn->handshake != NULL && conn->handshake->cipher.egress.aead != NULL) {
            if ((ret = discard_handshake_context(conn, QUICLY_EPOCH_INITIAL)) != 0)
                goto Exit;
            setup_next_send(conn);
        }
        break;
    case QUICLY_EPOCH_HANDSHAKE:
        if (quicly_is_client(conn)) {
            /* Running as a client.
             * Respect "disable_migration" TP sent by the remote peer at the end of the TLS handshake. */
            if (conn->super.local.address.sa.sa_family == AF_UNSPEC && dest_addr != NULL && dest_addr->sa_family != AF_UNSPEC &&
                ptls_handshake_is_complete(conn->crypto.tls) && conn->super.remote.transport_params.disable_active_migration)
                set_address(&conn->super.local.address, dest_addr);
        } else {
            /* Running as a server.
             * If handshake was just completed, drop handshake context, schedule the first emission of HANDSHAKE_DONE frame. */
            if (ptls_handshake_is_complete(conn->crypto.tls)) {
                if ((ret = discard_handshake_context(conn, QUICLY_EPOCH_HANDSHAKE)) != 0)
                    goto Exit;
                assert(conn->handshake == NULL);
                conn->egress.pending_flows |= QUICLY_PENDING_FLOW_HANDSHAKE_DONE_BIT;
                setup_next_send(conn);
            }
        }
        break;
    case QUICLY_EPOCH_1RTT:
        if (!is_ack_only && should_send_max_data(conn))
            conn->egress.send_ack_at = 0;
        break;
    default:
        break;
    }

    update_idle_timeout(conn, 1);

Exit:
    switch (ret) {
    case 0:
        /* Avoid time in the past being emitted by quicly_get_first_timeout. We hit the condition below when retransmission is
         * suspended by the 3x limit (in which case we have loss.alarm_at set but return INT64_MAX from quicly_get_first_timeout
         * until we receive something from the client).
         */
        if (conn->egress.loss.alarm_at < conn->stash.now)
            conn->egress.loss.alarm_at = conn->stash.now;
        assert_consistency(conn, 0);
        break;
    case PTLS_ERROR_NO_MEMORY:
    case QUICLY_ERROR_STATE_EXHAUSTION:
    case QUICLY_ERROR_PACKET_IGNORED:
        break;
    default: /* close connection */
        initiate_close(conn, ret, offending_frame_type, "");
        ret = 0;
        break;
    }
    unlock_now(conn);
    return ret;
}

int quicly_open_stream(quicly_conn_t *conn, quicly_stream_t **_stream, int uni)
{
    quicly_stream_t *stream;
    struct st_quicly_conn_streamgroup_state_t *group;
    uint64_t *max_stream_count;
    uint32_t max_stream_data_local;
    uint64_t max_stream_data_remote;
    int ret;

    /* determine the states */
    if (uni) {
        group = &conn->super.local.uni;
        max_stream_count = &conn->egress.max_streams.uni.count;
        max_stream_data_local = 0;
        max_stream_data_remote = conn->super.remote.transport_params.max_stream_data.uni;
    } else {
        group = &conn->super.local.bidi;
        max_stream_count = &conn->egress.max_streams.bidi.count;
        max_stream_data_local = (uint32_t)conn->super.ctx->transport_params.max_stream_data.bidi_local;
        max_stream_data_remote = conn->super.remote.transport_params.max_stream_data.bidi_remote;
    }

    /* open */
    if ((stream = open_stream(conn, group->next_stream_id, max_stream_data_local, max_stream_data_remote)) == NULL)
        return PTLS_ERROR_NO_MEMORY;
    ++group->num_streams;
    group->next_stream_id += 4;

    /* adjust blocked */
    if (stream->stream_id / 4 >= *max_stream_count) {
        stream->streams_blocked = 1;
        quicly_linklist_insert((uni ? &conn->egress.pending_streams.blocked.uni : &conn->egress.pending_streams.blocked.bidi)->prev,
                               &stream->_send_aux.pending_link.control);
    }

    /* application-layer initialization */
    QUICLY_PROBE(STREAM_ON_OPEN, conn, conn->stash.now, stream);
    QUICLY_LOG_CONN(stream_on_open, conn, {});

    if ((ret = conn->super.ctx->stream_open->cb(conn->super.ctx->stream_open, stream)) != 0)
        return ret;

    *_stream = stream;
    return 0;
}

void quicly_reset_stream(quicly_stream_t *stream, int err)
{
    assert(quicly_stream_has_send_side(quicly_is_client(stream->conn), stream->stream_id));
    assert(QUICLY_ERROR_IS_QUIC_APPLICATION(err));
    assert(stream->_send_aux.reset_stream.sender_state == QUICLY_SENDER_STATE_NONE);
    assert(!quicly_sendstate_transfer_complete(&stream->sendstate));

    /* dispose sendbuf state */
    quicly_sendstate_reset(&stream->sendstate);

    /* setup RESET_STREAM */
    stream->_send_aux.reset_stream.sender_state = QUICLY_SENDER_STATE_SEND;
    stream->_send_aux.reset_stream.error_code = QUICLY_ERROR_GET_ERROR_CODE(err);

    /* schedule for delivery */
    sched_stream_control(stream);
    resched_stream_data(stream);
}

void quicly_request_stop(quicly_stream_t *stream, int err)
{
    assert(quicly_stream_has_receive_side(quicly_is_client(stream->conn), stream->stream_id));
    assert(QUICLY_ERROR_IS_QUIC_APPLICATION(err));

    /* send STOP_SENDING if the incoming side of the stream is still open */
    if (stream->recvstate.eos == UINT64_MAX && stream->_send_aux.stop_sending.sender_state == QUICLY_SENDER_STATE_NONE) {
        stream->_send_aux.stop_sending.sender_state = QUICLY_SENDER_STATE_SEND;
        stream->_send_aux.stop_sending.error_code = QUICLY_ERROR_GET_ERROR_CODE(err);
        sched_stream_control(stream);
    }
}

socklen_t quicly_get_socklen(struct sockaddr *sa)
{
    switch (sa->sa_family) {
    case AF_INET:
        return sizeof(struct sockaddr_in);
    case AF_INET6:
        return sizeof(struct sockaddr_in6);
    default:
        assert(!"unexpected socket type");
        return 0;
    }
}

char *quicly_escape_unsafe_string(char *buf, const void *bytes, size_t len)
{
    char *dst = buf;
    const char *src = bytes, *end = src + len;

    for (; src != end; ++src) {
        if ((0x20 <= *src && *src <= 0x7e) && !(*src == '"' || *src == '\'' || *src == '\\')) {
            *dst++ = *src;
        } else {
            *dst++ = '\\';
            *dst++ = 'x';
            quicly_byte_to_hex(dst, (uint8_t)*src);
            dst += 2;
        }
    }
    *dst = '\0';

    return buf;
}

char *quicly_hexdump(const uint8_t *bytes, size_t len, size_t indent)
{
    size_t i, line, row, bufsize = indent == SIZE_MAX ? len * 2 + 1 : (indent + 5 + 3 * 16 + 2 + 16 + 1) * ((len + 15) / 16) + 1;
    char *buf, *p;

    if ((buf = malloc(bufsize)) == NULL)
        return NULL;
    p = buf;
    if (indent == SIZE_MAX) {
        for (i = 0; i != len; ++i) {
            quicly_byte_to_hex(p, bytes[i]);
            p += 2;
        }
    } else {
        for (line = 0; line * 16 < len; ++line) {
            for (i = 0; i < indent; ++i)
                *p++ = ' ';
            quicly_byte_to_hex(p, (line >> 4) & 0xff);
            p += 2;
            quicly_byte_to_hex(p, (line << 4) & 0xff);
            p += 2;
            *p++ = ' ';
            for (row = 0; row < 16; ++row) {
                *p++ = row == 8 ? '-' : ' ';
                if (line * 16 + row < len) {
                    quicly_byte_to_hex(p, bytes[line * 16 + row]);
                    p += 2;
                } else {
                    *p++ = ' ';
                    *p++ = ' ';
                }
            }
            *p++ = ' ';
            *p++ = ' ';
            for (row = 0; row < 16; ++row) {
                if (line * 16 + row < len) {
                    int ch = bytes[line * 16 + row];
                    *p++ = 0x20 <= ch && ch < 0x7f ? ch : '.';
                } else {
                    *p++ = ' ';
                }
            }
            *p++ = '\n';
        }
    }
    *p++ = '\0';

    assert(p - buf <= bufsize);

    return buf;
}

void quicly_amend_ptls_context(ptls_context_t *ptls)
{
    static ptls_update_traffic_key_t update_traffic_key = {update_traffic_key_cb};

    ptls->omit_end_of_early_data = 1;
    ptls->update_traffic_key = &update_traffic_key;

    /* if TLS 1.3 config permits use of early data, convert the value to 0xffffffff in accordance with QUIC-TLS */
    if (ptls->max_early_data_size != 0)
        ptls->max_early_data_size = UINT32_MAX;
}

int quicly_encrypt_address_token(void (*random_bytes)(void *, size_t), ptls_aead_context_t *aead, ptls_buffer_t *buf,
                                 size_t start_off, const quicly_address_token_plaintext_t *plaintext)
{
    int ret;

    /* type and IV */
    if ((ret = ptls_buffer_reserve(buf, 1 + aead->algo->iv_size)) != 0)
        goto Exit;
    buf->base[buf->off++] = plaintext->type;
    random_bytes(buf->base + buf->off, aead->algo->iv_size);
    buf->off += aead->algo->iv_size;

    size_t enc_start = buf->off;

    /* data */
    ptls_buffer_push64(buf, plaintext->issued_at);
    {
        uint16_t port;
        ptls_buffer_push_block(buf, 1, {
            switch (plaintext->remote.sa.sa_family) {
            case AF_INET:
                ptls_buffer_pushv(buf, &plaintext->remote.sin.sin_addr.s_addr, 4);
                port = ntohs(plaintext->remote.sin.sin_port);
                break;
            case AF_INET6:
                ptls_buffer_pushv(buf, &plaintext->remote.sin6.sin6_addr, 16);
                port = ntohs(plaintext->remote.sin6.sin6_port);
                break;
            default:
                assert(!"unspported address type");
                break;
            }
        });
        ptls_buffer_push16(buf, port);
    }
    switch (plaintext->type) {
    case QUICLY_ADDRESS_TOKEN_TYPE_RETRY:
        ptls_buffer_push_block(buf, 1,
                               { ptls_buffer_pushv(buf, plaintext->retry.original_dcid.cid, plaintext->retry.original_dcid.len); });
        ptls_buffer_push_block(buf, 1,
                               { ptls_buffer_pushv(buf, plaintext->retry.client_cid.cid, plaintext->retry.client_cid.len); });
        ptls_buffer_push_block(buf, 1,
                               { ptls_buffer_pushv(buf, plaintext->retry.server_cid.cid, plaintext->retry.server_cid.len); });
        break;
    case QUICLY_ADDRESS_TOKEN_TYPE_RESUMPTION:
        ptls_buffer_push_block(buf, 1, { ptls_buffer_pushv(buf, plaintext->resumption.bytes, plaintext->resumption.len); });
        break;
    default:
        assert(!"unexpected token type");
        abort();
    }
    ptls_buffer_push_block(buf, 1, { ptls_buffer_pushv(buf, plaintext->appdata.bytes, plaintext->appdata.len); });

    /* encrypt, abusing the internal API to supply full IV */
    if ((ret = ptls_buffer_reserve(buf, aead->algo->tag_size)) != 0)
        goto Exit;
    aead->algo->setup_crypto(aead, 1, NULL, buf->base + enc_start - aead->algo->iv_size);
    ptls_aead_encrypt(aead, buf->base + enc_start, buf->base + enc_start, buf->off - enc_start, 0, buf->base + start_off,
                      enc_start - start_off);
    buf->off += aead->algo->tag_size;

Exit:
    return ret;
}

int quicly_decrypt_address_token(ptls_aead_context_t *aead, quicly_address_token_plaintext_t *plaintext, const void *_token,
                                 size_t len, size_t prefix_len, const char **err_desc)
{
    const uint8_t *const token = _token;
    uint8_t ptbuf[QUICLY_MIN_CLIENT_INITIAL_SIZE];
    size_t ptlen;

    *err_desc = NULL;

    /* check if we can get type and decrypt */
    if (len < prefix_len + 1 + aead->algo->iv_size + aead->algo->tag_size) {
        *err_desc = "token too small";
        return PTLS_ALERT_DECODE_ERROR;
    }
    if (prefix_len + 1 + aead->algo->iv_size + sizeof(ptbuf) + aead->algo->tag_size < len) {
        *err_desc = "token too large";
        return PTLS_ALERT_DECODE_ERROR;
    }

    /* check type */
    switch (token[prefix_len]) {
    case QUICLY_ADDRESS_TOKEN_TYPE_RETRY:
        plaintext->type = QUICLY_ADDRESS_TOKEN_TYPE_RETRY;
        break;
    case QUICLY_ADDRESS_TOKEN_TYPE_RESUMPTION:
        plaintext->type = QUICLY_ADDRESS_TOKEN_TYPE_RESUMPTION;
        break;
    default:
        *err_desc = "unknown token type";
        return PTLS_ALERT_DECODE_ERROR;
    }

    /* `goto Exit` can only happen below this line, and that is guaranteed by declaring `ret` here */
    int ret;

    /* decrypt */
    aead->algo->setup_crypto(aead, 0, NULL, token + prefix_len + 1);
    if ((ptlen = ptls_aead_decrypt(aead, ptbuf, token + prefix_len + 1 + aead->algo->iv_size,
                                   len - (prefix_len + 1 + aead->algo->iv_size), 0, token, prefix_len + 1 + aead->algo->iv_size)) ==
        SIZE_MAX) {
        ret = PTLS_ALERT_DECRYPT_ERROR;
        *err_desc = "token decryption failure";
        goto Exit;
    }

    /* parse */
    const uint8_t *src = ptbuf, *end = src + ptlen;
    if ((ret = ptls_decode64(&plaintext->issued_at, &src, end)) != 0)
        goto Exit;
    {
        in_port_t *portaddr;
        ptls_decode_open_block(src, end, 1, {
            switch (end - src) {
            case 4: /* ipv4 */
                plaintext->remote.sin.sin_family = AF_INET;
                memcpy(&plaintext->remote.sin.sin_addr.s_addr, src, 4);
                portaddr = &plaintext->remote.sin.sin_port;
                break;
            case 16: /* ipv6 */
                plaintext->remote.sin6.sin6_family = AF_INET6;
                memcpy(&plaintext->remote.sin6.sin6_addr, src, 16);
                portaddr = &plaintext->remote.sin6.sin6_port;
                break;
            default:
                ret = PTLS_ALERT_DECODE_ERROR;
                goto Exit;
            }
            src = end;
        });
        uint16_t port;
        if ((ret = ptls_decode16(&port, &src, end)) != 0)
            goto Exit;
        *portaddr = htons(port);
    }
    switch (plaintext->type) {
    case QUICLY_ADDRESS_TOKEN_TYPE_RETRY:
#define DECODE_CID(field)                                                                                                          \
    do {                                                                                                                           \
        ptls_decode_open_block(src, end, 1, {                                                                                      \
            if (end - src > sizeof(plaintext->retry.field.cid)) {                                                                  \
                ret = PTLS_ALERT_DECODE_ERROR;                                                                                     \
                goto Exit;                                                                                                         \
            }                                                                                                                      \
            quicly_set_cid(&plaintext->retry.field, ptls_iovec_init(src, end - src));                                              \
            src = end;                                                                                                             \
        });                                                                                                                        \
    } while (0)
        DECODE_CID(original_dcid);
        DECODE_CID(client_cid);
        DECODE_CID(server_cid);
#undef DECODE_CID
        break;
    case QUICLY_ADDRESS_TOKEN_TYPE_RESUMPTION:
        ptls_decode_open_block(src, end, 1, {
            PTLS_BUILD_ASSERT(sizeof(plaintext->resumption.bytes) >= 256);
            plaintext->resumption.len = end - src;
            memcpy(plaintext->resumption.bytes, src, plaintext->resumption.len);
            src = end;
        });
        break;
    default:
        assert(!"unexpected token type");
        abort();
    }
    ptls_decode_block(src, end, 1, {
        PTLS_BUILD_ASSERT(sizeof(plaintext->appdata.bytes) >= 256);
        plaintext->appdata.len = end - src;
        memcpy(plaintext->appdata.bytes, src, plaintext->appdata.len);
        src = end;
    });
    ret = 0;

Exit:
    if (ret != 0) {
        if (*err_desc == NULL)
            *err_desc = "token decode error";
        /* promote the error to one that triggers the emission of INVALID_TOKEN_ERROR, if the token looked like a retry */
        if (plaintext->type == QUICLY_ADDRESS_TOKEN_TYPE_RETRY)
            ret = QUICLY_TRANSPORT_ERROR_INVALID_TOKEN;
    }
    return ret;
}

int quicly_build_session_ticket_auth_data(ptls_buffer_t *auth_data, const quicly_context_t *ctx)
{
    int ret;

#define PUSH_TP(id, block)                                                                                                         \
    do {                                                                                                                           \
        ptls_buffer_push_quicint(auth_data, id);                                                                                   \
        ptls_buffer_push_block(auth_data, -1, block);                                                                              \
    } while (0)

    ptls_buffer_push_block(auth_data, -1, {
        PUSH_TP(QUICLY_TRANSPORT_PARAMETER_ID_ACTIVE_CONNECTION_ID_LIMIT,
                { ptls_buffer_push_quicint(auth_data, ctx->transport_params.active_connection_id_limit); });
        PUSH_TP(QUICLY_TRANSPORT_PARAMETER_ID_INITIAL_MAX_DATA,
                { ptls_buffer_push_quicint(auth_data, ctx->transport_params.max_data); });
        PUSH_TP(QUICLY_TRANSPORT_PARAMETER_ID_INITIAL_MAX_STREAM_DATA_BIDI_LOCAL,
                { ptls_buffer_push_quicint(auth_data, ctx->transport_params.max_stream_data.bidi_local); });
        PUSH_TP(QUICLY_TRANSPORT_PARAMETER_ID_INITIAL_MAX_STREAM_DATA_BIDI_REMOTE,
                { ptls_buffer_push_quicint(auth_data, ctx->transport_params.max_stream_data.bidi_remote); });
        PUSH_TP(QUICLY_TRANSPORT_PARAMETER_ID_INITIAL_MAX_STREAM_DATA_UNI,
                { ptls_buffer_push_quicint(auth_data, ctx->transport_params.max_stream_data.uni); });
        PUSH_TP(QUICLY_TRANSPORT_PARAMETER_ID_INITIAL_MAX_STREAMS_BIDI,
                { ptls_buffer_push_quicint(auth_data, ctx->transport_params.max_streams_bidi); });
        PUSH_TP(QUICLY_TRANSPORT_PARAMETER_ID_INITIAL_MAX_STREAMS_UNI,
                { ptls_buffer_push_quicint(auth_data, ctx->transport_params.max_streams_uni); });
    });

#undef PUSH_TP

    ret = 0;
Exit:
    return ret;
}

void quicly_stream_noop_on_destroy(quicly_stream_t *stream, int err)
{
}

void quicly_stream_noop_on_send_shift(quicly_stream_t *stream, size_t delta)
{
}

void quicly_stream_noop_on_send_emit(quicly_stream_t *stream, size_t off, void *dst, size_t *len, int *wrote_all)
{
}

void quicly_stream_noop_on_send_stop(quicly_stream_t *stream, int err)
{
}

void quicly_stream_noop_on_receive(quicly_stream_t *stream, size_t off, const void *src, size_t len)
{
}

void quicly_stream_noop_on_receive_reset(quicly_stream_t *stream, int err)
{
}

const quicly_stream_callbacks_t quicly_stream_noop_callbacks = {
    quicly_stream_noop_on_destroy,   quicly_stream_noop_on_send_shift, quicly_stream_noop_on_send_emit,
    quicly_stream_noop_on_send_stop, quicly_stream_noop_on_receive,    quicly_stream_noop_on_receive_reset};

void quicly__debug_printf(quicly_conn_t *conn, const char *function, int line, const char *fmt, ...)
{
#if QUICLY_USE_DTRACE
    char buf[1024];
    va_list args;

    if (!QUICLY_DEBUG_MESSAGE_ENABLED())
        return;

    va_start(args, fmt);
    vsnprintf(buf, sizeof(buf), fmt, args);
    va_end(args);

    QUICLY_DEBUG_MESSAGE(conn, function, line, buf);
#endif
}

const uint32_t quicly_supported_versions[] = {QUICLY_PROTOCOL_VERSION_1, QUICLY_PROTOCOL_VERSION_DRAFT29,
                                              QUICLY_PROTOCOL_VERSION_DRAFT27, 0};<|MERGE_RESOLUTION|>--- conflicted
+++ resolved
@@ -5051,16 +5051,9 @@
         return ret;
     QUICLY_PROBE(RESET_STREAM_RECEIVE, conn, conn->stash.now, frame.stream_id, frame.app_error_code, frame.final_size);
     QUICLY_LOG_CONN(reset_stream_receive, conn, {
-<<<<<<< HEAD
-        PTLS_LOG_ELEMENT_UNSIGNED(stream_id, frame.stream_id);
+        PTLS_LOG_ELEMENT_SIGNED(stream_id, (quicly_stream_id_t)frame.stream_id);
         PTLS_LOG_ELEMENT_UNSIGNED(app_error_code, frame.app_error_code);
         PTLS_LOG_ELEMENT_UNSIGNED(final_size, frame.final_size);
-=======
-        PTLSLOG_ELEMENT_SIGNED(time, conn->stash.now);
-        PTLSLOG_ELEMENT_SIGNED(stream_id, (quicly_stream_id_t)frame.stream_id);
-        PTLSLOG_ELEMENT_UNSIGNED(app_error_code, frame.app_error_code);
-        PTLSLOG_ELEMENT_UNSIGNED(final_size, frame.final_size);
->>>>>>> 00db816e
     });
 
     if ((ret = quicly_get_or_open_stream(conn, frame.stream_id, &stream)) != 0 || stream == NULL)
@@ -5243,14 +5236,8 @@
 
     QUICLY_PROBE(MAX_STREAM_DATA_RECEIVE, conn, conn->stash.now, frame.stream_id, frame.max_stream_data);
     QUICLY_LOG_CONN(max_stream_data_receive, conn, {
-<<<<<<< HEAD
-        PTLS_LOG_ELEMENT_UNSIGNED(stream_id, frame.stream_id);
+        PTLS_LOG_ELEMENT_SIGNED(stream_id, (quicly_stream_id_t)frame.stream_id);
         PTLS_LOG_ELEMENT_UNSIGNED(max_stream_data, frame.max_stream_data);
-=======
-        PTLSLOG_ELEMENT_SIGNED(time, conn->stash.now);
-        PTLSLOG_ELEMENT_SIGNED(stream_id, (quicly_stream_id_t)frame.stream_id);
-        PTLSLOG_ELEMENT_UNSIGNED(max_stream_data, frame.max_stream_data);
->>>>>>> 00db816e
     });
 
     if (!quicly_stream_has_send_side(quicly_is_client(conn), frame.stream_id))
@@ -5409,14 +5396,8 @@
         return ret;
     QUICLY_PROBE(STOP_SENDING_RECEIVE, conn, conn->stash.now, frame.stream_id, frame.app_error_code);
     QUICLY_LOG_CONN(stop_sending_receive, conn, {
-<<<<<<< HEAD
-        PTLS_LOG_ELEMENT_UNSIGNED(stream_id, frame.stream_id);
+        PTLS_LOG_ELEMENT_UNSIGNED(stream_id, (quicly_stream_id_t)frame.stream_id);
         PTLS_LOG_ELEMENT_UNSIGNED(error_code, frame.app_error_code);
-=======
-        PTLSLOG_ELEMENT_SIGNED(time, conn->stash.now);
-        PTLSLOG_ELEMENT_SIGNED(stream_id, (quicly_stream_id_t)frame.stream_id);
-        PTLSLOG_ELEMENT_UNSIGNED(error_code, frame.app_error_code);
->>>>>>> 00db816e
     });
 
     if ((ret = quicly_get_or_open_stream(conn, frame.stream_id, &stream)) != 0 || stream == NULL)
