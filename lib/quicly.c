--- conflicted
+++ resolved
@@ -5821,8 +5821,7 @@
         quic_error_code = QUICLY_ERROR_GET_ERROR_CODE(err);
         frame_type = UINT64_MAX;
     } else if (PTLS_ERROR_GET_CLASS(err) == PTLS_ERROR_CLASS_SELF_ALERT) {
-<<<<<<< HEAD
-        quic_error_code = QUICLY_TRANSPORT_ERROR_CRYPTO(PTLS_ERROR_TO_ALERT(err));
+        quic_error_code = QUICLY_ERROR_GET_ERROR_CODE(QUICLY_TRANSPORT_ERROR_CRYPTO(PTLS_ERROR_TO_ALERT(err)));
     } else if (err == QUICLY_ERROR_STATE_EXHAUSTION) {
         /* State exhaution is an error induced by the peer, but as there is no specific error code, the generic error code
          * (PROTOCOL_VIOLATION) is used. The exact cause is communicated using the reason phrase field because it is sometimes
@@ -5831,9 +5830,6 @@
         quic_error_code = QUICLY_ERROR_GET_ERROR_CODE(QUICLY_TRANSPORT_ERROR_PROTOCOL_VIOLATION);
         if (reason_phrase == NULL)
             reason_phrase = "state exhaustion";
-=======
-        quic_error_code = QUICLY_ERROR_GET_ERROR_CODE(QUICLY_TRANSPORT_ERROR_CRYPTO(PTLS_ERROR_TO_ALERT(err)));
->>>>>>> 69c817f2
     } else {
         quic_error_code = QUICLY_ERROR_GET_ERROR_CODE(QUICLY_TRANSPORT_ERROR_INTERNAL);
     }
