--- conflicted
+++ resolved
@@ -374,9 +374,9 @@
 /* The flags below indicate if the respective frames have to be sent or not. There are no false positives. */
 #define QUICLY_PENDING_FLOW_NEW_TOKEN_BIT (1 << 4)
 #define QUICLY_PENDING_FLOW_HANDSHAKE_DONE_BIT (1 << 5)
-/* Indicates that PATH_CHALLENGE, PATH_RESPONSE, MAX_STREAMS, MAX_DATA, DATA_BLOCKED, STREAMS_BLOCKED, NEW_CONNECTION_ID _might_
- * have to be sent. There could be false positives; logic for sending each of these frames have the capability of detecting such
- * false positives. The purpose of this bit is to consolidate information as an optimization. */
+/* Indicates that MAX_STREAMS, MAX_DATA, DATA_BLOCKED, STREAMS_BLOCKED, NEW_CONNECTION_ID _might_ have to be sent. There could be
+ * false positives; logic for sending each of these frames have the capability of detecting such false positives. The purpose of
+ * this bit is to consolidate information as an optimization. */
 #define QUICLY_PENDING_FLOW_OTHERS_BIT (1 << 6)
         /**
          * pending RETIRE_CONNECTION_ID frames to be sent
@@ -944,28 +944,6 @@
     }
 }
 
-<<<<<<< HEAD
-=======
-static int schedule_path_challenge_frame(quicly_conn_t *conn, int is_response, const uint8_t *data)
-{
-    struct st_quicly_pending_path_challenge_t *pending;
-
-    if ((pending = malloc(sizeof(struct st_quicly_pending_path_challenge_t))) == NULL)
-        return PTLS_ERROR_NO_MEMORY;
-
-    pending->next = NULL;
-    pending->is_response = is_response;
-    memcpy(pending->data, data, QUICLY_PATH_CHALLENGE_DATA_LEN);
-
-    *conn->egress.path_challenge.tail_ref = pending;
-    conn->egress.path_challenge.tail_ref = &pending->next;
-
-    conn->egress.pending_flows |= QUICLY_PENDING_FLOW_OTHERS_BIT;
-
-    return 0;
-}
-
->>>>>>> a763571e
 /**
  * calculate how many CIDs we provide to the remote peer
  */
@@ -4739,26 +4717,6 @@
 {
     int ret;
 
-    /* respond to all pending received PATH_CHALLENGE frames */
-    if (conn->egress.path_challenge.head != NULL) {
-        do {
-            struct st_quicly_pending_path_challenge_t *c = conn->egress.path_challenge.head;
-            if ((ret = do_allocate_frame(conn, s, QUICLY_PATH_CHALLENGE_FRAME_CAPACITY, ALLOCATE_FRAME_TYPE_NON_ACK_ELICITING)) !=
-                0)
-                return ret;
-            s->dst = quicly_encode_path_challenge_frame(s->dst, c->is_response, c->data);
-            if (c->is_response) {
-                ++conn->super.stats.num_frames_sent.path_response;
-            } else {
-                ++conn->super.stats.num_frames_sent.path_challenge;
-            }
-            conn->egress.path_challenge.head = c->next;
-            free(c);
-        } while (conn->egress.path_challenge.head != NULL);
-        conn->egress.path_challenge.tail_ref = &conn->egress.path_challenge.head;
-        s->target.full_size = 1; /* datagrams carrying PATH_CHALLENGE / PATH_RESPONSE have to be full-sized */
-    }
-
     /* MAX_STREAMS */
     if ((ret = send_max_streams(conn, 1, s)) != 0)
         return ret;
@@ -4936,7 +4894,6 @@
                     size_t required_space = quicly_datagram_frame_capacity(*payload);
                     if ((ret = do_allocate_frame(conn, s, required_space, ALLOCATE_FRAME_TYPE_ACK_ELICITING_NO_CC)) != 0)
                         goto Exit;
-<<<<<<< HEAD
                     if (s->dst_end - s->dst >= required_space) {
                         s->dst = quicly_encode_datagram_frame(s->dst, *payload);
                         QUICLY_PROBE(DATAGRAM_SEND, conn, conn->stash.now, payload->base, payload->len);
@@ -4973,62 +4930,15 @@
                             goto Exit;
                         resched_stream_data(stream);
                     }
-                    /* send max_streams frames */
-                    if ((ret = send_max_streams(conn, 1, s)) != 0)
+                    /* send other connection-level control frames, and iff we succeed in sending all of them, clear OTHERS_BIT to
+                     * disable `quicly_send` being called right again to send more control frames */
+                    if ((ret = send_other_control_frames(conn, s)) != 0)
                         goto Exit;
-                    if ((ret = send_max_streams(conn, 0, s)) != 0)
-                        goto Exit;
-                    /* send connection-level flow control frames */
-                    if (should_send_max_data(conn)) {
-                        quicly_sent_t *sent;
-                        if ((ret = allocate_ack_eliciting_frame(conn, s, QUICLY_MAX_DATA_FRAME_CAPACITY, &sent, on_ack_max_data)) !=
-                            0)
-                            goto Exit;
-                        uint64_t new_value = conn->ingress.max_data.bytes_consumed + conn->super.ctx->transport_params.max_data;
-                        s->dst = quicly_encode_max_data_frame(s->dst, new_value);
-                        quicly_maxsender_record(&conn->ingress.max_data.sender, new_value, &sent->data.max_data.args);
-                        ++conn->super.stats.num_frames_sent.max_data;
-                        QUICLY_PROBE(MAX_DATA_SEND, conn, conn->stash.now, new_value);
-                        QUICLY_LOG_CONN(max_data_send, conn, { PTLS_LOG_ELEMENT_UNSIGNED(maximum, new_value); });
-                    }
-                    if (conn->egress.data_blocked == QUICLY_SENDER_STATE_SEND && (ret = send_data_blocked(conn, s)) != 0)
-                        goto Exit;
-                    /* send streams_blocked frames */
-                    if ((ret = send_streams_blocked(conn, 1, s)) != 0)
-                        goto Exit;
-                    if ((ret = send_streams_blocked(conn, 0, s)) != 0)
-                        goto Exit;
+                    conn->egress.pending_flows &= ~QUICLY_PENDING_FLOW_OTHERS_BIT;
                     /* send NEW_TOKEN */
                     if ((conn->egress.pending_flows & QUICLY_PENDING_FLOW_NEW_TOKEN_BIT) != 0 &&
                         (ret = send_resumption_token(conn, s)) != 0)
                         goto Exit;
-                    if ((conn->egress.pending_flows & QUICLY_PENDING_FLOW_CID_FRAME_BIT) != 0) {
-                        /* send NEW_CONNECTION_ID */
-                        size_t i;
-                        size_t size = quicly_local_cid_get_size(&conn->super.local.cid_set);
-                        for (i = 0; i < size; i++) {
-                            /* PENDING CIDs are located at the front */
-                            struct st_quicly_local_cid_t *c = &conn->super.local.cid_set.cids[i];
-                            if (c->state != QUICLY_LOCAL_CID_STATE_PENDING)
-                                break;
-                            if ((ret = send_new_connection_id(conn, s, c)) != 0)
-                                break;
-                        }
-                        quicly_local_cid_on_sent(&conn->super.local.cid_set, i);
-                        if (ret != 0)
-                            goto Exit;
-                        /* send RETIRE_CONNECTION_ID */
-                        size = quicly_retire_cid_get_num_pending(&conn->egress.retire_cid);
-                        for (i = 0; i < size; i++) {
-                            uint64_t sequence = conn->egress.retire_cid.sequences[i];
-                            if ((ret = send_retire_connection_id(conn, s, sequence)) != 0)
-                                break;
-                        }
-                        quicly_retire_cid_shift(&conn->egress.retire_cid, i);
-                        if (ret != 0)
-                            goto Exit;
-                        conn->egress.pending_flows &= ~QUICLY_PENDING_FLOW_CID_FRAME_BIT;
-                    }
                 }
                 /* send stream-level control frames */
                 if ((ret = send_stream_control_frames(conn, s)) != 0)
@@ -5036,38 +4946,15 @@
                 /* send STREAM frames */
                 if ((ret = conn->super.ctx->stream_scheduler->do_send(conn->super.ctx->stream_scheduler, conn, s)) != 0)
                     goto Exit;
-                /* once more, send stream-level control frames, as the state might have changed */
+                /* once more, send control frames related to streams, as the state might have changed */
                 if ((ret = send_stream_control_frames(conn, s)) != 0)
                     goto Exit;
+                if ((conn->egress.pending_flows & QUICLY_PENDING_FLOW_OTHERS_BIT) != 0) {
+                    if ((ret = send_other_control_frames(conn, s)) != 0)
+                        goto Exit;
+                    conn->egress.pending_flows &= ~QUICLY_PENDING_FLOW_OTHERS_BIT;
+                }
             }
-=======
-                    resched_stream_data(stream);
-                }
-                /* send other connection-level control frames, and iff we succeed in sending all of them, clear OTHERS_BIT to
-                 * disable `quicly_send` being called right again to send more control frames */
-                if ((ret = send_other_control_frames(conn, s)) != 0)
-                    goto Exit;
-                conn->egress.pending_flows &= ~QUICLY_PENDING_FLOW_OTHERS_BIT;
-                /* send NEW_TOKEN */
-                if ((conn->egress.pending_flows & QUICLY_PENDING_FLOW_NEW_TOKEN_BIT) != 0 &&
-                    (ret = send_resumption_token(conn, s)) != 0)
-                    goto Exit;
-            }
-            /* send stream-level control frames */
-            if ((ret = send_stream_control_frames(conn, s)) != 0)
-                goto Exit;
-            /* send STREAM frames */
-            if ((ret = conn->super.ctx->stream_scheduler->do_send(conn->super.ctx->stream_scheduler, conn, s)) != 0)
-                goto Exit;
-            /* once more, send control frames related to streams, as the state might have changed */
-            if ((ret = send_stream_control_frames(conn, s)) != 0)
-                goto Exit;
-            if ((conn->egress.pending_flows & QUICLY_PENDING_FLOW_OTHERS_BIT) != 0) {
-                if ((ret = send_other_control_frames(conn, s)) != 0)
-                    goto Exit;
-                conn->egress.pending_flows &= ~QUICLY_PENDING_FLOW_OTHERS_BIT;
-            }
->>>>>>> a763571e
         }
     }
 
@@ -6798,8 +6685,7 @@
         break;
     case QUICLY_EPOCH_1RTT:
         if (!is_ack_only && should_send_max_data(conn))
-<<<<<<< HEAD
-            conn->egress.send_ack_at = 0;
+            conn->egress.pending_flows |= QUICLY_PENDING_FLOW_OTHERS_BIT;
         /* switch active path to current path, if current path is validated and not probe-only */
         if (path_index != 0 && conn->paths[path_index]->path_challenge.send_at == INT64_MAX &&
             !conn->paths[path_index]->probe_only) {
@@ -6811,9 +6697,6 @@
             conn->paths[0] = conn->paths[path_index];
             conn->paths[path_index] = NULL;
         }
-=======
-            conn->egress.pending_flows |= QUICLY_PENDING_FLOW_OTHERS_BIT;
->>>>>>> a763571e
         break;
     default:
         break;
