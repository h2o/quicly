--- conflicted
+++ resolved
@@ -2959,49 +2959,6 @@
     int restrict_sending = 0, ret;
     size_t min_packets_to_send = 0;
 
-<<<<<<< HEAD
-    update_now(conn->super.ctx);
-
-    /* bail out if there's nothing is scheduled to be sent */
-    if (now < quicly_get_first_timeout(conn)) {
-        *num_packets = 0;
-        return 0;
-    }
-
-    QUICLY_PROBE(SEND, conn, now, conn->super.state);
-
-    if (conn->super.state >= QUICLY_STATE_CLOSING) {
-        /* check if the connection can be closed now (after 3 pto) */
-        quicly_sentmap_iter_t iter;
-        init_acks_iter(conn, &iter);
-        if (quicly_sentmap_get(&iter)->packet_number == UINT64_MAX)
-            return QUICLY_ERROR_FREE_CONNECTION;
-        if (conn->super.state == QUICLY_STATE_CLOSING && conn->egress.send_ack_at <= now) {
-            destroy_all_streams(conn, 0); /* delayed until the emission of CONNECTION_CLOSE frame to allow quicly_close to be called
-                                           * from a stream handler */
-            if (conn->application != NULL && conn->application->one_rtt_writable) {
-                s.current.cipher = &conn->application->cipher.egress;
-                s.current.first_byte = QUICLY_QUIC_BIT;
-            } else if (conn->handshake != NULL && (s.current.cipher = &conn->handshake->cipher.egress)->aead != NULL) {
-                s.current.first_byte = QUICLY_PACKET_TYPE_HANDSHAKE;
-            } else {
-                s.current.cipher = &conn->initial->cipher.egress;
-                assert(s.current.cipher->aead != NULL);
-                s.current.first_byte = QUICLY_PACKET_TYPE_INITIAL;
-            }
-            if ((ret = send_connection_close(conn, &s)) != 0)
-                return ret;
-            if ((ret = commit_send_packet(conn, &s, 0)) != 0)
-                return ret;
-        }
-        conn->egress.send_ack_at = quicly_sentmap_get(&iter)->sent_at + get_sentmap_expiration_time(conn);
-        assert(conn->egress.send_ack_at > now);
-        *num_packets = s.num_packets;
-        return 0;
-    }
-
-=======
->>>>>>> 779e93a5
     /* handle timeouts */
     if (conn->egress.loss.alarm_at <= now) {
         if ((ret = quicly_loss_on_alarm(&conn->egress.loss, conn->egress.packet_number - 1,
@@ -3131,7 +3088,7 @@
         return 0;
     }
 
-    LOG_CONNECTION_EVENT(conn, QUICLY_EVENT_TYPE_SEND, INT_EVENT_ATTR(STATE, (int64_t)conn->super.state));
+    QUICLY_PROBE(SEND, conn, now, conn->super.state);
 
     if (conn->super.state >= QUICLY_STATE_CLOSING) {
         /* check if the connection can be closed now (after 3 pto) */
@@ -3435,11 +3392,6 @@
         packet_number += frame.gaps[gap_index];
     }
 
-<<<<<<< HEAD
-=======
-    LOG_CONNECTION_EVENT(conn, QUICLY_EVENT_TYPE_QUICTRACE_RECV_ACK, INT_EVENT_ATTR(ACK_DELAY, frame.ack_delay));
-
->>>>>>> 779e93a5
     /* Update loss detection engine on ack. The function uses ack_delay only when the largest_newly_acked is also the largest acked
      * so far. So, it does not matter if the ack_delay being passed in does not apply to the largest_newly_acked. */
     quicly_loss_on_ack_received(&conn->egress.loss, largest_newly_acked.packet_number, now, largest_newly_acked.sent_at,
@@ -3453,15 +3405,8 @@
                      conn->egress.loss.rtt.latest, conn->egress.cc.cwnd, conn->egress.sentmap.bytes_in_flight);
     }
 
-<<<<<<< HEAD
-    QUICLY_PROBE(CC_ACK_RECEIVED, conn, now, frame->largest_acknowledged, bytes_acked, conn->egress.cc.cwnd,
+    QUICLY_PROBE(CC_ACK_RECEIVED, conn, now, frame.largest_acknowledged, bytes_acked, conn->egress.cc.cwnd,
                  conn->egress.sentmap.bytes_in_flight);
-=======
-    LOG_CONNECTION_EVENT(conn, QUICLY_EVENT_TYPE_CC_ACK_RECEIVED, INT_EVENT_ATTR(PACKET_NUMBER, frame.largest_acknowledged),
-                         INT_EVENT_ATTR(ACKED_PACKETS, segs_acked), INT_EVENT_ATTR(ACKED_BYTES, bytes_acked),
-                         INT_EVENT_ATTR(CWND, conn->egress.cc.cwnd),
-                         INT_EVENT_ATTR(BYTES_IN_FLIGHT, conn->egress.sentmap.bytes_in_flight));
->>>>>>> 779e93a5
 
     /* loss-detection  */
     quicly_loss_detect_loss(&conn->egress.loss, frame.largest_acknowledged, do_detect_loss);
@@ -3479,12 +3424,7 @@
     if ((ret = quicly_decode_max_stream_data_frame(&state->src, state->end, &frame)) != 0)
         return ret;
 
-<<<<<<< HEAD
-    QUICLY_PROBE(MAX_STREAM_DATA_RECEIVE, conn, now, frame->stream_id, frame->max_stream_data);
-=======
-    LOG_STREAM_EVENT(conn, frame.stream_id, QUICLY_EVENT_TYPE_MAX_STREAM_DATA_RECEIVE,
-                     INT_EVENT_ATTR(LIMIT, frame.max_stream_data));
->>>>>>> 779e93a5
+    QUICLY_PROBE(MAX_STREAM_DATA_RECEIVE, conn, now, frame.stream_id, frame.max_stream_data);
 
     if (!quicly_stream_has_send_side(quicly_is_client(conn), frame.stream_id))
         return QUICLY_TRANSPORT_ERROR_FRAME_ENCODING;
@@ -3504,17 +3444,13 @@
 
 static int handle_data_blocked_frame(quicly_conn_t *conn, struct st_quicly_handle_payload_state_t *state)
 {
-<<<<<<< HEAD
-    QUICLY_PROBE(DATA_BLOCKED_RECEIVE, conn, now, frame->offset);
-=======
     quicly_data_blocked_frame_t frame;
     int ret;
 
     if ((ret = quicly_decode_data_blocked_frame(&state->src, state->end, &frame)) != 0)
         return ret;
 
-    LOG_CONNECTION_EVENT(conn, QUICLY_EVENT_TYPE_DATA_BLOCKED_RECEIVE, INT_EVENT_ATTR(LIMIT, frame.offset));
->>>>>>> 779e93a5
+    QUICLY_PROBE(DATA_BLOCKED_RECEIVE, conn, now, frame.offset);
 
     quicly_maxsender_request_transmit(&conn->ingress.max_data.sender);
     if (should_send_max_data(conn))
@@ -3529,15 +3465,10 @@
     quicly_stream_t *stream;
     int ret;
 
-<<<<<<< HEAD
-    QUICLY_PROBE(STREAM_DATA_BLOCKED_RECEIVE, conn, now, frame->stream_id, frame->offset);
-=======
     if ((ret = quicly_decode_stream_data_blocked_frame(&state->src, state->end, &frame)) != 0)
         return ret;
 
-    LOG_CONNECTION_EVENT(conn, QUICLY_EVENT_TYPE_STREAM_DATA_BLOCKED_RECEIVE, INT_EVENT_ATTR(STREAM_ID, frame.stream_id),
-                         INT_EVENT_ATTR(LIMIT, frame.offset));
->>>>>>> 779e93a5
+    QUICLY_PROBE(STREAM_DATA_BLOCKED_RECEIVE, conn, now, frame.stream_id, frame.offset);
 
     if (!quicly_stream_has_receive_side(quicly_is_client(conn), frame.stream_id))
         return QUICLY_TRANSPORT_ERROR_FRAME_ENCODING;
@@ -3553,18 +3484,13 @@
 
 static int handle_streams_blocked_frame(quicly_conn_t *conn, struct st_quicly_handle_payload_state_t *state)
 {
-<<<<<<< HEAD
-    QUICLY_PROBE(STREAMS_BLOCKED_RECEIVE, conn, now, frame->count, uni);
-=======
     quicly_streams_blocked_frame_t frame;
     int uni = state->frame_type == QUICLY_FRAME_TYPE_STREAMS_BLOCKED_UNI, ret;
 
     if ((ret = quicly_decode_streams_blocked_frame(&state->src, state->end, &frame)) != 0)
         return ret;
 
-    LOG_CONNECTION_EVENT(conn, QUICLY_EVENT_TYPE_STREAMS_BLOCKED_RECEIVE, INT_EVENT_ATTR(LIMIT, frame.count),
-                         INT_EVENT_ATTR(UNIDIRECTIONAL, uni));
->>>>>>> 779e93a5
+    QUICLY_PROBE(STREAMS_BLOCKED_RECEIVE, conn, now, frame.count, uni);
 
     quicly_maxsender_t *maxsender = uni ? conn->ingress.max_streams.uni : conn->ingress.max_streams.bidi;
     if (maxsender != NULL) {
@@ -3578,18 +3504,13 @@
 
 static int handle_max_streams_frame(quicly_conn_t *conn, struct st_quicly_handle_payload_state_t *state)
 {
-<<<<<<< HEAD
-    QUICLY_PROBE(MAX_STREAMS_RECEIVE, conn, now, frame->count, uni);
-=======
     quicly_max_streams_frame_t frame;
     int uni = state->frame_type == QUICLY_FRAME_TYPE_MAX_STREAMS_UNI, ret;
 
     if ((ret = quicly_decode_max_streams_frame(&state->src, state->end, &frame)) != 0)
         return ret;
 
-    LOG_CONNECTION_EVENT(conn, QUICLY_EVENT_TYPE_MAX_STREAMS_RECEIVE, INT_EVENT_ATTR(LIMIT, frame.count),
-                         INT_EVENT_ATTR(UNIDIRECTIONAL, uni));
->>>>>>> 779e93a5
+    QUICLY_PROBE(MAX_STREAMS_RECEIVE, conn, now, frame.count, uni);
 
     if ((ret = update_max_streams(uni ? &conn->egress.max_streams.uni : &conn->egress.max_streams.bidi, frame.count)) != 0)
         return ret;
@@ -3647,17 +3568,13 @@
 
 static int handle_max_data_frame(quicly_conn_t *conn, struct st_quicly_handle_payload_state_t *state)
 {
-<<<<<<< HEAD
-    QUICLY_PROBE(MAX_DATA_RECEIVE, conn, now, frame->max_data);
-=======
     quicly_max_data_frame_t frame;
     int ret;
->>>>>>> 779e93a5
 
     if ((ret = quicly_decode_max_data_frame(&state->src, state->end, &frame)) != 0)
         return ret;
 
-    LOG_CONNECTION_EVENT(conn, QUICLY_EVENT_TYPE_MAX_DATA_RECEIVE, INT_EVENT_ATTR(LIMIT, frame.max_data));
+    QUICLY_PROBE(MAX_DATA_RECEIVE, conn, now, frame.max_data);
 
     if (frame.max_data < conn->egress.max_data.permitted)
         return 0;
@@ -3801,51 +3718,33 @@
 
 static int handle_transport_close_frame(quicly_conn_t *conn, struct st_quicly_handle_payload_state_t *state)
 {
-<<<<<<< HEAD
-    QUICLY_PROBE(TRANSPORT_CLOSE_RECEIVE, conn, now, error_code, frame_type,
-                 QUICLY_PROBE_ESCAPE_UNSAFE_STRING(reason_phrase.base, reason_phrase.len));
-    return handle_close(conn, QUICLY_ERROR_FROM_TRANSPORT_ERROR_CODE(error_code), frame_type, reason_phrase);
-=======
     quicly_transport_close_frame_t frame;
     int ret;
 
     if ((ret = quicly_decode_transport_close_frame(&state->src, state->end, &frame)) != 0)
         return ret;
 
-    LOG_CONNECTION_EVENT(conn, QUICLY_EVENT_TYPE_TRANSPORT_CLOSE_RECEIVE, INT_EVENT_ATTR(ERROR_CODE, frame.error_code),
-                         INT_EVENT_ATTR(FRAME_TYPE, (int64_t)state->frame_type),
-                         VEC_EVENT_ATTR(REASON_PHRASE, frame.reason_phrase));
+    QUICLY_PROBE(TRANSPORT_CLOSE_RECEIVE, conn, now, frame.error_code, frame.frame_type,
+                 QUICLY_PROBE_ESCAPE_UNSAFE_STRING(frame.reason_phrase.base, frame.reason_phrase.len));
     return handle_close(conn, QUICLY_ERROR_FROM_TRANSPORT_ERROR_CODE(frame.error_code), frame.frame_type, frame.reason_phrase);
->>>>>>> 779e93a5
 }
 
 static int handle_application_close_frame(quicly_conn_t *conn, struct st_quicly_handle_payload_state_t *state)
 {
-<<<<<<< HEAD
-    QUICLY_PROBE(APPLICATION_CLOSE_RECEIVE, conn, now, error_code,
-                 QUICLY_PROBE_ESCAPE_UNSAFE_STRING(reason_phrase.base, reason_phrase.len));
-    return handle_close(conn, QUICLY_ERROR_FROM_APPLICATION_ERROR_CODE(error_code), UINT64_MAX, reason_phrase);
-=======
     quicly_application_close_frame_t frame;
     int ret;
 
     if ((ret = quicly_decode_application_close_frame(&state->src, state->end, &frame)) != 0)
         return ret;
 
-    LOG_CONNECTION_EVENT(conn, QUICLY_EVENT_TYPE_APPLICATION_CLOSE_RECEIVE, INT_EVENT_ATTR(ERROR_CODE, frame.error_code),
-                         VEC_EVENT_ATTR(REASON_PHRASE, frame.reason_phrase));
+    QUICLY_PROBE(APPLICATION_CLOSE_RECEIVE, conn, now, frame.error_code,
+                 QUICLY_PROBE_ESCAPE_UNSAFE_STRING(frame.reason_phrase.base, frame.reason_phrase.len));
     return handle_close(conn, QUICLY_ERROR_FROM_APPLICATION_ERROR_CODE(frame.error_code), UINT64_MAX, frame.reason_phrase);
->>>>>>> 779e93a5
 }
 
 static int handle_padding_frame(quicly_conn_t *conn, struct st_quicly_handle_payload_state_t *state)
 {
-<<<<<<< HEAD
-    QUICLY_PROBE(STATELESS_RESET_RECEIVE, conn, now);
-    return handle_close(conn, QUICLY_ERROR_RECEIVED_STATELESS_RESET, UINT64_MAX, ptls_iovec_init("", 0));
-=======
-    return 0;
->>>>>>> 779e93a5
+    return 0;
 }
 
 static int handle_ping_frame(quicly_conn_t *conn, struct st_quicly_handle_payload_state_t *state)
@@ -3930,152 +3829,9 @@
         if (state.frame_type >= sizeof(frame_handlers) / sizeof(frame_handlers[0])) {
             ret = QUICLY_TRANSPORT_ERROR_FRAME_ENCODING;
             break;
-<<<<<<< HEAD
-        case QUICLY_FRAME_TYPE_TRANSPORT_CLOSE: {
-            quicly_transport_close_frame_t frame;
-            if ((ret = quicly_decode_transport_close_frame(&src, end, &frame)) != 0)
-                goto Exit;
-            if ((ret = handle_transport_close(conn, frame.error_code, frame.frame_type, frame.reason_phrase)) != 0)
-                goto Exit;
-        } break;
-        case QUICLY_FRAME_TYPE_APPLICATION_CLOSE: {
-            quicly_application_close_frame_t frame;
-            if ((ret = quicly_decode_application_close_frame(&src, end, &frame)) != 0)
-                goto Exit;
-            if ((ret = handle_application_close(conn, frame.error_code, frame.reason_phrase)) != 0)
-                goto Exit;
-        } break;
-        case QUICLY_FRAME_TYPE_ACK:
-        case QUICLY_FRAME_TYPE_ACK_ECN: {
-            quicly_ack_frame_t frame;
-            if ((ret = quicly_decode_ack_frame(&src, end, &frame, frame_type == QUICLY_FRAME_TYPE_ACK_ECN)) != 0)
-                goto Exit;
-            if ((ret = handle_ack_frame(conn, epoch, &frame)) != 0)
-                goto Exit;
-        } break;
-        case QUICLY_FRAME_TYPE_CRYPTO:
-            if (epoch != QUICLY_EPOCH_0RTT) {
-                quicly_stream_frame_t frame;
-                if ((ret = quicly_decode_crypto_frame(&src, end, &frame)) != 0)
-                    goto Exit;
-                if ((ret = apply_handshake_flow(conn, epoch, &frame)) != 0)
-                    goto Exit;
-                *is_ack_only = 0;
-            } else {
-                ret = QUICLY_TRANSPORT_ERROR_PROTOCOL_VIOLATION;
-                goto Exit;
-            }
-            break;
-        default:
-            /* 0-rtt, 1-rtt only frames */
-            if (!(epoch == QUICLY_EPOCH_0RTT || epoch == QUICLY_EPOCH_1RTT)) {
-                ret = QUICLY_TRANSPORT_ERROR_PROTOCOL_VIOLATION;
-                goto Exit;
-            }
-            if ((frame_type & ~QUICLY_FRAME_TYPE_STREAM_BITS) == QUICLY_FRAME_TYPE_STREAM_BASE) {
-                quicly_stream_frame_t frame;
-                if ((ret = quicly_decode_stream_frame(frame_type, &src, end, &frame)) != 0)
-                    goto Exit;
-                QUICLY_PROBE(QUICTRACE_RECV_STREAM, conn, now, frame.stream_id, frame.offset, frame.data.len, (int)frame.is_fin);
-                if ((ret = handle_stream_frame(conn, &frame)) != 0)
-                    goto Exit;
-            } else {
-                switch (frame_type) {
-                case QUICLY_FRAME_TYPE_RESET_STREAM: {
-                    quicly_reset_stream_frame_t frame;
-                    if ((ret = quicly_decode_reset_stream_frame(&src, end, &frame)) != 0)
-                        goto Exit;
-                    if ((ret = handle_reset_stream_frame(conn, &frame)) != 0)
-                        goto Exit;
-                } break;
-                case QUICLY_FRAME_TYPE_MAX_DATA: {
-                    quicly_max_data_frame_t frame;
-                    if ((ret = quicly_decode_max_data_frame(&src, end, &frame)) != 0)
-                        goto Exit;
-                    if ((ret = handle_max_data_frame(conn, &frame)) != 0)
-                        goto Exit;
-                } break;
-                case QUICLY_FRAME_TYPE_MAX_STREAM_DATA: {
-                    quicly_max_stream_data_frame_t frame;
-                    if ((ret = quicly_decode_max_stream_data_frame(&src, end, &frame)) != 0)
-                        goto Exit;
-                    if ((ret = handle_max_stream_data_frame(conn, &frame)) != 0)
-                        goto Exit;
-                } break;
-                case QUICLY_FRAME_TYPE_MAX_STREAMS_BIDI:
-                case QUICLY_FRAME_TYPE_MAX_STREAMS_UNI: {
-                    quicly_max_streams_frame_t frame;
-                    if ((ret = quicly_decode_max_streams_frame(&src, end, &frame)) != 0)
-                        goto Exit;
-                    if ((ret = handle_max_streams_frame(conn, frame_type == QUICLY_FRAME_TYPE_MAX_STREAMS_UNI, &frame)) != 0)
-                        goto Exit;
-                } break;
-                case QUICLY_FRAME_TYPE_PING:
-                    ret = 0;
-                    break;
-                case QUICLY_FRAME_TYPE_DATA_BLOCKED: {
-                    quicly_data_blocked_frame_t frame;
-                    if ((ret = quicly_decode_data_blocked_frame(&src, end, &frame)) != 0)
-                        goto Exit;
-                    if ((ret = handle_data_blocked_frame(conn, &frame)) != 0)
-                        goto Exit;
-                } break;
-                case QUICLY_FRAME_TYPE_STREAM_DATA_BLOCKED: {
-                    quicly_stream_data_blocked_frame_t frame;
-                    if ((ret = quicly_decode_stream_data_blocked_frame(&src, end, &frame)) != 0)
-                        goto Exit;
-                    if ((ret = handle_stream_data_blocked_frame(conn, &frame)) != 0)
-                        goto Exit;
-                } break;
-                case QUICLY_FRAME_TYPE_STREAMS_BLOCKED_BIDI:
-                case QUICLY_FRAME_TYPE_STREAMS_BLOCKED_UNI: {
-                    quicly_streams_blocked_frame_t frame;
-                    if ((ret = quicly_decode_streams_blocked_frame(&src, end, &frame)) != 0)
-                        goto Exit;
-                    if ((ret = handle_streams_blocked_frame(conn, frame_type == QUICLY_FRAME_TYPE_STREAMS_BLOCKED_UNI, &frame)) !=
-                        0)
-                        goto Exit;
-                } break;
-                case QUICLY_FRAME_TYPE_NEW_CONNECTION_ID: {
-                    quicly_new_connection_id_frame_t frame;
-                    if ((ret = quicly_decode_new_connection_id_frame(&src, end, &frame)) != 0)
-                        goto Exit;
-                    /* TODO */
-                } break;
-                case QUICLY_FRAME_TYPE_STOP_SENDING: {
-                    quicly_stop_sending_frame_t frame;
-                    if ((ret = quicly_decode_stop_sending_frame(&src, end, &frame)) != 0)
-                        goto Exit;
-                    if ((ret = handle_stop_sending_frame(conn, &frame)) != 0)
-                        goto Exit;
-                } break;
-                case QUICLY_FRAME_TYPE_PATH_CHALLENGE: {
-                    quicly_path_challenge_frame_t frame;
-                    if ((ret = quicly_decode_path_challenge_frame(&src, end, &frame)) != 0)
-                        goto Exit;
-                    if ((ret = handle_path_challenge_frame(conn, &frame)) != 0)
-                        goto Exit;
-                } break;
-                case QUICLY_FRAME_TYPE_NEW_TOKEN: {
-                    quicly_new_token_frame_t frame;
-                    if ((ret = quicly_decode_new_token_frame(&src, end, &frame)) != 0)
-                        goto Exit;
-                    if ((ret = handle_new_token_frame(conn, &frame)) != 0)
-                        goto Exit;
-                } break;
-                default:
-                    fprintf(stderr, "ignoring frame type:%02x\n", (unsigned)frame_type);
-                    *is_ack_only = 0;
-                    ret = QUICLY_TRANSPORT_ERROR_FRAME_ENCODING;
-                    goto Exit;
-                }
-            }
-            *is_ack_only = 0;
-=======
         }
         if ((frame_handlers[state.frame_type].permitted_epochs & (1 << epoch)) == 0) {
             ret = QUICLY_TRANSPORT_ERROR_PROTOCOL_VIOLATION;
->>>>>>> 779e93a5
             break;
         }
         num_frames += 1;
@@ -4092,7 +3848,7 @@
 
 static int handle_stateless_reset(quicly_conn_t *conn)
 {
-    LOG_CONNECTION_EVENT(conn, QUICLY_EVENT_TYPE_STATELESS_RESET_RECEIVE);
+    QUICLY_PROBE(STATELESS_RESET_RECEIVE, conn, now);
     return handle_close(conn, QUICLY_ERROR_RECEIVED_STATELESS_RESET, UINT64_MAX, ptls_iovec_init("", 0));
 }
 
@@ -4321,16 +4077,9 @@
         ret = QUICLY_TRANSPORT_ERROR_PROTOCOL_VIOLATION;
         goto Exit;
     }
-<<<<<<< HEAD
 
     QUICLY_PROBE(CRYPTO_DECRYPT, conn, now, pn, payload.base, payload.len);
     QUICLY_PROBE(QUICTRACE_RECV, conn, now, pn);
-=======
-    LOG_CONNECTION_EVENT(conn, QUICLY_EVENT_TYPE_CRYPTO_DECRYPT, INT_EVENT_ATTR(PACKET_NUMBER, pn),
-                         INT_EVENT_ATTR(LENGTH, payload.len));
-    LOG_CONNECTION_EVENT(conn, QUICLY_EVENT_TYPE_QUICTRACE_RECV, INT_EVENT_ATTR(PACKET_NUMBER, pn),
-                         INT_EVENT_ATTR(LENGTH, payload.len), INT_EVENT_ATTR(ENC_LEVEL, epoch));
->>>>>>> 779e93a5
 
     /* update states */
     if (conn->super.state == QUICLY_STATE_FIRSTFLIGHT)
