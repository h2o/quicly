--- conflicted
+++ resolved
@@ -309,18 +309,16 @@
          */
         quicly_cc_t cc;
         /**
-<<<<<<< HEAD
          * pacer
          */
         quicly_pacer_t *pacer;
-=======
+        /**
          * ECN
          */
         struct {
             enum en_quicly_ecn_state { QUICLY_ECN_OFF, QUICLY_ECN_ON, QUICLY_ECN_PROBING } state;
             uint64_t counts[QUICLY_NUM_EPOCHS][3];
         } ecn;
->>>>>>> aae8e57f
         /**
          * things to be sent at the stream-level, that are not governed by the stream scheduler
          */
@@ -2266,14 +2264,11 @@
     conn->egress.ack_frequency.update_at = INT64_MAX;
     conn->egress.send_ack_at = INT64_MAX;
     conn->super.ctx->init_cc->cb(conn->super.ctx->init_cc, &conn->egress.cc, initcwnd, conn->stash.now);
-<<<<<<< HEAD
     if (pacer != NULL) {
         conn->egress.pacer = pacer;
         quicly_pacer_reset(conn->egress.pacer);
     }
-=======
     conn->egress.ecn.state = conn->super.ctx->enable_ecn ? QUICLY_ECN_PROBING : QUICLY_ECN_OFF;
->>>>>>> aae8e57f
     quicly_retire_cid_init(&conn->egress.retire_cid);
     quicly_linklist_init(&conn->egress.pending_streams.blocked.uni);
     quicly_linklist_init(&conn->egress.pending_streams.blocked.bidi);
@@ -3128,31 +3123,23 @@
     uint64_t amp_window = calc_amplification_limit_allowance(conn);
     int64_t at = conn->idle_timeout.at, pacer_can_send_at = 0;
 
-<<<<<<< HEAD
     if (conn->egress.pacer != NULL) {
         uint32_t bytes_per_msec = calc_pacer_send_rate(conn);
         pacer_can_send_at = quicly_pacer_can_send_at(conn->egress.pacer, bytes_per_msec, conn->egress.max_udp_payload_size);
     }
 
+    /* reduce at to the moment pacer provides credit, if we are not CC-limited and there's something to be sent over CC */
     if (pacer_can_send_at < at && calc_send_window(conn, 0, amp_window, UINT64_MAX, 0) > 0) {
-        if (conn->egress.pending_flows != 0 || quicly_linklist_is_linked(&conn->egress.pending_streams.control) ||
-            scheduler_can_send(conn))
-            at = pacer_can_send_at;
-=======
-    if (calc_send_window(conn, 0, amp_window, 0) > 0) {
         if (conn->egress.pending_flows != 0) {
             /* crypto streams (as indicated by lower 4 bits) can be sent whenever CWND is available; other flows need application
              * packet number space */
-            if (conn->application != NULL && conn->application->cipher.egress.key.header_protection != NULL)
-                return 0;
-            if ((conn->egress.pending_flows & 0xf) != 0)
-                return 0;
-        }
-        if (quicly_linklist_is_linked(&conn->egress.pending_streams.control))
-            return 0;
-        if (scheduler_can_send(conn))
-            return 0;
->>>>>>> aae8e57f
+            if ((conn->application != NULL && conn->application->cipher.egress.key.header_protection != NULL) ||
+                (conn->egress.pending_flows & 0xf) != 0)
+                at = pacer_can_send_at;
+        }
+        if (pacer_can_send_at < at &&
+            (quicly_linklist_is_linked(&conn->egress.pending_streams.control) || scheduler_can_send(conn)))
+            at = pacer_can_send_at;
     }
 
     /* if something can be sent, return the earliest timeout. Otherwise return the idle timeout. */
@@ -3315,14 +3302,10 @@
     if (quicly_sentmap_is_open(&conn->egress.loss.sentmap))
         quicly_sentmap_commit(&conn->egress.loss.sentmap, (uint16_t)packet_bytes_in_flight);
 
-<<<<<<< HEAD
-    conn->egress.cc.impl->cc_on_sent(&conn->egress.cc, &conn->egress.loss, (uint32_t)packet_bytes_in_flight, conn->stash.now);
+    conn->egress.cc.type->cc_on_sent(&conn->egress.cc, &conn->egress.loss, (uint32_t)packet_bytes_in_flight, conn->stash.now);
     if (conn->egress.pacer != NULL)
         quicly_pacer_consume_window(conn->egress.pacer, packet_bytes_in_flight);
 
-=======
-    conn->egress.cc.type->cc_on_sent(&conn->egress.cc, &conn->egress.loss, (uint32_t)packet_bytes_in_flight, conn->stash.now);
->>>>>>> aae8e57f
     QUICLY_PROBE(PACKET_SENT, conn, conn->stash.now, conn->egress.packet_number, s->dst - s->target.first_byte_at,
                  get_epoch(*s->target.first_byte_at), !s->target.ack_eliciting);
     QUICLY_LOG_CONN(packet_sent, conn, {
@@ -4782,7 +4765,12 @@
         }
     }
 
-<<<<<<< HEAD
+    /* disable ECN if zero packets where acked in the first 3 PTO of the connection during which all sent packets are ECT(0) */
+    if (conn->egress.ecn.state == QUICLY_ECN_PROBING && conn->created_at + conn->egress.loss.rtt.smoothed * 3 < conn->stash.now) {
+        update_ecn_state(conn, QUICLY_ECN_OFF);
+        /* TODO reset CC? */
+    }
+
     { /* calculate send window */
         uint64_t pacer_window = SIZE_MAX;
         if (conn->egress.pacer != NULL) {
@@ -4794,16 +4782,6 @@
                                           calc_amplification_limit_allowance(conn), pacer_window, restrict_sending);
     }
 
-=======
-    /* disable ECN if zero packets where acked in the first 3 PTO of the connection during which all sent packets are ECT(0) */
-    if (conn->egress.ecn.state == QUICLY_ECN_PROBING && conn->created_at + conn->egress.loss.rtt.smoothed * 3 < conn->stash.now) {
-        update_ecn_state(conn, QUICLY_ECN_OFF);
-        /* TODO reset CC? */
-    }
-
-    s->send_window = calc_send_window(conn, min_packets_to_send * conn->egress.max_udp_payload_size,
-                                      calc_amplification_limit_allowance(conn), restrict_sending);
->>>>>>> aae8e57f
     if (s->send_window == 0)
         ack_only = 1;
 
