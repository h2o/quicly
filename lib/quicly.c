/*
 * Copyright (c) 2017 Fastly, Kazuho Oku
 *
 * Permission is hereby granted, free of charge, to any person obtaining a copy
 * of this software and associated documentation files (the "Software"), to
 * deal in the Software without restriction, including without limitation the
 * rights to use, copy, modify, merge, publish, distribute, sublicense, and/or
 * sell copies of the Software, and to permit persons to whom the Software is
 * furnished to do so, subject to the following conditions:
 *
 * The above copyright notice and this permission notice shall be included in
 * all copies or substantial portions of the Software.
 *
 * THE SOFTWARE IS PROVIDED "AS IS", WITHOUT WARRANTY OF ANY KIND, EXPRESS OR
 * IMPLIED, INCLUDING BUT NOT LIMITED TO THE WARRANTIES OF MERCHANTABILITY,
 * FITNESS FOR A PARTICULAR PURPOSE AND NONINFRINGEMENT. IN NO EVENT SHALL THE
 * AUTHORS OR COPYRIGHT HOLDERS BE LIABLE FOR ANY CLAIM, DAMAGES OR OTHER
 * LIABILITY, WHETHER IN AN ACTION OF CONTRACT, TORT OR OTHERWISE, ARISING
 * FROM, OUT OF OR IN CONNECTION WITH THE SOFTWARE OR THE USE OR OTHER DEALINGS
 * IN THE SOFTWARE.
 */
#include <assert.h>
#include <inttypes.h>
#include <arpa/inet.h>
#include <sys/types.h>
#include <netinet/in.h>
#include <netinet/ip.h>
#include <pthread.h>
#include <stdarg.h>
#include <stdio.h>
#include <stdlib.h>
#include <sys/socket.h>
#include <sys/time.h>
#include "khash.h"
#include "quicly.h"
#include "quicly/defaults.h"
#include "quicly/sentmap.h"
#include "quicly/pacer.h"
#include "quicly/frame.h"
#include "quicly/streambuf.h"
#include "quicly/cc.h"
#if QUICLY_USE_DTRACE
#include "quicly-probes.h"
#endif

#define QUICLY_TLS_EXTENSION_TYPE_TRANSPORT_PARAMETERS_FINAL 0x39
#define QUICLY_TLS_EXTENSION_TYPE_TRANSPORT_PARAMETERS_DRAFT 0xffa5
#define QUICLY_TRANSPORT_PARAMETER_ID_ORIGINAL_CONNECTION_ID 0
#define QUICLY_TRANSPORT_PARAMETER_ID_MAX_IDLE_TIMEOUT 1
#define QUICLY_TRANSPORT_PARAMETER_ID_STATELESS_RESET_TOKEN 2
#define QUICLY_TRANSPORT_PARAMETER_ID_MAX_UDP_PAYLOAD_SIZE 3
#define QUICLY_TRANSPORT_PARAMETER_ID_INITIAL_MAX_DATA 4
#define QUICLY_TRANSPORT_PARAMETER_ID_INITIAL_MAX_STREAM_DATA_BIDI_LOCAL 5
#define QUICLY_TRANSPORT_PARAMETER_ID_INITIAL_MAX_STREAM_DATA_BIDI_REMOTE 6
#define QUICLY_TRANSPORT_PARAMETER_ID_INITIAL_MAX_STREAM_DATA_UNI 7
#define QUICLY_TRANSPORT_PARAMETER_ID_INITIAL_MAX_STREAMS_BIDI 8
#define QUICLY_TRANSPORT_PARAMETER_ID_INITIAL_MAX_STREAMS_UNI 9
#define QUICLY_TRANSPORT_PARAMETER_ID_ACK_DELAY_EXPONENT 10
#define QUICLY_TRANSPORT_PARAMETER_ID_MAX_ACK_DELAY 11
#define QUICLY_TRANSPORT_PARAMETER_ID_DISABLE_ACTIVE_MIGRATION 12
#define QUICLY_TRANSPORT_PARAMETER_ID_PREFERRED_ADDRESS 13
#define QUICLY_TRANSPORT_PARAMETER_ID_ACTIVE_CONNECTION_ID_LIMIT 14
#define QUICLY_TRANSPORT_PARAMETER_ID_INITIAL_SOURCE_CONNECTION_ID 15
#define QUICLY_TRANSPORT_PARAMETER_ID_RETRY_SOURCE_CONNECTION_ID 16
#define QUICLY_TRANSPORT_PARAMETER_ID_MAX_DATAGRAM_FRAME_SIZE 0x20
#define QUICLY_TRANSPORT_PARAMETER_ID_MIN_ACK_DELAY 0xff03de1a

/**
 * maximum size of token that quicly accepts
 */
#define QUICLY_MAX_TOKEN_LEN 512
/**
 * sends ACK bundled with PING, when number of gaps in the ack queue reaches or exceeds this threshold. This value should be much
 * smaller than QUICLY_MAX_RANGES.
 */
#define QUICLY_NUM_ACK_BLOCKS_TO_INDUCE_ACKACK 8

KHASH_MAP_INIT_INT64(quicly_stream_t, quicly_stream_t *)

#if QUICLY_USE_TRACER
#define QUICLY_TRACER(label, conn, ...) QUICLY_TRACER_##label(conn, __VA_ARGS__)
#else
#define QUICLY_TRACER(...)
#endif

#if QUICLY_USE_DTRACE
#define QUICLY_PROBE(label, conn, ...)                                                                                             \
    do {                                                                                                                           \
        quicly_conn_t *_conn = (conn);                                                                                             \
        if (PTLS_UNLIKELY(QUICLY_##label##_ENABLED()))                                                                             \
            QUICLY_##label(_conn, __VA_ARGS__);                                                                                    \
        QUICLY_TRACER(label, _conn, __VA_ARGS__);                                                                                  \
    } while (0)
#define QUICLY_PROBE_ENABLED(label) QUICLY_##label##_ENABLED()
#else
#define QUICLY_PROBE(label, conn, ...) QUICLY_TRACER(label, conn, __VA_ARGS__)
#define QUICLY_PROBE_ENABLED(label) 0
#endif
#define QUICLY_PROBE_HEXDUMP(s, l)                                                                                                 \
    ({                                                                                                                             \
        size_t _l = (l);                                                                                                           \
        ptls_hexdump(alloca(_l * 2 + 1), (s), _l);                                                                                 \
    })
#define QUICLY_PROBE_ESCAPE_UNSAFE_STRING(s, l)                                                                                    \
    ({                                                                                                                             \
        size_t _l = (l);                                                                                                           \
        quicly_escape_unsafe_string(alloca(_l * 4 + 1), (s), _l);                                                                  \
    })

struct st_quicly_cipher_context_t {
    ptls_aead_context_t *aead;
    ptls_cipher_context_t *header_protection;
};

struct st_quicly_pn_space_t {
    /**
     * acks to be sent to remote peer
     */
    quicly_ranges_t ack_queue;
    /**
     * time at when the largest pn in the ack_queue has been received (or INT64_MAX if none)
     */
    int64_t largest_pn_received_at;
    /**
     *
     */
    uint64_t next_expected_packet_number;
    /**
     * number of ACK-eliciting packets that have not been ACKed yet
     */
    uint32_t unacked_count;
    /**
     * ECN in the order of ECT(0), ECT(1), CE
     */
    uint64_t ecn_counts[3];
    /**
     * maximum number of ACK-eliciting packets to be queued before sending an ACK
     */
    uint32_t packet_tolerance;
    /**
     * boolean indicating if reorder should NOT trigger an immediate ack
     */
    uint8_t ignore_order;
};

struct st_quicly_handshake_space_t {
    struct st_quicly_pn_space_t super;
    struct {
        struct st_quicly_cipher_context_t ingress;
        struct st_quicly_cipher_context_t egress;
    } cipher;
    uint16_t largest_ingress_udp_payload_size;
};

struct st_quicly_application_space_t {
    struct st_quicly_pn_space_t super;
    struct {
        struct {
            struct {
                ptls_cipher_context_t *zero_rtt, *one_rtt;
            } header_protection;
            ptls_aead_context_t *aead[2]; /* 0-RTT uses aead[1], 1-RTT uses aead[key_phase] */
            uint8_t secret[PTLS_MAX_DIGEST_SIZE];
            struct {
                uint64_t prepared;
                uint64_t decrypted;
            } key_phase;
        } ingress;
        struct {
            struct st_quicly_cipher_context_t key;
            uint8_t secret[PTLS_MAX_DIGEST_SIZE];
            uint64_t key_phase;
            struct {
                /**
                 * PN at which key update was initiated. Set to UINT64_MAX once key update is acked.
                 */
                uint64_t last;
                /**
                 * PN at which key update should be initiated. Set to UINT64_MAX when key update cannot be initiated.
                 */
                uint64_t next;
            } key_update_pn;
        } egress;
    } cipher;
    int one_rtt_writable;
};

struct st_quicly_conn_path_t {
    struct {
        /**
         * remote address (must not be AF_UNSPEC)
         */
        quicly_address_t remote;
        /**
         * local address (may be AF_UNSPEC)
         */
        quicly_address_t local;
    } address;
    /**
     * DCID being used for the path indicated by the sequence number; or UINT64_MAX if yet to be assigned. Multile paths will share
     * the same value of zero if peer CID is zero-length.
     */
    uint64_t dcid;
    /**
     * Maximum number of packets being received by the connection when a packet was last received on this path. This value is used
     * to determine the least-recently-used path which will be recycled.
     */
    uint64_t packet_last_received;
    /**
     * `send_at` indicates when a PATH_CHALLENGE frame carrying `data` should be sent, or if the value is INT64_MAX the path is
     * validated
     */
    struct {
        int64_t send_at;
        uint64_t num_sent;
        uint8_t data[QUICLY_PATH_CHALLENGE_DATA_LEN];
    } path_challenge;
    /**
     * path response to be sent, if `send_` is set
     */
    struct {
        uint8_t send_;
        uint8_t data[QUICLY_PATH_CHALLENGE_DATA_LEN];
    } path_response;
    /**
     * if this path is the initial path (i.e., the one on which handshake is done)
     */
    uint8_t initial : 1;
    /**
     * if only probe packets have been received (and hence have been sent) on the path
     */
    uint8_t probe_only : 1;
    /**
     * number of packets being sent / received on the path
     */
    struct {
        uint64_t sent;
        uint64_t received;
    } num_packets;
};

struct st_quicly_conn_t {
    struct _st_quicly_conn_public_t super;
    /**
     * `paths[0]` is the non-probing path that is guaranteed to exist, others are backups that may be NULL
     */
    struct st_quicly_conn_path_t *paths[QUICLY_LOCAL_ACTIVE_CONNECTION_ID_LIMIT];
    /**
     * the initial context
     */
    struct st_quicly_handshake_space_t *initial;
    /**
     * the handshake context
     */
    struct st_quicly_handshake_space_t *handshake;
    /**
     * 0-RTT and 1-RTT context
     */
    struct st_quicly_application_space_t *application;
    /**
     * hashtable of streams
     */
    khash_t(quicly_stream_t) * streams;
    /**
     *
     */
    struct {
        /**
         *
         */
        struct {
            uint64_t bytes_consumed;
            quicly_maxsender_t sender;
        } max_data;
        /**
         *
         */
        struct {
            quicly_maxsender_t uni, bidi;
        } max_streams;
        /**
         *
         */
        struct {
            uint64_t next_sequence;
        } ack_frequency;
    } ingress;
    /**
     *
     */
    struct {
        /**
         * loss recovery
         */
        quicly_loss_t loss;
        /**
         * next or the currently encoding packet number
         */
        uint64_t packet_number;
        /**
         * next PN to be skipped
         */
        uint64_t next_pn_to_skip;
        /**
         *
         */
        uint16_t max_udp_payload_size;
        /**
         * valid if state is CLOSING
         */
        struct {
            uint16_t error_code;
            uint64_t frame_type; /* UINT64_MAX if application close */
            const char *reason_phrase;
            unsigned long num_packets_received;
        } connection_close;
        /**
         *
         */
        struct {
            uint64_t permitted;
            uint64_t sent;
        } max_data;
        /**
         *
         */
        struct {
            struct st_quicly_max_streams_t {
                uint64_t count;
                quicly_maxsender_t blocked_sender;
            } uni, bidi;
        } max_streams;
        /**
         *
         */
        struct {
            uint64_t generation;
            uint64_t max_acked;
            uint32_t num_inflight;
        } new_token;
        /**
         *
         */
        struct {
            int64_t update_at;
            uint64_t sequence;
        } ack_frequency;
        /**
         *
         */
        int64_t last_retransmittable_sent_at;
        /**
         * when to send an ACK, connection close frames or to destroy the connection
         */
        int64_t send_ack_at;
        /**
         * when a PATH_CHALLENGE or PATH_RESPONSE frame is to be sent on any path
         */
        int64_t send_probe_at;
        /**
         * congestion control
         */
        quicly_cc_t cc;
        /**
         * Next PN to be used when the path is initialized or promoted. As loss recovery / CC is reset upon path promotion, ACKs for
         * for packets with PN below this property are ignored.
         */
        uint64_t pn_path_start;
        /**
         * pacer
         */
        quicly_pacer_t *pacer;
        /**
         * ECN
         */
        struct {
            enum en_quicly_ecn_state { QUICLY_ECN_OFF, QUICLY_ECN_ON, QUICLY_ECN_PROBING } state;
            uint64_t counts[QUICLY_NUM_EPOCHS][3];
        } ecn;
        /**
         * things to be sent at the stream-level, that are not governed by the stream scheduler
         */
        struct {
            /**
             * list of blocked streams (sorted in ascending order of stream_ids)
             */
            struct {
                quicly_linklist_t uni;
                quicly_linklist_t bidi;
            } blocked;
            /**
             * list of streams with pending control data (e.g., RESET_STREAM)
             */
            quicly_linklist_t control;
        } pending_streams;
        /**
         * send state for DATA_BLOCKED frame that corresponds to the current value of `conn->egress.max_data.permitted`
         */
        quicly_sender_state_t data_blocked;
        /**
         * bit vector indicating if there's any pending crypto data (the insignificant 4 bits), or other non-stream data
         */
        uint8_t pending_flows;
/* The flags below indicate if the respective frames have to be sent or not. There are no false positives. */
#define QUICLY_PENDING_FLOW_NEW_TOKEN_BIT (1 << 4)
#define QUICLY_PENDING_FLOW_HANDSHAKE_DONE_BIT (1 << 5)
/* Indicates that MAX_STREAMS, MAX_DATA, DATA_BLOCKED, STREAMS_BLOCKED, NEW_CONNECTION_ID _might_ have to be sent. There could be
 * false positives; logic for sending each of these frames have the capability of detecting such false positives. The purpose of
 * this bit is to consolidate information as an optimization. */
#define QUICLY_PENDING_FLOW_OTHERS_BIT (1 << 6)
        /**
         *
         */
        uint8_t try_jumpstart : 1;
        /**
         * payload of DATAGRAM frames to be sent
         */
        struct {
            ptls_iovec_t payloads[10];
            size_t count;
        } datagram_frame_payloads;
        /**
         * delivery rate estimator
         */
        quicly_ratemeter_t ratemeter;
    } egress;
    /**
     * crypto data
     */
    struct {
        ptls_t *tls;
        ptls_handshake_properties_t handshake_properties;
        struct {
            ptls_raw_extension_t ext[3];
            ptls_buffer_t buf;
        } transport_params;
        unsigned async_in_progress : 1;
    } crypto;
    /**
     * token (if the token is a Retry token can be determined by consulting the length of retry_scid)
     */
    ptls_iovec_t token;
    /**
     * len=UINT8_MAX if Retry was not used, use client_received_retry() to check
     */
    quicly_cid_t retry_scid;
    /**
     *
     */
    struct {
        /**
         * The moment when the idle timeout fires (including the additional 3 PTO). The value is set to INT64_MAX while the
         * handshake is in progress.
         */
        int64_t at;
        /**
         * idle timeout
         */
        uint8_t should_rearm_on_send : 1;
    } idle_timeout;
    /**
     * records the time when this connection was created
     */
    int64_t created_at;
    /**
     * structure to hold various data used internally
     */
    struct {
        /**
         * This value holds current time that remains constant while quicly functions that deal with time are running. Only
         * available when the lock is held using `lock_now`.
         */
        int64_t now;
        /**
         *
         */
        uint8_t lock_count;
        struct {
            /**
             * This cache is used to concatenate acked ranges of streams before processing them, reducing the frequency of function
             * calls to `quicly_sendstate_t` and to the application-level send window management callbacks. This approach works,
             * because in most cases acks will contain contiguous ranges of a single stream.
             */
            struct {
                /**
                 * set to INT64_MIN when the cache is invalid
                 */
                quicly_stream_id_t stream_id;
                quicly_sendstate_sent_t args;
            } active_acked_cache;
        } on_ack_stream;
    } stash;
};

#if QUICLY_USE_TRACER
#include "quicly-tracer.h"
#endif

struct st_quicly_handle_payload_state_t {
    const uint8_t *src, *const end;
    size_t epoch;
    size_t path_index;
    uint64_t frame_type;
};

static void crypto_stream_receive(quicly_stream_t *stream, size_t off, const void *src, size_t len);

static const quicly_stream_callbacks_t crypto_stream_callbacks = {quicly_streambuf_destroy, quicly_streambuf_egress_shift,
                                                                  quicly_streambuf_egress_emit, NULL, crypto_stream_receive};

static int update_traffic_key_cb(ptls_update_traffic_key_t *self, ptls_t *tls, int is_enc, size_t epoch, const void *secret);
static int initiate_close(quicly_conn_t *conn, int err, uint64_t frame_type, const char *reason_phrase);
static int handle_close(quicly_conn_t *conn, int err, uint64_t frame_type, ptls_iovec_t reason_phrase);
static int discard_sentmap_by_epoch(quicly_conn_t *conn, unsigned ack_epochs);

quicly_cid_plaintext_t quicly_cid_plaintext_invalid = {.node_id = UINT64_MAX, .thread_id = 0xffffff};

static const quicly_transport_parameters_t default_transport_params = {.max_udp_payload_size = QUICLY_DEFAULT_MAX_UDP_PAYLOAD_SIZE,
                                                                       .ack_delay_exponent = QUICLY_DEFAULT_ACK_DELAY_EXPONENT,
                                                                       .max_ack_delay = QUICLY_DEFAULT_MAX_ACK_DELAY,
                                                                       .min_ack_delay_usec = UINT64_MAX,
                                                                       .active_connection_id_limit =
                                                                           QUICLY_DEFAULT_ACTIVE_CONNECTION_ID_LIMIT};

const quicly_salt_t *quicly_get_salt(uint32_t protocol_version)
{
    static const quicly_salt_t
        v1 = {.initial = {0x38, 0x76, 0x2c, 0xf7, 0xf5, 0x59, 0x34, 0xb3, 0x4d, 0x17,
                          0x9a, 0xe6, 0xa4, 0xc8, 0x0c, 0xad, 0xcc, 0xbb, 0x7f, 0x0a},
              .retry = {.key = {0xbe, 0x0c, 0x69, 0x0b, 0x9f, 0x66, 0x57, 0x5a, 0x1d, 0x76, 0x6b, 0x54, 0xe3, 0x68, 0xc8, 0x4e},
                        .iv = {0x46, 0x15, 0x99, 0xd3, 0x5d, 0x63, 0x2b, 0xf2, 0x23, 0x98, 0x25, 0xbb}}},
        draft29 = {.initial = {0xaf, 0xbf, 0xec, 0x28, 0x99, 0x93, 0xd2, 0x4c, 0x9e, 0x97,
                               0x86, 0xf1, 0x9c, 0x61, 0x11, 0xe0, 0x43, 0x90, 0xa8, 0x99},
                   .retry = {.key = {0xcc, 0xce, 0x18, 0x7e, 0xd0, 0x9a, 0x09, 0xd0, 0x57, 0x28, 0x15, 0x5a, 0x6c, 0xb9, 0x6b,
                                     0xe1},
                             .iv = {0xe5, 0x49, 0x30, 0xf9, 0x7f, 0x21, 0x36, 0xf0, 0x53, 0x0a, 0x8c, 0x1c}}},
        draft27 = {
            .initial = {0xc3, 0xee, 0xf7, 0x12, 0xc7, 0x2e, 0xbb, 0x5a, 0x11, 0xa7,
                        0xd2, 0x43, 0x2b, 0xb4, 0x63, 0x65, 0xbe, 0xf9, 0xf5, 0x02},
            .retry = {.key = {0x4d, 0x32, 0xec, 0xdb, 0x2a, 0x21, 0x33, 0xc8, 0x41, 0xe4, 0x04, 0x3d, 0xf2, 0x7d, 0x44, 0x30},
                      .iv = {0x4d, 0x16, 0x11, 0xd0, 0x55, 0x13, 0xa5, 0x52, 0xc5, 0x87, 0xd5, 0x75}}};

    switch (protocol_version) {
    case QUICLY_PROTOCOL_VERSION_1:
        return &v1;
    case QUICLY_PROTOCOL_VERSION_DRAFT29:
        return &draft29;
    case QUICLY_PROTOCOL_VERSION_DRAFT27:
        return &draft27;
        break;
    default:
        return NULL;
    }
}

static void lock_now(quicly_conn_t *conn, int is_reentrant)
{
    if (conn->stash.now == 0) {
        assert(conn->stash.lock_count == 0);
        conn->stash.now = conn->super.ctx->now->cb(conn->super.ctx->now);
    } else {
        assert(is_reentrant && "caller must be reentrant");
        assert(conn->stash.lock_count != 0);
    }

    ++conn->stash.lock_count;
}

static void unlock_now(quicly_conn_t *conn)
{
    assert(conn->stash.now != 0);

    if (--conn->stash.lock_count == 0)
        conn->stash.now = 0;
}

static void set_address(quicly_address_t *addr, struct sockaddr *sa)
{
    if (sa == NULL) {
        addr->sa.sa_family = AF_UNSPEC;
        return;
    }

    switch (sa->sa_family) {
    case AF_UNSPEC:
        addr->sa.sa_family = AF_UNSPEC;
        break;
    case AF_INET:
        addr->sin = *(struct sockaddr_in *)sa;
        break;
    case AF_INET6:
        addr->sin6 = *(struct sockaddr_in6 *)sa;
        break;
    default:
        memset(addr, 0xff, sizeof(*addr));
        assert(!"unexpected address type");
        break;
    }
}

static ptls_cipher_suite_t *get_aes128gcmsha256(quicly_context_t *ctx)
{
    ptls_cipher_suite_t **cs;

    for (cs = ctx->tls->cipher_suites;; ++cs) {
        assert(cs != NULL);
        if ((*cs)->id == PTLS_CIPHER_SUITE_AES_128_GCM_SHA256)
            break;
    }
    return *cs;
}

static inline uint8_t get_epoch(uint8_t first_byte)
{
    if (!QUICLY_PACKET_IS_LONG_HEADER(first_byte))
        return QUICLY_EPOCH_1RTT;

    switch (first_byte & QUICLY_PACKET_TYPE_BITMASK) {
    case QUICLY_PACKET_TYPE_INITIAL:
        return QUICLY_EPOCH_INITIAL;
    case QUICLY_PACKET_TYPE_HANDSHAKE:
        return QUICLY_EPOCH_HANDSHAKE;
    case QUICLY_PACKET_TYPE_0RTT:
        return QUICLY_EPOCH_0RTT;
    default:
        assert(!"FIXME");
    }
}

static ptls_aead_context_t *create_retry_aead(quicly_context_t *ctx, uint32_t protocol_version, int is_enc)
{
    const quicly_salt_t *salt = quicly_get_salt(protocol_version);
    assert(salt != NULL);

    ptls_cipher_suite_t *algo = get_aes128gcmsha256(ctx);
    ptls_aead_context_t *aead = ptls_aead_new_direct(algo->aead, is_enc, salt->retry.key, salt->retry.iv);
    assert(aead != NULL);
    return aead;
}

static void dispose_cipher(struct st_quicly_cipher_context_t *ctx)
{
    ptls_aead_free(ctx->aead);
    ptls_cipher_free(ctx->header_protection);
}

static void clear_datagram_frame_payloads(quicly_conn_t *conn)
{
    for (size_t i = 0; i != conn->egress.datagram_frame_payloads.count; ++i) {
        free(conn->egress.datagram_frame_payloads.payloads[i].base);
        conn->egress.datagram_frame_payloads.payloads[i] = ptls_iovec_init(NULL, 0);
    }
    conn->egress.datagram_frame_payloads.count = 0;
}

static int is_retry(quicly_conn_t *conn)
{
    return conn->retry_scid.len != UINT8_MAX;
}

static int needs_cid_auth(quicly_conn_t *conn)
{
    switch (conn->super.version) {
    case QUICLY_PROTOCOL_VERSION_1:
    case QUICLY_PROTOCOL_VERSION_DRAFT29:
        return 1;
    default:
        return 0;
    }
}

static int64_t get_sentmap_expiration_time(quicly_conn_t *conn)
{
    return quicly_loss_get_sentmap_expiration_time(&conn->egress.loss, conn->super.remote.transport_params.max_ack_delay);
}

/**
 * converts ECN bits to index in the order of ACK-ECN field (i.e., ECT(0) -> 0, ECT(1) -> 1, CE -> 2)
 */
static size_t get_ecn_index_from_bits(uint8_t bits)
{
    assert(1 <= bits && bits <= 3);
    return (18 >> bits) & 3;
}

static void update_ecn_state(quicly_conn_t *conn, enum en_quicly_ecn_state new_state)
{
    assert(new_state == QUICLY_ECN_ON || new_state == QUICLY_ECN_OFF);

    conn->egress.ecn.state = new_state;
    if (new_state == QUICLY_ECN_ON) {
        ++conn->super.stats.num_paths.ecn_validated;
    } else {
        ++conn->super.stats.num_paths.ecn_failed;
    }

    QUICLY_PROBE(ECN_VALIDATION, conn, conn->stash.now, (int)new_state);
    QUICLY_LOG_CONN(ecn_validation, conn, { PTLS_LOG_ELEMENT_SIGNED(state, (int)new_state); });
}

static void ack_frequency_set_next_update_at(quicly_conn_t *conn)
{
    if (conn->super.remote.transport_params.min_ack_delay_usec != UINT64_MAX)
        conn->egress.ack_frequency.update_at = conn->stash.now + get_sentmap_expiration_time(conn);
}

size_t quicly_decode_packet(quicly_context_t *ctx, quicly_decoded_packet_t *packet, const uint8_t *datagram, size_t datagram_size,
                            size_t *off)
{
    const uint8_t *src = datagram, *src_end = datagram + datagram_size;

    assert(*off <= datagram_size);

    packet->octets = ptls_iovec_init(src + *off, datagram_size - *off);
    if (packet->octets.len < 2)
        goto Error;
    packet->datagram_size = *off == 0 ? datagram_size : 0;
    packet->token = ptls_iovec_init(NULL, 0);
    packet->decrypted.pn = UINT64_MAX;
    packet->ecn = 0; /* non-ECT */

    /* move the cursor to the second byte */
    src += *off + 1;

    if (QUICLY_PACKET_IS_LONG_HEADER(packet->octets.base[0])) {
        /* long header */
        uint64_t rest_length;
        if (src_end - src < 5)
            goto Error;
        packet->version = quicly_decode32(&src);
        packet->cid.dest.encrypted.len = *src++;
        if (src_end - src < packet->cid.dest.encrypted.len + 1)
            goto Error;
        packet->cid.dest.encrypted.base = (uint8_t *)src;
        src += packet->cid.dest.encrypted.len;
        packet->cid.src.len = *src++;
        if (src_end - src < packet->cid.src.len)
            goto Error;
        packet->cid.src.base = (uint8_t *)src;
        src += packet->cid.src.len;
        switch (packet->octets.base[0] & QUICLY_PACKET_TYPE_BITMASK) {
        case QUICLY_PACKET_TYPE_INITIAL:
        case QUICLY_PACKET_TYPE_0RTT:
            if (ctx->cid_encryptor == NULL || packet->cid.dest.encrypted.len == 0 ||
                ctx->cid_encryptor->decrypt_cid(ctx->cid_encryptor, &packet->cid.dest.plaintext, packet->cid.dest.encrypted.base,
                                                packet->cid.dest.encrypted.len) == SIZE_MAX)
                packet->cid.dest.plaintext = quicly_cid_plaintext_invalid;
            packet->cid.dest.might_be_client_generated = 1;
            break;
        default:
            if (ctx->cid_encryptor != NULL) {
                if (packet->cid.dest.encrypted.len == 0)
                    goto Error;
                if (ctx->cid_encryptor->decrypt_cid(ctx->cid_encryptor, &packet->cid.dest.plaintext,
                                                    packet->cid.dest.encrypted.base, packet->cid.dest.encrypted.len) == SIZE_MAX)
                    goto Error;
            } else {
                packet->cid.dest.plaintext = quicly_cid_plaintext_invalid;
            }
            packet->cid.dest.might_be_client_generated = 0;
            break;
        }
        switch (packet->version) {
        case QUICLY_PROTOCOL_VERSION_1:
        case QUICLY_PROTOCOL_VERSION_DRAFT29:
        case QUICLY_PROTOCOL_VERSION_DRAFT27:
            /* these are the recognized versions, and they share the same packet header format */
            if ((packet->octets.base[0] & QUICLY_PACKET_TYPE_BITMASK) == QUICLY_PACKET_TYPE_RETRY) {
                /* retry */
                if (src_end - src <= PTLS_AESGCM_TAG_SIZE)
                    goto Error;
                packet->token = ptls_iovec_init(src, src_end - src - PTLS_AESGCM_TAG_SIZE);
                src += packet->token.len;
                packet->encrypted_off = src - packet->octets.base;
            } else {
                /* coalescible long header packet */
                if ((packet->octets.base[0] & QUICLY_PACKET_TYPE_BITMASK) == QUICLY_PACKET_TYPE_INITIAL) {
                    /* initial has a token */
                    uint64_t token_len;
                    if ((token_len = quicly_decodev(&src, src_end)) == UINT64_MAX)
                        goto Error;
                    if (src_end - src < token_len)
                        goto Error;
                    packet->token = ptls_iovec_init(src, token_len);
                    src += token_len;
                }
                if ((rest_length = quicly_decodev(&src, src_end)) == UINT64_MAX)
                    goto Error;
                if (rest_length < 1)
                    goto Error;
                if (src_end - src < rest_length)
                    goto Error;
                packet->encrypted_off = src - packet->octets.base;
                packet->octets.len = packet->encrypted_off + rest_length;
            }
            break;
        default:
            /* VN packet or packets of unknown version cannot be parsed. `encrypted_off` is set to the first byte after SCID. */
            packet->encrypted_off = src - packet->octets.base;
        }
        packet->_is_stateless_reset_cached = QUICLY__DECODED_PACKET_CACHED_NOT_STATELESS_RESET;
    } else {
        /* short header */
        if (ctx->cid_encryptor != NULL) {
            if (src_end - src < QUICLY_MAX_CID_LEN_V1)
                goto Error;
            size_t local_cidl = ctx->cid_encryptor->decrypt_cid(ctx->cid_encryptor, &packet->cid.dest.plaintext, src, 0);
            if (local_cidl == SIZE_MAX)
                goto Error;
            packet->cid.dest.encrypted = ptls_iovec_init(src, local_cidl);
            src += local_cidl;
        } else {
            packet->cid.dest.encrypted = ptls_iovec_init(NULL, 0);
            packet->cid.dest.plaintext = quicly_cid_plaintext_invalid;
        }
        packet->cid.dest.might_be_client_generated = 0;
        packet->cid.src = ptls_iovec_init(NULL, 0);
        packet->version = 0;
        packet->encrypted_off = src - packet->octets.base;
        packet->_is_stateless_reset_cached = QUICLY__DECODED_PACKET_CACHED_MAYBE_STATELESS_RESET;
    }

    *off += packet->octets.len;
    return packet->octets.len;

Error:
    return SIZE_MAX;
}

uint64_t quicly_determine_packet_number(uint32_t truncated, size_t num_bits, uint64_t expected)
{
    uint64_t win = (uint64_t)1 << num_bits, candidate = (expected & ~(win - 1)) | truncated;

    if (candidate + win / 2 <= expected)
        return candidate + win;
    if (candidate > expected + win / 2 && candidate >= win)
        return candidate - win;
    return candidate;
}

static void assert_consistency(quicly_conn_t *conn, int timer_must_be_in_future)
{
    if (conn->super.state >= QUICLY_STATE_CLOSING) {
        assert(!timer_must_be_in_future || conn->stash.now < conn->egress.send_ack_at);
        return;
    }

    if (conn->egress.loss.sentmap.bytes_in_flight != 0 || conn->super.remote.address_validation.send_probe) {
        assert(conn->egress.loss.alarm_at != INT64_MAX);
    } else {
        assert(conn->egress.loss.loss_time == INT64_MAX);
    }
    /* Allow timers not in the future when the remote peer is not yet validated, since we may not be able to send packets even when
     * timers fire. */
    if (timer_must_be_in_future && conn->super.remote.address_validation.validated)
        assert(conn->stash.now < conn->egress.loss.alarm_at);
}

static int on_invalid_ack(quicly_sentmap_t *map, const quicly_sent_packet_t *packet, int acked, quicly_sent_t *sent)
{
    if (acked)
        return QUICLY_TRANSPORT_ERROR_PROTOCOL_VIOLATION;
    return 0;
}

static uint64_t calc_next_pn_to_skip(ptls_context_t *tlsctx, uint64_t next_pn, uint32_t cwnd, uint64_t mtu)
{
    static __thread struct {
        uint32_t values[8];
        size_t off;
    } cached_rand;

    if (cached_rand.off == 0) {
        tlsctx->random_bytes(cached_rand.values, sizeof(cached_rand.values));
        cached_rand.off = PTLS_ELEMENTSOF(cached_rand.values);
    }

    /* on average, skip one PN per every min(256 packets, 8 * CWND) */
    uint32_t packet_cwnd = cwnd / mtu;
    if (packet_cwnd < 32)
        packet_cwnd = 32;
    uint64_t skip_after = cached_rand.values[--cached_rand.off] % (16 * packet_cwnd);
    return next_pn + 1 + skip_after;
}

static void init_max_streams(struct st_quicly_max_streams_t *m)
{
    m->count = 0;
    quicly_maxsender_init(&m->blocked_sender, -1);
}

static int update_max_streams(struct st_quicly_max_streams_t *m, uint64_t count)
{
    if (count > (uint64_t)1 << 60)
        return QUICLY_TRANSPORT_ERROR_STREAM_LIMIT;

    if (m->count < count) {
        m->count = count;
        if (m->blocked_sender.max_acked < count)
            m->blocked_sender.max_acked = count;
    }

    return 0;
}

int quicly_connection_is_ready(quicly_conn_t *conn)
{
    return conn->application != NULL;
}

static int stream_is_destroyable(quicly_stream_t *stream)
{
    if (!quicly_recvstate_transfer_complete(&stream->recvstate))
        return 0;
    if (!quicly_sendstate_transfer_complete(&stream->sendstate))
        return 0;
    switch (stream->_send_aux.reset_stream.sender_state) {
    case QUICLY_SENDER_STATE_NONE:
    case QUICLY_SENDER_STATE_ACKED:
        break;
    default:
        return 0;
    }
    return 1;
}

static void sched_stream_control(quicly_stream_t *stream)
{
    assert(stream->stream_id >= 0);

    if (!quicly_linklist_is_linked(&stream->_send_aux.pending_link.control))
        quicly_linklist_insert(stream->conn->egress.pending_streams.control.prev, &stream->_send_aux.pending_link.control);
}

static void resched_stream_data(quicly_stream_t *stream)
{
    if (stream->stream_id < 0) {
        assert(-4 <= stream->stream_id);
        uint8_t mask = 1 << -(1 + stream->stream_id);
        assert((mask & (QUICLY_PENDING_FLOW_NEW_TOKEN_BIT | QUICLY_PENDING_FLOW_HANDSHAKE_DONE_BIT |
                        QUICLY_PENDING_FLOW_OTHERS_BIT)) == 0);
        if (stream->sendstate.pending.num_ranges != 0) {
            stream->conn->egress.pending_flows |= mask;
        } else {
            stream->conn->egress.pending_flows &= ~mask;
        }
        return;
    }

    /* do nothing if blocked */
    if (stream->streams_blocked)
        return;

    quicly_stream_scheduler_t *scheduler = stream->conn->super.ctx->stream_scheduler;
    scheduler->update_state(scheduler, stream);
}

static int should_send_max_data(quicly_conn_t *conn)
{
    return quicly_maxsender_should_send_max(&conn->ingress.max_data.sender, conn->ingress.max_data.bytes_consumed,
                                            (uint32_t)conn->super.ctx->transport_params.max_data, 512);
}

static int should_send_max_stream_data(quicly_stream_t *stream)
{
    if (stream->recvstate.eos != UINT64_MAX)
        return 0;
    return quicly_maxsender_should_send_max(&stream->_send_aux.max_stream_data_sender, stream->recvstate.data_off,
                                            stream->_recv_aux.window, 512);
}

int quicly_stream_sync_sendbuf(quicly_stream_t *stream, int activate)
{
    int ret;

    if (activate) {
        if ((ret = quicly_sendstate_activate(&stream->sendstate)) != 0)
            return ret;
    }

    resched_stream_data(stream);
    return 0;
}

void quicly_stream_sync_recvbuf(quicly_stream_t *stream, size_t shift_amount)
{
    stream->recvstate.data_off += shift_amount;
    if (stream->stream_id >= 0) {
        if (should_send_max_stream_data(stream))
            sched_stream_control(stream);
    }
}

/**
 * calculate how many CIDs we provide to the remote peer
 */
static size_t local_cid_size(const quicly_conn_t *conn)
{
    PTLS_BUILD_ASSERT(QUICLY_LOCAL_ACTIVE_CONNECTION_ID_LIMIT < SIZE_MAX / sizeof(uint64_t));

    /* if we don't have an encryptor, the only CID we issue is the one we send during handshake */
    if (conn->super.ctx->cid_encryptor == NULL)
        return 1;

    uint64_t capacity = conn->super.remote.transport_params.active_connection_id_limit;
    if (capacity > QUICLY_LOCAL_ACTIVE_CONNECTION_ID_LIMIT)
        capacity = QUICLY_LOCAL_ACTIVE_CONNECTION_ID_LIMIT;
    return capacity;
}

/**
 * Resets CIDs associated to paths if they are being retired. To maximize the chance of having enough number of CIDs to run all
 * paths when new CIDs are provided through multiple NCID frames possibly scattered over multiple packets, CIDs are reassigned to
 * the paths lazily.
 */
static void dissociate_cid(quicly_conn_t *conn, uint64_t sequence)
{
    for (size_t i = 0; i < PTLS_ELEMENTSOF(conn->paths); ++i) {
        struct st_quicly_conn_path_t *path = conn->paths[i];
        if (path != NULL && path->dcid == sequence)
            path->dcid = UINT64_MAX;
    }
}

static int write_crypto_data(quicly_conn_t *conn, ptls_buffer_t *tlsbuf, size_t epoch_offsets[5])
{
    size_t epoch;
    int ret;

    if (tlsbuf->off == 0)
        return 0;

    for (epoch = 0; epoch < 4; ++epoch) {
        size_t len = epoch_offsets[epoch + 1] - epoch_offsets[epoch];
        if (len == 0)
            continue;
        quicly_stream_t *stream = quicly_get_stream(conn, -(quicly_stream_id_t)(1 + epoch));
        assert(stream != NULL);
        if ((ret = quicly_streambuf_egress_write(stream, tlsbuf->base + epoch_offsets[epoch], len)) != 0)
            return ret;
    }

    return 0;
}

static void crypto_handshake(quicly_conn_t *conn, size_t in_epoch, ptls_iovec_t input)
{
    ptls_buffer_t output;
    size_t epoch_offsets[5] = {0};

    assert(!conn->crypto.async_in_progress);

    ptls_buffer_init(&output, "", 0);

    int handshake_result = ptls_handle_message(conn->crypto.tls, &output, epoch_offsets, in_epoch, input.base, input.len,
                                               &conn->crypto.handshake_properties);
    QUICLY_PROBE(CRYPTO_HANDSHAKE, conn, conn->stash.now, handshake_result);
    QUICLY_LOG_CONN(crypto_handshake, conn, { PTLS_LOG_ELEMENT_SIGNED(ret, handshake_result); });
    switch (handshake_result) {
    case 0:
    case PTLS_ERROR_IN_PROGRESS:
        break;
    case PTLS_ERROR_ASYNC_OPERATION:
        assert(conn->super.ctx->async_handshake != NULL &&
               "async handshake is used but the quicly_context_t::async_handshake is NULL");
        conn->crypto.async_in_progress = 1;
        conn->super.ctx->async_handshake->cb(conn->super.ctx->async_handshake, conn->crypto.tls);
        break;
    default:
        initiate_close(conn,
                       PTLS_ERROR_GET_CLASS(handshake_result) == PTLS_ERROR_CLASS_SELF_ALERT ? handshake_result
                                                                                             : QUICLY_TRANSPORT_ERROR_INTERNAL,
                       QUICLY_FRAME_TYPE_CRYPTO, NULL);
        goto Exit;
    }
    /* drop 0-RTT write key if 0-RTT is rejected by remote peer */
    if (conn->application != NULL && !conn->application->one_rtt_writable && conn->application->cipher.egress.key.aead != NULL) {
        assert(quicly_is_client(conn));
        if (conn->crypto.handshake_properties.client.early_data_acceptance == PTLS_EARLY_DATA_REJECTED) {
            dispose_cipher(&conn->application->cipher.egress.key);
            conn->application->cipher.egress.key = (struct st_quicly_cipher_context_t){NULL};
            /* retire all packets with ack_epoch == 3; they are all 0-RTT packets */
            int ret;
            if ((ret = discard_sentmap_by_epoch(conn, 1u << QUICLY_EPOCH_1RTT)) != 0) {
                initiate_close(conn, ret, QUICLY_FRAME_TYPE_CRYPTO, NULL);
                goto Exit;
            }
        }
    }

    write_crypto_data(conn, &output, epoch_offsets);

Exit:
    ptls_buffer_dispose(&output);
}

void crypto_stream_receive(quicly_stream_t *stream, size_t off, const void *src, size_t len)
{
    quicly_conn_t *conn = stream->conn;
    ptls_iovec_t input;

    /* store input */
    if (quicly_streambuf_ingress_receive(stream, off, src, len) != 0)
        return;

    /* While the server generates the handshake signature asynchronously, clients would not send additional messages. They cannot
     * generate Finished. They would not send Certificate / CertificateVerify before authenticating the server identity. */
    if (conn->crypto.async_in_progress) {
        initiate_close(conn, PTLS_ALERT_UNEXPECTED_MESSAGE, QUICLY_FRAME_TYPE_CRYPTO, NULL);
        return;
    }

    /* feed the input into TLS, send result */
    if ((input = quicly_streambuf_ingress_get(stream)).len != 0) {
        size_t in_epoch = -(1 + stream->stream_id);
        crypto_handshake(conn, in_epoch, input);
        quicly_streambuf_ingress_shift(stream, input.len);
    }
}

quicly_conn_t *quicly_resume_handshake(ptls_t *tls)
{
    quicly_conn_t *conn;

    if ((conn = *ptls_get_data_ptr(tls)) == NULL) {
        /* QUIC connection has been closed while TLS async operation was inflight. */
        ptls_free(tls);
        return NULL;
    }

    assert(conn->crypto.async_in_progress);
    conn->crypto.async_in_progress = 0;

    if (conn->super.state >= QUICLY_STATE_CLOSING)
        return conn;

    crypto_handshake(conn, 0, ptls_iovec_init(NULL, 0));
    return conn;
}

static void init_stream_properties(quicly_stream_t *stream, uint32_t initial_max_stream_data_local,
                                   uint64_t initial_max_stream_data_remote)
{
    int is_client = quicly_is_client(stream->conn);

    if (quicly_stream_has_send_side(is_client, stream->stream_id)) {
        quicly_sendstate_init(&stream->sendstate);
    } else {
        quicly_sendstate_init_closed(&stream->sendstate);
    }
    if (quicly_stream_has_receive_side(is_client, stream->stream_id)) {
        quicly_recvstate_init(&stream->recvstate);
    } else {
        quicly_recvstate_init_closed(&stream->recvstate);
    }
    stream->streams_blocked = 0;

    stream->_send_aux.max_stream_data = initial_max_stream_data_remote;
    stream->_send_aux.stop_sending.sender_state = QUICLY_SENDER_STATE_NONE;
    stream->_send_aux.stop_sending.error_code = 0;
    stream->_send_aux.reset_stream.sender_state = QUICLY_SENDER_STATE_NONE;
    stream->_send_aux.reset_stream.error_code = 0;
    quicly_maxsender_init(&stream->_send_aux.max_stream_data_sender, initial_max_stream_data_local);
    stream->_send_aux.blocked = QUICLY_SENDER_STATE_NONE;
    quicly_linklist_init(&stream->_send_aux.pending_link.control);
    quicly_linklist_init(&stream->_send_aux.pending_link.default_scheduler);

    stream->_recv_aux.window = initial_max_stream_data_local;

    /* Set the number of max ranges to be capable of handling following case:
     * * every one of the two packets being sent are lost
     * * average size of a STREAM frame found in a packet is >= ~512 bytes, or small STREAM frame is sent for every other stream
     *   being opened (e.g., sending QPACK encoder/decoder stream frame for each HTTP/3 request)
     * See also: the doc-comment on `_recv_aux.max_ranges`.
     */
    uint32_t fragments_minmax = (uint32_t)(stream->conn->super.ctx->transport_params.max_streams_uni +
                                           stream->conn->super.ctx->transport_params.max_streams_bidi);
    if (fragments_minmax < 63)
        fragments_minmax = 63;
    if ((stream->_recv_aux.max_ranges = initial_max_stream_data_local / 1024) < fragments_minmax)
        stream->_recv_aux.max_ranges = fragments_minmax;
}

static void dispose_stream_properties(quicly_stream_t *stream)
{
    quicly_sendstate_dispose(&stream->sendstate);
    quicly_recvstate_dispose(&stream->recvstate);
    quicly_maxsender_dispose(&stream->_send_aux.max_stream_data_sender);
    quicly_linklist_unlink(&stream->_send_aux.pending_link.control);
    quicly_linklist_unlink(&stream->_send_aux.pending_link.default_scheduler);
}

static quicly_stream_t *open_stream(quicly_conn_t *conn, uint64_t stream_id, uint32_t initial_max_stream_data_local,
                                    uint64_t initial_max_stream_data_remote)
{
    quicly_stream_t *stream;

    if ((stream = malloc(sizeof(*stream))) == NULL)
        return NULL;
    stream->conn = conn;
    stream->stream_id = stream_id;
    stream->callbacks = NULL;
    stream->data = NULL;

    int r;
    khiter_t iter = kh_put(quicly_stream_t, conn->streams, stream_id, &r);
    assert(iter != kh_end(conn->streams));
    kh_val(conn->streams, iter) = stream;

    init_stream_properties(stream, initial_max_stream_data_local, initial_max_stream_data_remote);

    return stream;
}

static struct st_quicly_conn_streamgroup_state_t *get_streamgroup_state(quicly_conn_t *conn, quicly_stream_id_t stream_id)
{
    if (quicly_is_client(conn) == quicly_stream_is_client_initiated(stream_id)) {
        return quicly_stream_is_unidirectional(stream_id) ? &conn->super.local.uni : &conn->super.local.bidi;
    } else {
        return quicly_stream_is_unidirectional(stream_id) ? &conn->super.remote.uni : &conn->super.remote.bidi;
    }
}

static int should_send_max_streams(quicly_conn_t *conn, int uni)
{
    uint64_t concurrency;
    quicly_maxsender_t *maxsender;
    struct st_quicly_conn_streamgroup_state_t *group;

#define INIT_VARS(type)                                                                                                            \
    do {                                                                                                                           \
        concurrency = conn->super.ctx->transport_params.max_streams_##type;                                                        \
        maxsender = &conn->ingress.max_streams.type;                                                                               \
        group = &conn->super.remote.type;                                                                                          \
    } while (0)
    if (uni) {
        INIT_VARS(uni);
    } else {
        INIT_VARS(bidi);
    }
#undef INIT_VARS

    if (concurrency == 0)
        return 0;

    if (!quicly_maxsender_should_send_max(maxsender, group->next_stream_id / 4, group->num_streams, 768))
        return 0;

    return 1;
}

static void destroy_stream(quicly_stream_t *stream, int err)
{
    quicly_conn_t *conn = stream->conn;

    QUICLY_PROBE(STREAM_ON_DESTROY, conn, conn->stash.now, stream, err);
    QUICLY_LOG_CONN(stream_on_destroy, conn, {
        PTLS_LOG_ELEMENT_SIGNED(stream_id, stream->stream_id);
        PTLS_LOG_ELEMENT_SIGNED(err, err);
    });

    if (stream->callbacks != NULL)
        stream->callbacks->on_destroy(stream, err);

    khiter_t iter = kh_get(quicly_stream_t, conn->streams, stream->stream_id);
    assert(iter != kh_end(conn->streams));
    kh_del(quicly_stream_t, conn->streams, iter);

    if (stream->stream_id < 0) {
        size_t epoch = -(1 + stream->stream_id);
        stream->conn->egress.pending_flows &= ~(uint8_t)(1 << epoch);
    } else {
        struct st_quicly_conn_streamgroup_state_t *group = get_streamgroup_state(conn, stream->stream_id);
        --group->num_streams;
    }

    dispose_stream_properties(stream);

    if (conn->application != NULL && should_send_max_streams(conn, quicly_stream_is_unidirectional(stream->stream_id)))
        conn->egress.pending_flows |= QUICLY_PENDING_FLOW_OTHERS_BIT;

    free(stream);
}

static void destroy_all_streams(quicly_conn_t *conn, int err, int including_crypto_streams)
{
    quicly_stream_t *stream;
    kh_foreach_value(conn->streams, stream, {
        /* TODO do we need to send reset signals to open streams? */
        if (including_crypto_streams || stream->stream_id >= 0)
            destroy_stream(stream, err);
    });
    assert(quicly_num_streams(conn) == 0);
}

int quicly_foreach_stream(quicly_conn_t *conn, void *thunk, int (*cb)(void *thunk, quicly_stream_t *stream))
{
    quicly_stream_t *stream;
    kh_foreach_value(conn->streams, stream, {
        if (stream->stream_id >= 0) {
            int ret = cb(thunk, stream);
            if (ret != 0)
                return ret;
        }
    });
    return 0;
}

quicly_stream_t *quicly_get_stream(quicly_conn_t *conn, quicly_stream_id_t stream_id)
{
    khiter_t iter = kh_get(quicly_stream_t, conn->streams, stream_id);
    if (iter != kh_end(conn->streams))
        return kh_val(conn->streams, iter);
    return NULL;
}

ptls_t *quicly_get_tls(quicly_conn_t *conn)
{
    return conn->crypto.tls;
}

uint32_t quicly_num_streams_by_group(quicly_conn_t *conn, int uni, int locally_initiated)
{
    int server_initiated = quicly_is_client(conn) != locally_initiated;
    struct st_quicly_conn_streamgroup_state_t *state = get_streamgroup_state(conn, uni * 2 + server_initiated);
    return state->num_streams;
}

struct sockaddr *quicly_get_sockname(quicly_conn_t *conn)
{
    return &conn->paths[0]->address.local.sa;
}

struct sockaddr *quicly_get_peername(quicly_conn_t *conn)
{
    return &conn->paths[0]->address.remote.sa;
}

int quicly_get_stats(quicly_conn_t *conn, quicly_stats_t *stats)
{
    /* copy the pre-built stats fields */
    memcpy(stats, &conn->super.stats, sizeof(conn->super.stats));

    /* set or generate the non-pre-built stats fields here */
    stats->rtt = conn->egress.loss.rtt;
    stats->loss_thresholds = conn->egress.loss.thresholds;
    stats->cc = conn->egress.cc;
    /* convert `exit_slow_start_at` to time spent since the connection was created */
    if (stats->cc.exit_slow_start_at != INT64_MAX) {
        assert(stats->cc.exit_slow_start_at >= conn->created_at);
        stats->cc.exit_slow_start_at -= conn->created_at;
    }
    quicly_ratemeter_report(&conn->egress.ratemeter, &stats->delivery_rate);
    stats->num_sentmap_packets_largest = conn->egress.loss.sentmap.num_packets_largest;
    stats->handshake_confirmed_msec = conn->super.stats.handshake_confirmed_msec;

    return 0;
}

int quicly_get_delivery_rate(quicly_conn_t *conn, quicly_rate_t *delivery_rate)
{
    quicly_ratemeter_report(&conn->egress.ratemeter, delivery_rate);
    return 0;
}

quicly_stream_id_t quicly_get_ingress_max_streams(quicly_conn_t *conn, int uni)
{
    quicly_maxsender_t *maxsender = uni ? &conn->ingress.max_streams.uni : &conn->ingress.max_streams.bidi;
    return maxsender->max_committed;
}

void quicly_get_max_data(quicly_conn_t *conn, uint64_t *send_permitted, uint64_t *sent, uint64_t *consumed)
{
    if (send_permitted != NULL)
        *send_permitted = conn->egress.max_data.permitted;
    if (sent != NULL)
        *sent = conn->egress.max_data.sent;
    if (consumed != NULL)
        *consumed = conn->ingress.max_data.bytes_consumed;
}

static void update_idle_timeout(quicly_conn_t *conn, int is_in_receive)
{
    if (!is_in_receive && !conn->idle_timeout.should_rearm_on_send)
        return;

    /* calculate the minimum of the two max_idle_timeout */
    int64_t idle_msec = INT64_MAX;
    if (conn->initial == NULL && conn->handshake == NULL && conn->super.remote.transport_params.max_idle_timeout != 0)
        idle_msec = conn->super.remote.transport_params.max_idle_timeout;
    if (conn->super.ctx->transport_params.max_idle_timeout != 0 && conn->super.ctx->transport_params.max_idle_timeout < idle_msec)
        idle_msec = conn->super.ctx->transport_params.max_idle_timeout;

    if (idle_msec == INT64_MAX)
        return;

    uint32_t three_pto = 3 * quicly_rtt_get_pto(&conn->egress.loss.rtt, conn->super.ctx->transport_params.max_ack_delay,
                                                conn->egress.loss.conf->min_pto);
    conn->idle_timeout.at = conn->stash.now + (idle_msec > three_pto ? idle_msec : three_pto);
    conn->idle_timeout.should_rearm_on_send = is_in_receive;
}

static int scheduler_can_send(quicly_conn_t *conn)
{
    /* invoke the scheduler only when we are able to send stream data; skipping STATE_ACCEPTING is important as the application
     * would not have setup data pointer. */
    switch (conn->super.state) {
    case QUICLY_STATE_FIRSTFLIGHT:
    case QUICLY_STATE_CONNECTED:
        break;
    default:
        return 0;
    }

    /* scheduler would never have data to send, until application keys become available */
    if (conn->application == NULL || conn->application->cipher.egress.key.aead == NULL)
        return 0;

    int conn_is_saturated = !(conn->egress.max_data.sent < conn->egress.max_data.permitted);
    return conn->super.ctx->stream_scheduler->can_send(conn->super.ctx->stream_scheduler, conn, conn_is_saturated);
}

static void update_send_alarm(quicly_conn_t *conn, int can_send_stream_data, int is_after_send)
{
    int has_outstanding = conn->egress.loss.sentmap.bytes_in_flight != 0 || conn->super.remote.address_validation.send_probe,
        handshake_is_in_progress = conn->initial != NULL || conn->handshake != NULL;
    quicly_loss_update_alarm(&conn->egress.loss, conn->stash.now, conn->egress.last_retransmittable_sent_at, has_outstanding,
                             can_send_stream_data, handshake_is_in_progress, conn->egress.max_data.sent, is_after_send);
}

static void update_ratemeter(quicly_conn_t *conn, int is_cc_limited)
{
    if (quicly_ratemeter_is_cc_limited(&conn->egress.ratemeter) != is_cc_limited) {
        if (is_cc_limited) {
            quicly_ratemeter_enter_cc_limited(&conn->egress.ratemeter, conn->egress.packet_number);
            QUICLY_PROBE(ENTER_CC_LIMITED, conn, conn->stash.now, conn->egress.packet_number);
            QUICLY_LOG_CONN(enter_cc_limited, conn, { PTLS_LOG_ELEMENT_UNSIGNED(pn, conn->egress.packet_number); });
        } else {
            quicly_ratemeter_exit_cc_limited(&conn->egress.ratemeter, conn->egress.packet_number);
            QUICLY_PROBE(EXIT_CC_LIMITED, conn, conn->stash.now, conn->egress.packet_number);
            QUICLY_LOG_CONN(exit_cc_limited, conn, { PTLS_LOG_ELEMENT_UNSIGNED(pn, conn->egress.packet_number); });
        }
    }
}

/**
 * Updates the send alarm and adjusts the delivery rate estimator. This function is called from the receive path. From the sendp
 * path, `update_send_alarm` is called directly.
 */
static void setup_next_send(quicly_conn_t *conn)
{
    int can_send_stream_data = scheduler_can_send(conn);

    update_send_alarm(conn, can_send_stream_data, 0);

    /* When the flow becomes application-limited due to receiving some information, stop collecting delivery rate samples. */
    if (!can_send_stream_data)
        update_ratemeter(conn, 0);
}

static int create_handshake_flow(quicly_conn_t *conn, size_t epoch)
{
    quicly_stream_t *stream;
    int ret;

    if ((stream = open_stream(conn, -(quicly_stream_id_t)(1 + epoch), 65536, 65536)) == NULL)
        return PTLS_ERROR_NO_MEMORY;
    if ((ret = quicly_streambuf_create(stream, sizeof(quicly_streambuf_t))) != 0) {
        destroy_stream(stream, ret);
        return ret;
    }
    stream->callbacks = &crypto_stream_callbacks;

    return 0;
}

static void destroy_handshake_flow(quicly_conn_t *conn, size_t epoch)
{
    quicly_stream_t *stream = quicly_get_stream(conn, -(quicly_stream_id_t)(1 + epoch));
    if (stream != NULL)
        destroy_stream(stream, 0);
}

static struct st_quicly_pn_space_t *alloc_pn_space(size_t sz, uint32_t packet_tolerance)
{
    struct st_quicly_pn_space_t *space;

    if ((space = malloc(sz)) == NULL)
        return NULL;

    quicly_ranges_init(&space->ack_queue);
    space->largest_pn_received_at = INT64_MAX;
    space->next_expected_packet_number = 0;
    space->unacked_count = 0;
    for (size_t i = 0; i < PTLS_ELEMENTSOF(space->ecn_counts); ++i)
        space->ecn_counts[i] = 0;
    space->packet_tolerance = packet_tolerance;
    space->ignore_order = 0;
    if (sz != sizeof(*space))
        memset((uint8_t *)space + sizeof(*space), 0, sz - sizeof(*space));

    return space;
}

static void do_free_pn_space(struct st_quicly_pn_space_t *space)
{
    quicly_ranges_clear(&space->ack_queue);
    free(space);
}

static int record_pn(quicly_ranges_t *ranges, uint64_t pn, int *is_out_of_order)
{
    int ret;

    *is_out_of_order = 0;

    if (ranges->num_ranges != 0) {
        /* fast path that is taken when we receive a packet in-order */
        if (ranges->ranges[ranges->num_ranges - 1].end == pn) {
            ranges->ranges[ranges->num_ranges - 1].end = pn + 1;
            return 0;
        }
        *is_out_of_order = 1;
    }

    /* slow path; we add, then remove the oldest ranges when the number of ranges exceed the maximum */
    if ((ret = quicly_ranges_add(ranges, pn, pn + 1)) != 0)
        return ret;
    if (ranges->num_ranges > QUICLY_MAX_ACK_BLOCKS)
        quicly_ranges_drop_by_range_indices(ranges, ranges->num_ranges - QUICLY_MAX_ACK_BLOCKS, ranges->num_ranges);

    return 0;
}

static int record_receipt(struct st_quicly_pn_space_t *space, uint64_t pn, uint8_t ecn, int is_ack_only, int64_t now,
                          int64_t *send_ack_at, uint64_t *received_out_of_order)
{
    int ret, ack_now, is_out_of_order;

    if ((ret = record_pn(&space->ack_queue, pn, &is_out_of_order)) != 0)
        goto Exit;
    if (is_out_of_order)
        *received_out_of_order += 1;

    ack_now = !is_ack_only && ((is_out_of_order && !space->ignore_order) || ecn == IPTOS_ECN_CE);

    /* update largest_pn_received_at (TODO implement deduplication at an earlier moment?) */
    if (space->ack_queue.ranges[space->ack_queue.num_ranges - 1].end == pn + 1)
        space->largest_pn_received_at = now;

    /* increment ecn counters */
    if (ecn != 0)
        space->ecn_counts[get_ecn_index_from_bits(ecn)] += 1;

    /* if the received packet is ack-eliciting, update / schedule transmission of ACK */
    if (!is_ack_only) {
        space->unacked_count++;
        if (space->unacked_count >= space->packet_tolerance)
            ack_now = 1;
    }

    if (ack_now) {
        *send_ack_at = now;
    } else if (*send_ack_at == INT64_MAX && space->unacked_count != 0) {
        *send_ack_at = now + QUICLY_DELAYED_ACK_TIMEOUT;
    }

    ret = 0;
Exit:
    return ret;
}

static void free_handshake_space(struct st_quicly_handshake_space_t **space)
{
    if (*space != NULL) {
        if ((*space)->cipher.ingress.aead != NULL)
            dispose_cipher(&(*space)->cipher.ingress);
        if ((*space)->cipher.egress.aead != NULL)
            dispose_cipher(&(*space)->cipher.egress);
        do_free_pn_space(&(*space)->super);
        *space = NULL;
    }
}

static int setup_cipher(quicly_conn_t *conn, size_t epoch, int is_enc, ptls_cipher_context_t **hp_ctx,
                        ptls_aead_context_t **aead_ctx, ptls_aead_algorithm_t *aead, ptls_hash_algorithm_t *hash,
                        const void *secret)
{
    /* quicly_accept builds cipher before instantiating a connection. In such case, we use the default crypto engine */
    quicly_crypto_engine_t *engine = conn != NULL ? conn->super.ctx->crypto_engine : &quicly_default_crypto_engine;

    return engine->setup_cipher(engine, conn, epoch, is_enc, hp_ctx, aead_ctx, aead, hash, secret);
}

static int setup_handshake_space_and_flow(quicly_conn_t *conn, size_t epoch)
{
    struct st_quicly_handshake_space_t **space = epoch == QUICLY_EPOCH_INITIAL ? &conn->initial : &conn->handshake;
    if ((*space = (void *)alloc_pn_space(sizeof(struct st_quicly_handshake_space_t), 1)) == NULL)
        return PTLS_ERROR_NO_MEMORY;
    return create_handshake_flow(conn, epoch);
}

static void free_application_space(struct st_quicly_application_space_t **space)
{
    if (*space != NULL) {
#define DISPOSE_INGRESS(label, func)                                                                                               \
    if ((*space)->cipher.ingress.label != NULL)                                                                                    \
    func((*space)->cipher.ingress.label)
        DISPOSE_INGRESS(header_protection.zero_rtt, ptls_cipher_free);
        DISPOSE_INGRESS(header_protection.one_rtt, ptls_cipher_free);
        DISPOSE_INGRESS(aead[0], ptls_aead_free);
        DISPOSE_INGRESS(aead[1], ptls_aead_free);
#undef DISPOSE_INGRESS
        if ((*space)->cipher.egress.key.aead != NULL)
            dispose_cipher(&(*space)->cipher.egress.key);
        ptls_clear_memory((*space)->cipher.egress.secret, sizeof((*space)->cipher.egress.secret));
        do_free_pn_space(&(*space)->super);
        *space = NULL;
    }
}

static int setup_application_space(quicly_conn_t *conn)
{
    if ((conn->application =
             (void *)alloc_pn_space(sizeof(struct st_quicly_application_space_t), QUICLY_DEFAULT_PACKET_TOLERANCE)) == NULL)
        return PTLS_ERROR_NO_MEMORY;

    /* prohibit key-update until receiving an ACK for an 1-RTT packet */
    conn->application->cipher.egress.key_update_pn.last = 0;
    conn->application->cipher.egress.key_update_pn.next = UINT64_MAX;

    return create_handshake_flow(conn, QUICLY_EPOCH_1RTT);
}

static int discard_handshake_context(quicly_conn_t *conn, size_t epoch)
{
    int ret;

    assert(epoch == QUICLY_EPOCH_INITIAL || epoch == QUICLY_EPOCH_HANDSHAKE);

    if ((ret = discard_sentmap_by_epoch(conn, 1u << epoch)) != 0)
        return ret;
    destroy_handshake_flow(conn, epoch);
    if (epoch == QUICLY_EPOCH_HANDSHAKE) {
        assert(conn->stash.now != 0);
        conn->super.stats.handshake_confirmed_msec = conn->stash.now - conn->created_at;
    }
    free_handshake_space(epoch == QUICLY_EPOCH_INITIAL ? &conn->initial : &conn->handshake);

    return 0;
}

static int apply_remote_transport_params(quicly_conn_t *conn)
{
    int ret;

    conn->egress.max_data.permitted = conn->super.remote.transport_params.max_data;
    if ((ret = update_max_streams(&conn->egress.max_streams.uni, conn->super.remote.transport_params.max_streams_uni)) != 0)
        return ret;
    if ((ret = update_max_streams(&conn->egress.max_streams.bidi, conn->super.remote.transport_params.max_streams_bidi)) != 0)
        return ret;

    return 0;
}

static int update_1rtt_key(quicly_conn_t *conn, ptls_cipher_suite_t *cipher, int is_enc, ptls_aead_context_t **aead,
                           uint8_t *secret)
{
    uint8_t new_secret[PTLS_MAX_DIGEST_SIZE];
    ptls_aead_context_t *new_aead = NULL;
    int ret;

    /* generate next AEAD key */
    if ((ret = ptls_hkdf_expand_label(cipher->hash, new_secret, cipher->hash->digest_size,
                                      ptls_iovec_init(secret, cipher->hash->digest_size), "quic ku", ptls_iovec_init(NULL, 0),
                                      NULL)) != 0)
        goto Exit;
    if ((ret = setup_cipher(conn, QUICLY_EPOCH_1RTT, is_enc, NULL, &new_aead, cipher->aead, cipher->hash, new_secret)) != 0)
        goto Exit;

    /* success! update AEAD and secret */
    if (*aead != NULL)
        ptls_aead_free(*aead);
    *aead = new_aead;
    new_aead = NULL;
    memcpy(secret, new_secret, cipher->hash->digest_size);

    ret = 0;
Exit:
    if (new_aead != NULL)
        ptls_aead_free(new_aead);
    ptls_clear_memory(new_secret, cipher->hash->digest_size);
    return ret;
}

static int update_1rtt_egress_key(quicly_conn_t *conn)
{
    struct st_quicly_application_space_t *space = conn->application;
    ptls_cipher_suite_t *cipher = ptls_get_cipher(conn->crypto.tls);
    int ret;

    /* generate next AEAD key, and increment key phase if it succeeds */
    if ((ret = update_1rtt_key(conn, cipher, 1, &space->cipher.egress.key.aead, space->cipher.egress.secret)) != 0)
        return ret;
    ++space->cipher.egress.key_phase;

    /* signal that we are waiting for an ACK */
    space->cipher.egress.key_update_pn.last = conn->egress.packet_number;
    space->cipher.egress.key_update_pn.next = UINT64_MAX;

    QUICLY_PROBE(CRYPTO_SEND_KEY_UPDATE, conn, conn->stash.now, space->cipher.egress.key_phase,
                 QUICLY_PROBE_HEXDUMP(space->cipher.egress.secret, cipher->hash->digest_size));
    QUICLY_LOG_CONN(crypto_send_key_update, conn, {
        PTLS_LOG_ELEMENT_UNSIGNED(phase, space->cipher.egress.key_phase);
        PTLS_LOG_APPDATA_ELEMENT_HEXDUMP(secret, space->cipher.egress.secret, cipher->hash->digest_size);
    });

    return 0;
}

static int received_key_update(quicly_conn_t *conn, uint64_t newly_decrypted_key_phase)
{
    struct st_quicly_application_space_t *space = conn->application;

    assert(space->cipher.ingress.key_phase.decrypted < newly_decrypted_key_phase);
    assert(newly_decrypted_key_phase <= space->cipher.ingress.key_phase.prepared);

    space->cipher.ingress.key_phase.decrypted = newly_decrypted_key_phase;

    QUICLY_PROBE(CRYPTO_RECEIVE_KEY_UPDATE, conn, conn->stash.now, space->cipher.ingress.key_phase.decrypted,
                 QUICLY_PROBE_HEXDUMP(space->cipher.ingress.secret, ptls_get_cipher(conn->crypto.tls)->hash->digest_size));
    QUICLY_LOG_CONN(crypto_receive_key_update, conn, {
        PTLS_LOG_ELEMENT_UNSIGNED(phase, space->cipher.ingress.key_phase.decrypted);
        PTLS_LOG_APPDATA_ELEMENT_HEXDUMP(secret, space->cipher.ingress.secret,
                                         ptls_get_cipher(conn->crypto.tls)->hash->digest_size);
    });

    if (space->cipher.egress.key_phase < space->cipher.ingress.key_phase.decrypted) {
        return update_1rtt_egress_key(conn);
    } else {
        return 0;
    }
}

static void calc_resume_sendrate(quicly_conn_t *conn, uint64_t *rate, uint32_t *rtt)
{
    quicly_rate_t reported;

    quicly_ratemeter_report(&conn->egress.ratemeter, &reported);

    if (reported.smoothed != 0 || reported.latest != 0) {
        *rate = reported.smoothed > reported.latest ? reported.smoothed : reported.latest;
        *rtt = conn->egress.loss.rtt.minimum;
    } else {
        *rate = 0;
        *rtt = 0;
    }
}

static inline void update_open_count(quicly_context_t *ctx, ssize_t delta)
{
    if (ctx->update_open_count != NULL)
        ctx->update_open_count->cb(ctx->update_open_count, delta);
}

#define LONGEST_ADDRESS_STR "[0000:1111:2222:3333:4444:5555:6666:7777]:12345"
static void stringify_address(char *buf, struct sockaddr *sa)
{
    char *p = buf;
    uint16_t port = 0;

    p = buf;
    switch (sa->sa_family) {
    case AF_INET:
        inet_ntop(AF_INET, &((struct sockaddr_in *)sa)->sin_addr, p, sizeof(LONGEST_ADDRESS_STR));
        p += strlen(p);
        port = ntohs(((struct sockaddr_in *)sa)->sin_port);
        break;
    case AF_INET6:
        *p++ = '[';
        inet_ntop(AF_INET6, &((struct sockaddr_in6 *)sa)->sin6_addr, p, sizeof(LONGEST_ADDRESS_STR));
        *p++ = ']';
        port = ntohs(((struct sockaddr_in *)sa)->sin_port);
        break;
    default:
        assert("unexpected addres family");
        break;
    }

    *p++ = ':';
    sprintf(p, "%" PRIu16, port);
}

static int new_path(quicly_conn_t *conn, size_t path_index, struct sockaddr *remote_addr, struct sockaddr *local_addr)
{
    struct st_quicly_conn_path_t *path;

    assert(conn->paths[path_index] == NULL);

    if ((path = malloc(sizeof(*conn->paths[path_index]))) == NULL)
        return PTLS_ERROR_NO_MEMORY;

    if (path_index == 0) {
        /* default path used for handshake */
        *path = (struct st_quicly_conn_path_t){
            .dcid = 0,
            .path_challenge.send_at = INT64_MAX,
            .initial = 1,
            .probe_only = 0,
        };
    } else {
        *path = (struct st_quicly_conn_path_t){
            .dcid = UINT64_MAX,
            .path_challenge.send_at = 0,
            .probe_only = 1,
        };
        conn->super.ctx->tls->random_bytes(path->path_challenge.data, sizeof(path->path_challenge.data));
        conn->super.stats.num_paths.created += 1;
    }
    set_address(&path->address.remote, remote_addr);
    set_address(&path->address.local, local_addr);

    conn->paths[path_index] = path;

    PTLS_LOG_DEFINE_POINT(quicly, new_path, new_path_logpoint);
    if (QUICLY_PROBE_ENABLED(NEW_PATH) ||
        (ptls_log_point_maybe_active(&new_path_logpoint) & ptls_log_conn_maybe_active(ptls_get_log_state(conn->crypto.tls),
                                                                                      (const char *(*)(void *))ptls_get_server_name,
                                                                                      conn->crypto.tls)) != 0) {
        char remote[sizeof(LONGEST_ADDRESS_STR)];
        stringify_address(remote, &path->address.remote.sa);
        QUICLY_PROBE(NEW_PATH, conn, conn->stash.now, path_index, remote);
        QUICLY_LOG_CONN(new_path, conn, {
            PTLS_LOG_ELEMENT_UNSIGNED(path_index, path_index);
            PTLS_LOG_ELEMENT_SAFESTR(remote, remote);
        });
    }

    return 0;
}

static void do_delete_path(quicly_conn_t *conn, struct st_quicly_conn_path_t *path)
{
    if (path->dcid != UINT64_MAX && conn->super.remote.cid_set.cids[0].cid.len != 0)
        retire_connection_id(conn, path->dcid);
    free(path);
}

static void delete_path(quicly_conn_t *conn, size_t path_index)
{
    QUICLY_PROBE(DELETE_PATH, conn, conn->stash.now, path_index);
    QUICLY_LOG_CONN(delete_path, conn, { PTLS_LOG_ELEMENT_UNSIGNED(path_index, path_index); });

    struct st_quicly_conn_path_t *path = conn->paths[path_index];
    conn->paths[path_index] = NULL;
    if (path->path_challenge.send_at != INT64_MAX)
        conn->super.stats.num_paths.validation_failed += 1;

    do_delete_path(conn, path);
}

/**
 * paths[0] (the default path) is freed and the path specified by `path_index` is promoted
 */
<<<<<<< HEAD
static int delete_path(quicly_conn_t *conn, int is_promote, size_t path_index)
{
    struct st_quicly_conn_path_t *path;
    int ret;
=======
static int promote_path(quicly_conn_t *conn, size_t path_index)
{
    QUICLY_PROBE(PROMOTE_PATH, conn, conn->stash.now, path_index);
    QUICLY_LOG_CONN(promote_path, conn, { PTLS_LOG_ELEMENT_UNSIGNED(path_index, path_index); });
>>>>>>> f336bd8a

    { /* mark all packets as lost, as it is unlikely that packets sent on the old path wound be acknowledged */
        quicly_sentmap_iter_t iter;
        int ret;
        if ((ret = quicly_loss_init_sentmap_iter(&conn->egress.loss, &iter, conn->stash.now,
                                                 conn->super.remote.transport_params.max_ack_delay, 0)) != 0)
            return ret;
        const quicly_sent_packet_t *sent;
        while ((sent = quicly_sentmap_get(&iter))->packet_number != UINT64_MAX) {
            if ((ret = quicly_sentmap_update(&conn->egress.loss.sentmap, &iter, QUICLY_SENTMAP_EVENT_PTO)) != 0)
                return ret;
        }
    }

<<<<<<< HEAD
    /* deinstantiate */
    if (path->dcid != UINT64_MAX && conn->super.remote.cid_set.cids[0].cid.len != 0) {
        uint64_t cid = path->dcid;
        dissociate_cid(conn, cid);
        if ((ret = quicly_remote_cid_unregister(&conn->super.remote.cid_set, cid)) != 0)
            return ret;
        assert(conn->super.remote.cid_set.retired.count != 0);
        conn->egress.pending_flows |= QUICLY_PENDING_FLOW_OTHERS_BIT;
    }

    free(path);
=======
    /* reset CC (FIXME flush sentmap and reset loss recovery) */
    conn->egress.cc.type->cc_init->cb(
        conn->egress.cc.type->cc_init, &conn->egress.cc,
        quicly_cc_calc_initial_cwnd(conn->super.ctx->initcwnd_packets, conn->egress.max_udp_payload_size), conn->stash.now);

    /* set jumpstart target */
    calc_resume_sendrate(conn, &conn->super.stats.jumpstart.prev_rate, &conn->super.stats.jumpstart.prev_rtt);

    /* reset RTT estimate, adopting SRTT of the original path as initial RTT (TODO calculate RTT based on path challenge RT) */
    quicly_rtt_init(&conn->egress.loss.rtt, &conn->super.ctx->loss,
                    conn->egress.loss.rtt.smoothed < conn->super.ctx->loss.default_initial_rtt
                        ? conn->egress.loss.rtt.smoothed
                        : conn->super.ctx->loss.default_initial_rtt);

    /* reset ratemeter */
    quicly_ratemeter_init(&conn->egress.ratemeter);

    /* remember PN when the path was promoted */
    conn->egress.pn_path_start = conn->egress.packet_number;

    /* update path mapping */
    struct st_quicly_conn_path_t *path = conn->paths[0];
    conn->paths[0] = conn->paths[path_index];
    conn->paths[path_index] = NULL;
    conn->super.stats.num_paths.promoted += 1;

    do_delete_path(conn, path);

    /* rearm the loss timer, now that the RTT estimate has been changed */
    setup_next_send(conn);
>>>>>>> f336bd8a

    return 0;
}

static int open_path(quicly_conn_t *conn, size_t *path_index, struct sockaddr *remote_addr, struct sockaddr *local_addr)
{
    int ret;

    /* choose a slot that in unused or the least-recently-used one that has completed validation */
    *path_index = SIZE_MAX;
    for (size_t i = 1; i < PTLS_ELEMENTSOF(conn->paths); ++i) {
        struct st_quicly_conn_path_t *p = conn->paths[i];
        if (p == NULL) {
            *path_index = i;
            break;
        }
        if (p->path_challenge.send_at != INT64_MAX)
            continue;
        if (*path_index == SIZE_MAX || p->packet_last_received < conn->paths[*path_index]->packet_last_received)
            *path_index = i;
    }
    if (*path_index == SIZE_MAX)
        return QUICLY_ERROR_PACKET_IGNORED;

    /* free existing path info */
<<<<<<< HEAD
    if (conn->paths[*path_index] != NULL && (ret = delete_path(conn, 0, *path_index)) != 0)
        return ret;
=======
    if (conn->paths[*path_index] != NULL)
        delete_path(conn, *path_index);
>>>>>>> f336bd8a

    /* initialize new path info */
    if ((ret = new_path(conn, *path_index, remote_addr, local_addr)) != 0)
        return ret;

    /* schedule emission of PATH_CHALLENGE */
    conn->egress.send_probe_at = 0;

    return 0;
}

static void recalc_send_probe_at(quicly_conn_t *conn)
{
    conn->egress.send_probe_at = INT64_MAX;

    for (size_t i = 0; i < PTLS_ELEMENTSOF(conn->paths); ++i) {
        if (conn->paths[i] == NULL)
            continue;
        if (conn->egress.send_probe_at > conn->paths[i]->path_challenge.send_at)
            conn->egress.send_probe_at = conn->paths[i]->path_challenge.send_at;
        if (conn->paths[i]->path_response.send_) {
            conn->egress.send_probe_at = 0;
            break;
        }
    }
}

void quicly_free(quicly_conn_t *conn)
{
    lock_now(conn, 0);

    QUICLY_PROBE(FREE, conn, conn->stash.now);
    QUICLY_LOG_CONN(free, conn, {});

    if (QUICLY_PROBE_ENABLED(CONN_STATS)) {
        quicly_stats_t stats;
        quicly_get_stats(conn, &stats);
        QUICLY_PROBE(CONN_STATS, conn, conn->stash.now, &stats, sizeof(stats));
        // TODO: emit stats with QUICLY_LOG_CONN()
    }

    destroy_all_streams(conn, 0, 1);
    update_open_count(conn->super.ctx, -1);
    clear_datagram_frame_payloads(conn);

    quicly_maxsender_dispose(&conn->ingress.max_data.sender);
    quicly_maxsender_dispose(&conn->ingress.max_streams.uni);
    quicly_maxsender_dispose(&conn->ingress.max_streams.bidi);
    quicly_loss_dispose(&conn->egress.loss);

    kh_destroy(quicly_stream_t, conn->streams);

    assert(!quicly_linklist_is_linked(&conn->egress.pending_streams.blocked.uni));
    assert(!quicly_linklist_is_linked(&conn->egress.pending_streams.blocked.bidi));
    assert(!quicly_linklist_is_linked(&conn->egress.pending_streams.control));
    assert(!quicly_linklist_is_linked(&conn->super._default_scheduler.active));
    assert(!quicly_linklist_is_linked(&conn->super._default_scheduler.blocked));

    free_handshake_space(&conn->initial);
    free_handshake_space(&conn->handshake);
    free_application_space(&conn->application);

    ptls_buffer_dispose(&conn->crypto.transport_params.buf);

    for (size_t i = 0; i < PTLS_ELEMENTSOF(conn->paths); ++i) {
        if (conn->paths[i] != NULL)
            delete_path(conn, i);
    }

    /* `crytpo.tls` is disposed late, because logging relies on `ptls_skip_tracing` */
    if (conn->crypto.async_in_progress) {
        /* When async signature generation is inflight, `ptls_free` will be called from `quicly_resume_handshake` laterwards. */
        *ptls_get_data_ptr(conn->crypto.tls) = NULL;
    } else {
        ptls_free(conn->crypto.tls);
    }

    unlock_now(conn);

    if (conn->egress.pacer != NULL)
        free(conn->egress.pacer);
    free(conn->token.base);
    free(conn);
}

static int calc_initial_key(ptls_cipher_suite_t *cs, uint8_t *traffic_secret, const void *master_secret, const char *label)
{
    return ptls_hkdf_expand_label(cs->hash, traffic_secret, cs->hash->digest_size,
                                  ptls_iovec_init(master_secret, cs->hash->digest_size), label, ptls_iovec_init(NULL, 0), NULL);
}

int quicly_calc_initial_keys(ptls_cipher_suite_t *cs, uint8_t *ingress, uint8_t *egress, ptls_iovec_t cid, int is_client,
                             ptls_iovec_t salt)
{
    static const char *labels[2] = {"client in", "server in"};
    uint8_t master_secret[PTLS_MAX_DIGEST_SIZE];
    int ret;

    /* extract master secret */
    if ((ret = ptls_hkdf_extract(cs->hash, master_secret, salt, cid)) != 0)
        goto Exit;

    /* calc secrets */
    if (ingress != NULL && (ret = calc_initial_key(cs, ingress, master_secret, labels[is_client])) != 0)
        goto Exit;
    if (egress != NULL && (ret = calc_initial_key(cs, egress, master_secret, labels[!is_client])) != 0)
        goto Exit;

Exit:
    ptls_clear_memory(master_secret, sizeof(master_secret));
    return ret;
}

/**
 * @param conn maybe NULL when called by quicly_accept
 */
static int setup_initial_encryption(ptls_cipher_suite_t *cs, struct st_quicly_cipher_context_t *ingress,
                                    struct st_quicly_cipher_context_t *egress, ptls_iovec_t cid, int is_client, ptls_iovec_t salt,
                                    quicly_conn_t *conn)
{
    struct {
        uint8_t ingress[PTLS_MAX_DIGEST_SIZE];
        uint8_t egress[PTLS_MAX_DIGEST_SIZE];
    } secrets;
    int ret;

    if ((ret = quicly_calc_initial_keys(cs, ingress != NULL ? secrets.ingress : NULL, egress != NULL ? secrets.egress : NULL, cid,
                                        is_client, salt)) != 0)
        goto Exit;

    if (ingress != NULL && (ret = setup_cipher(conn, QUICLY_EPOCH_INITIAL, 0, &ingress->header_protection, &ingress->aead, cs->aead,
                                               cs->hash, secrets.ingress)) != 0)
        goto Exit;
    if (egress != NULL && (ret = setup_cipher(conn, QUICLY_EPOCH_INITIAL, 1, &egress->header_protection, &egress->aead, cs->aead,
                                              cs->hash, secrets.egress)) != 0)
        goto Exit;

Exit:
    ptls_clear_memory(&secrets, sizeof(secrets));
    return ret;
}

static int reinstall_initial_encryption(quicly_conn_t *conn, int err_code_if_unknown_version)
{
    const quicly_salt_t *salt;

    /* get salt */
    if ((salt = quicly_get_salt(conn->super.version)) == NULL)
        return err_code_if_unknown_version;

    /* dispose existing context */
    dispose_cipher(&conn->initial->cipher.ingress);
    dispose_cipher(&conn->initial->cipher.egress);

    /* setup encryption context */
    return setup_initial_encryption(
        get_aes128gcmsha256(conn->super.ctx), &conn->initial->cipher.ingress, &conn->initial->cipher.egress,
        ptls_iovec_init(conn->super.remote.cid_set.cids[0].cid.cid, conn->super.remote.cid_set.cids[0].cid.len), 1,
        ptls_iovec_init(salt->initial, sizeof(salt->initial)), NULL);
}

static int apply_stream_frame(quicly_stream_t *stream, quicly_stream_frame_t *frame)
{
    int ret;

    QUICLY_PROBE(STREAM_RECEIVE, stream->conn, stream->conn->stash.now, stream, frame->offset, frame->data.len);
    QUICLY_LOG_CONN(stream_receive, stream->conn, {
        PTLS_LOG_ELEMENT_SIGNED(stream_id, stream->stream_id);
        PTLS_LOG_ELEMENT_UNSIGNED(off, frame->offset);
        PTLS_LOG_ELEMENT_UNSIGNED(len, frame->data.len);
    });

    if (quicly_recvstate_transfer_complete(&stream->recvstate))
        return 0;

    /* flow control */
    if (stream->stream_id >= 0) {
        /* STREAMs */
        uint64_t max_stream_data = frame->offset + frame->data.len;
        if ((int64_t)stream->_recv_aux.window < (int64_t)max_stream_data - (int64_t)stream->recvstate.data_off)
            return QUICLY_TRANSPORT_ERROR_FLOW_CONTROL;
        if (stream->recvstate.received.ranges[stream->recvstate.received.num_ranges - 1].end < max_stream_data) {
            uint64_t newly_received =
                max_stream_data - stream->recvstate.received.ranges[stream->recvstate.received.num_ranges - 1].end;
            if (stream->conn->ingress.max_data.bytes_consumed + newly_received >
                stream->conn->ingress.max_data.sender.max_committed)
                return QUICLY_TRANSPORT_ERROR_FLOW_CONTROL;
            stream->conn->ingress.max_data.bytes_consumed += newly_received;
            /* FIXME send MAX_DATA if necessary */
        }
    } else {
        /* CRYPTO streams; maybe add different limit for 1-RTT CRYPTO? */
        if (frame->offset + frame->data.len > stream->conn->super.ctx->max_crypto_bytes)
            return QUICLY_TRANSPORT_ERROR_CRYPTO_BUFFER_EXCEEDED;
    }

    /* update recvbuf */
    size_t apply_len = frame->data.len;
    if ((ret = quicly_recvstate_update(&stream->recvstate, frame->offset, &apply_len, frame->is_fin,
                                       stream->_recv_aux.max_ranges)) != 0)
        return ret;

    if (apply_len != 0 || quicly_recvstate_transfer_complete(&stream->recvstate)) {
        uint64_t buf_offset = frame->offset + frame->data.len - apply_len - stream->recvstate.data_off;
        const void *apply_src = frame->data.base + frame->data.len - apply_len;
        QUICLY_PROBE(STREAM_ON_RECEIVE, stream->conn, stream->conn->stash.now, stream, (size_t)buf_offset, apply_src, apply_len);
        QUICLY_LOG_CONN(stream_on_receive, stream->conn, {
            PTLS_LOG_ELEMENT_SIGNED(stream_id, stream->stream_id);
            PTLS_LOG_ELEMENT_UNSIGNED(off, buf_offset);
            PTLS_LOG_APPDATA_ELEMENT_HEXDUMP(src, apply_src, apply_len);
        });
        stream->callbacks->on_receive(stream, (size_t)buf_offset, apply_src, apply_len);
        if (stream->conn->super.state >= QUICLY_STATE_CLOSING)
            return QUICLY_ERROR_IS_CLOSING;
    }

    if (should_send_max_stream_data(stream))
        sched_stream_control(stream);

    if (stream_is_destroyable(stream))
        destroy_stream(stream, 0);

    return 0;
}

int quicly_encode_transport_parameter_list(ptls_buffer_t *buf, const quicly_transport_parameters_t *params,
                                           const quicly_cid_t *original_dcid, const quicly_cid_t *initial_scid,
                                           const quicly_cid_t *retry_scid, const void *stateless_reset_token, size_t expand_by)
{
    int ret;

#define PUSH_TP(buf, id, block)                                                                                                    \
    do {                                                                                                                           \
        ptls_buffer_push_quicint((buf), (id));                                                                                     \
        ptls_buffer_push_block((buf), -1, block);                                                                                  \
    } while (0)

    PUSH_TP(buf, QUICLY_TRANSPORT_PARAMETER_ID_MAX_UDP_PAYLOAD_SIZE,
            { ptls_buffer_push_quicint(buf, params->max_udp_payload_size); });
    if (params->max_stream_data.bidi_local != 0)
        PUSH_TP(buf, QUICLY_TRANSPORT_PARAMETER_ID_INITIAL_MAX_STREAM_DATA_BIDI_LOCAL,
                { ptls_buffer_push_quicint(buf, params->max_stream_data.bidi_local); });
    if (params->max_stream_data.bidi_remote != 0)
        PUSH_TP(buf, QUICLY_TRANSPORT_PARAMETER_ID_INITIAL_MAX_STREAM_DATA_BIDI_REMOTE,
                { ptls_buffer_push_quicint(buf, params->max_stream_data.bidi_remote); });
    if (params->max_stream_data.uni != 0)
        PUSH_TP(buf, QUICLY_TRANSPORT_PARAMETER_ID_INITIAL_MAX_STREAM_DATA_UNI,
                { ptls_buffer_push_quicint(buf, params->max_stream_data.uni); });
    if (params->max_data != 0)
        PUSH_TP(buf, QUICLY_TRANSPORT_PARAMETER_ID_INITIAL_MAX_DATA, { ptls_buffer_push_quicint(buf, params->max_data); });
    if (params->max_idle_timeout != 0)
        PUSH_TP(buf, QUICLY_TRANSPORT_PARAMETER_ID_MAX_IDLE_TIMEOUT, { ptls_buffer_push_quicint(buf, params->max_idle_timeout); });
    if (original_dcid != NULL)
        PUSH_TP(buf, QUICLY_TRANSPORT_PARAMETER_ID_ORIGINAL_CONNECTION_ID,
                { ptls_buffer_pushv(buf, original_dcid->cid, original_dcid->len); });
    if (initial_scid != NULL)
        PUSH_TP(buf, QUICLY_TRANSPORT_PARAMETER_ID_INITIAL_SOURCE_CONNECTION_ID,
                { ptls_buffer_pushv(buf, initial_scid->cid, initial_scid->len); });
    if (retry_scid != NULL)
        PUSH_TP(buf, QUICLY_TRANSPORT_PARAMETER_ID_RETRY_SOURCE_CONNECTION_ID,
                { ptls_buffer_pushv(buf, retry_scid->cid, retry_scid->len); });
    if (stateless_reset_token != NULL)
        PUSH_TP(buf, QUICLY_TRANSPORT_PARAMETER_ID_STATELESS_RESET_TOKEN,
                { ptls_buffer_pushv(buf, stateless_reset_token, QUICLY_STATELESS_RESET_TOKEN_LEN); });
    if (params->max_streams_bidi != 0)
        PUSH_TP(buf, QUICLY_TRANSPORT_PARAMETER_ID_INITIAL_MAX_STREAMS_BIDI,
                { ptls_buffer_push_quicint(buf, params->max_streams_bidi); });
    if (params->max_streams_uni != 0)
        PUSH_TP(buf, QUICLY_TRANSPORT_PARAMETER_ID_INITIAL_MAX_STREAMS_UNI,
                { ptls_buffer_push_quicint(buf, params->max_streams_uni); });
    if (QUICLY_LOCAL_ACK_DELAY_EXPONENT != QUICLY_DEFAULT_ACK_DELAY_EXPONENT)
        PUSH_TP(buf, QUICLY_TRANSPORT_PARAMETER_ID_ACK_DELAY_EXPONENT,
                { ptls_buffer_push_quicint(buf, QUICLY_LOCAL_ACK_DELAY_EXPONENT); });
    if (QUICLY_LOCAL_MAX_ACK_DELAY != QUICLY_DEFAULT_MAX_ACK_DELAY)
        PUSH_TP(buf, QUICLY_TRANSPORT_PARAMETER_ID_MAX_ACK_DELAY, { ptls_buffer_push_quicint(buf, QUICLY_LOCAL_MAX_ACK_DELAY); });
    if (params->min_ack_delay_usec != UINT64_MAX) {
        /* TODO consider the value we should advertise. */
        PUSH_TP(buf, QUICLY_TRANSPORT_PARAMETER_ID_MIN_ACK_DELAY,
                { ptls_buffer_push_quicint(buf, QUICLY_LOCAL_MAX_ACK_DELAY * 1000 /* in microseconds */); });
    }
    if (params->disable_active_migration)
        PUSH_TP(buf, QUICLY_TRANSPORT_PARAMETER_ID_DISABLE_ACTIVE_MIGRATION, {});
    if (QUICLY_LOCAL_ACTIVE_CONNECTION_ID_LIMIT != QUICLY_DEFAULT_ACTIVE_CONNECTION_ID_LIMIT)
        PUSH_TP(buf, QUICLY_TRANSPORT_PARAMETER_ID_ACTIVE_CONNECTION_ID_LIMIT,
                { ptls_buffer_push_quicint(buf, QUICLY_LOCAL_ACTIVE_CONNECTION_ID_LIMIT); });
    if (params->max_datagram_frame_size != 0)
        PUSH_TP(buf, QUICLY_TRANSPORT_PARAMETER_ID_MAX_DATAGRAM_FRAME_SIZE,
                { ptls_buffer_push_quicint(buf, params->max_datagram_frame_size); });
    /* if requested, add a greasing TP of 1 MTU size so that CH spans across multiple packets */
    if (expand_by != 0) {
        PUSH_TP(buf, 31 * 100 + 27, {
            if ((ret = ptls_buffer_reserve(buf, expand_by)) != 0)
                goto Exit;
            memset(buf->base + buf->off, 0, expand_by);
            buf->off += expand_by;
        });
    }

#undef PUSH_TP

    ret = 0;
Exit:
    return ret;
}

/**
 * sentinel used for indicating that the corresponding TP should be ignored
 */
static const quicly_cid_t _tp_cid_ignore;
#define tp_cid_ignore (*(quicly_cid_t *)&_tp_cid_ignore)

int quicly_decode_transport_parameter_list(quicly_transport_parameters_t *params, quicly_cid_t *original_dcid,
                                           quicly_cid_t *initial_scid, quicly_cid_t *retry_scid, void *stateless_reset_token,
                                           const uint8_t *src, const uint8_t *end)
{
/* When non-negative, tp_index contains the literal position within the list of transport parameters recognized by this function.
 * That index is being used to find duplicates using a 64-bit bitmap (found_bits). When the transport parameter is being processed,
 * tp_index is set to -1. */
#define DECODE_TP(_id, block)                                                                                                      \
    do {                                                                                                                           \
        if (tp_index >= 0) {                                                                                                       \
            if (id == (_id)) {                                                                                                     \
                if ((found_bits & ((uint64_t)1 << tp_index)) != 0) {                                                               \
                    ret = QUICLY_TRANSPORT_ERROR_TRANSPORT_PARAMETER;                                                              \
                    goto Exit;                                                                                                     \
                }                                                                                                                  \
                found_bits |= (uint64_t)1 << tp_index;                                                                             \
                {block} tp_index = -1;                                                                                             \
            } else {                                                                                                               \
                ++tp_index;                                                                                                        \
            }                                                                                                                      \
        }                                                                                                                          \
    } while (0)
#define DECODE_CID_TP(_id, dest)                                                                                                   \
    DECODE_TP(_id, {                                                                                                               \
        size_t cidl = end - src;                                                                                                   \
        if (cidl > QUICLY_MAX_CID_LEN_V1) {                                                                                        \
            ret = QUICLY_TRANSPORT_ERROR_TRANSPORT_PARAMETER;                                                                      \
            goto Exit;                                                                                                             \
        }                                                                                                                          \
        if (dest == NULL) {                                                                                                        \
            ret = QUICLY_TRANSPORT_ERROR_TRANSPORT_PARAMETER;                                                                      \
            goto Exit;                                                                                                             \
        } else if (dest != &tp_cid_ignore) {                                                                                       \
            quicly_set_cid(dest, ptls_iovec_init(src, cidl));                                                                      \
        }                                                                                                                          \
        src = end;                                                                                                                 \
    });

    uint64_t found_bits = 0;
    int ret;

    /* set parameters to their default values */
    *params = default_transport_params;

    /* Set optional parameters to UINT8_MAX. It is used to as a sentinel for detecting missing TPs. */
    if (original_dcid != NULL && original_dcid != &tp_cid_ignore)
        original_dcid->len = UINT8_MAX;
    if (initial_scid != NULL && initial_scid != &tp_cid_ignore)
        initial_scid->len = UINT8_MAX;
    if (retry_scid != NULL && retry_scid != &tp_cid_ignore)
        retry_scid->len = UINT8_MAX;

    /* decode the parameters block */
    while (src != end) {
        uint64_t id;
        if ((id = quicly_decodev(&src, end)) == UINT64_MAX) {
            ret = QUICLY_TRANSPORT_ERROR_TRANSPORT_PARAMETER;
            goto Exit;
        }
        int tp_index = 0;
        ptls_decode_open_block(src, end, -1, {
            DECODE_CID_TP(QUICLY_TRANSPORT_PARAMETER_ID_ORIGINAL_CONNECTION_ID, original_dcid);
            DECODE_CID_TP(QUICLY_TRANSPORT_PARAMETER_ID_INITIAL_SOURCE_CONNECTION_ID, initial_scid);
            DECODE_CID_TP(QUICLY_TRANSPORT_PARAMETER_ID_RETRY_SOURCE_CONNECTION_ID, retry_scid);
            DECODE_TP(QUICLY_TRANSPORT_PARAMETER_ID_MAX_UDP_PAYLOAD_SIZE, {
                uint64_t v;
                if ((v = ptls_decode_quicint(&src, end)) == UINT64_MAX) {
                    ret = QUICLY_TRANSPORT_ERROR_TRANSPORT_PARAMETER;
                    goto Exit;
                }
                if (v < 1200) {
                    ret = QUICLY_TRANSPORT_ERROR_TRANSPORT_PARAMETER;
                    goto Exit;
                }
                if (v > UINT16_MAX)
                    v = UINT16_MAX;
                params->max_udp_payload_size = (uint16_t)v;
            });
            DECODE_TP(QUICLY_TRANSPORT_PARAMETER_ID_INITIAL_MAX_STREAM_DATA_BIDI_LOCAL, {
                if ((params->max_stream_data.bidi_local = ptls_decode_quicint(&src, end)) == UINT64_MAX) {
                    ret = QUICLY_TRANSPORT_ERROR_TRANSPORT_PARAMETER;
                    goto Exit;
                }
            });
            DECODE_TP(QUICLY_TRANSPORT_PARAMETER_ID_INITIAL_MAX_STREAM_DATA_BIDI_REMOTE, {
                if ((params->max_stream_data.bidi_remote = ptls_decode_quicint(&src, end)) == UINT64_MAX) {
                    ret = QUICLY_TRANSPORT_ERROR_TRANSPORT_PARAMETER;
                    goto Exit;
                }
            });
            DECODE_TP(QUICLY_TRANSPORT_PARAMETER_ID_INITIAL_MAX_STREAM_DATA_UNI, {
                if ((params->max_stream_data.uni = ptls_decode_quicint(&src, end)) == UINT64_MAX) {
                    ret = QUICLY_TRANSPORT_ERROR_TRANSPORT_PARAMETER;
                    goto Exit;
                }
            });
            DECODE_TP(QUICLY_TRANSPORT_PARAMETER_ID_INITIAL_MAX_DATA, {
                if ((params->max_data = ptls_decode_quicint(&src, end)) == UINT64_MAX) {
                    ret = QUICLY_TRANSPORT_ERROR_TRANSPORT_PARAMETER;
                    goto Exit;
                }
            });
            DECODE_TP(QUICLY_TRANSPORT_PARAMETER_ID_STATELESS_RESET_TOKEN, {
                if (!(stateless_reset_token != NULL && end - src == QUICLY_STATELESS_RESET_TOKEN_LEN)) {
                    ret = QUICLY_TRANSPORT_ERROR_TRANSPORT_PARAMETER;
                    goto Exit;
                }
                memcpy(stateless_reset_token, src, QUICLY_STATELESS_RESET_TOKEN_LEN);
                src = end;
            });
            DECODE_TP(QUICLY_TRANSPORT_PARAMETER_ID_MAX_IDLE_TIMEOUT, {
                if ((params->max_idle_timeout = ptls_decode_quicint(&src, end)) == UINT64_MAX) {
                    ret = QUICLY_TRANSPORT_ERROR_TRANSPORT_PARAMETER;
                    goto Exit;
                }
            });
            DECODE_TP(QUICLY_TRANSPORT_PARAMETER_ID_INITIAL_MAX_STREAMS_BIDI, {
                if ((params->max_streams_bidi = ptls_decode_quicint(&src, end)) == UINT64_MAX) {
                    ret = QUICLY_TRANSPORT_ERROR_TRANSPORT_PARAMETER;
                    goto Exit;
                }
            });
            DECODE_TP(QUICLY_TRANSPORT_PARAMETER_ID_INITIAL_MAX_STREAMS_UNI, {
                if ((params->max_streams_uni = ptls_decode_quicint(&src, end)) == UINT64_MAX) {
                    ret = QUICLY_TRANSPORT_ERROR_TRANSPORT_PARAMETER;
                    goto Exit;
                }
            });
            DECODE_TP(QUICLY_TRANSPORT_PARAMETER_ID_ACK_DELAY_EXPONENT, {
                uint64_t v;
                if ((v = ptls_decode_quicint(&src, end)) == UINT64_MAX) {
                    ret = QUICLY_TRANSPORT_ERROR_TRANSPORT_PARAMETER;
                    goto Exit;
                }
                if (v > 20) {
                    ret = QUICLY_TRANSPORT_ERROR_TRANSPORT_PARAMETER;
                    goto Exit;
                }
                params->ack_delay_exponent = (uint8_t)v;
            });
            DECODE_TP(QUICLY_TRANSPORT_PARAMETER_ID_MAX_ACK_DELAY, {
                uint64_t v;
                if ((v = ptls_decode_quicint(&src, end)) == UINT64_MAX) {
                    ret = QUICLY_TRANSPORT_ERROR_TRANSPORT_PARAMETER;
                    goto Exit;
                }
                if (v >= 16384) { /* "values of 2^14 or greater are invalid" */
                    ret = QUICLY_TRANSPORT_ERROR_TRANSPORT_PARAMETER;
                    goto Exit;
                }
                params->max_ack_delay = (uint16_t)v;
            });
            DECODE_TP(QUICLY_TRANSPORT_PARAMETER_ID_MIN_ACK_DELAY, {
                if ((params->min_ack_delay_usec = ptls_decode_quicint(&src, end)) == UINT64_MAX) {
                    ret = QUICLY_TRANSPORT_ERROR_TRANSPORT_PARAMETER;
                    goto Exit;
                }
                if (params->min_ack_delay_usec >= 16777216) { /* "values of 2^24 or greater are invalid" */
                    ret = QUICLY_TRANSPORT_ERROR_TRANSPORT_PARAMETER;
                    goto Exit;
                }
            });
            DECODE_TP(QUICLY_TRANSPORT_PARAMETER_ID_ACTIVE_CONNECTION_ID_LIMIT, {
                uint64_t v;
                if ((v = ptls_decode_quicint(&src, end)) == UINT64_MAX) {
                    ret = QUICLY_TRANSPORT_ERROR_TRANSPORT_PARAMETER;
                    goto Exit;
                }
                if (v < QUICLY_MIN_ACTIVE_CONNECTION_ID_LIMIT) {
                    ret = QUICLY_TRANSPORT_ERROR_TRANSPORT_PARAMETER;
                    goto Exit;
                }
                params->active_connection_id_limit = v;
            });
            DECODE_TP(QUICLY_TRANSPORT_PARAMETER_ID_DISABLE_ACTIVE_MIGRATION, { params->disable_active_migration = 1; });
            DECODE_TP(QUICLY_TRANSPORT_PARAMETER_ID_MAX_DATAGRAM_FRAME_SIZE, {
                uint64_t v;
                if ((v = ptls_decode_quicint(&src, end)) == UINT64_MAX) {
                    ret = QUICLY_TRANSPORT_ERROR_TRANSPORT_PARAMETER;
                    goto Exit;
                }
                if (v > UINT16_MAX)
                    v = UINT16_MAX;
                params->max_datagram_frame_size = (uint16_t)v;
            });
            /* skip unknown extension */
            if (tp_index >= 0)
                src = end;
        });
    }

    /* check consistency between the transport parameters */
    if (params->min_ack_delay_usec != UINT64_MAX) {
        if (params->min_ack_delay_usec > params->max_ack_delay * 1000) {
            ret = QUICLY_TRANSPORT_ERROR_PROTOCOL_VIOLATION;
            goto Exit;
        }
    }

    /* check the absence of CIDs */
    if ((original_dcid != NULL && original_dcid->len == UINT8_MAX) || (initial_scid != NULL && initial_scid->len == UINT8_MAX) ||
        (retry_scid != NULL && retry_scid->len == UINT8_MAX)) {
        ret = QUICLY_TRANSPORT_ERROR_TRANSPORT_PARAMETER;
        goto Exit;
    }

    ret = 0;
Exit:
    if (ret == PTLS_ALERT_DECODE_ERROR)
        ret = QUICLY_TRANSPORT_ERROR_TRANSPORT_PARAMETER;
    return ret;

#undef DECODE_TP
#undef DECODE_CID_TP
}

static uint16_t get_transport_parameters_extension_id(uint32_t quic_version)
{
    switch (quic_version) {
    case QUICLY_PROTOCOL_VERSION_DRAFT27:
    case QUICLY_PROTOCOL_VERSION_DRAFT29:
        return QUICLY_TLS_EXTENSION_TYPE_TRANSPORT_PARAMETERS_DRAFT;
    default:
        return QUICLY_TLS_EXTENSION_TYPE_TRANSPORT_PARAMETERS_FINAL;
    }
}

static int collect_transport_parameters(ptls_t *tls, struct st_ptls_handshake_properties_t *properties, uint16_t type)
{
    quicly_conn_t *conn = (void *)((char *)properties - offsetof(quicly_conn_t, crypto.handshake_properties));
    return type == get_transport_parameters_extension_id(conn->super.version);
}

static quicly_conn_t *create_connection(quicly_context_t *ctx, uint32_t protocol_version, const char *server_name,
                                        struct sockaddr *remote_addr, struct sockaddr *local_addr, ptls_iovec_t *remote_cid,
                                        const quicly_cid_plaintext_t *local_cid, ptls_handshake_properties_t *handshake_properties,
                                        void *appdata, uint32_t initcwnd)
{
    ptls_log_conn_state_t log_state_override;
    ptls_t *tls;
    quicly_conn_t *conn;
    quicly_pacer_t *pacer = NULL;

    /* consistency checks */
    assert(remote_addr != NULL && remote_addr->sa_family != AF_UNSPEC);
    if (ctx->transport_params.max_datagram_frame_size != 0)
        assert(ctx->receive_datagram_frame != NULL);

    /* build log state */
    ptls_log_init_conn_state(&log_state_override, ctx->tls->random_bytes);
    switch (remote_addr->sa_family) {
    case AF_INET:
        ptls_build_v4_mapped_v6_address(&log_state_override.address, &((struct sockaddr_in *)remote_addr)->sin_addr);
        break;
    case AF_INET6:
        log_state_override.address = ((struct sockaddr_in6 *)remote_addr)->sin6_addr;
        break;
    default:
        break;
    }

    /* create TLS context */
    ptls_log_conn_state_override = &log_state_override;
    tls = ptls_new(ctx->tls, server_name == NULL);
    ptls_log_conn_state_override = NULL;
    if (tls == NULL)
        return NULL;
    if (server_name != NULL && ptls_set_server_name(tls, server_name, strlen(server_name)) != 0) {
        ptls_free(tls);
        return NULL;
    }

    /* allocate memory and start creating QUIC context */
    if ((conn = malloc(sizeof(*conn))) == NULL) {
        ptls_free(tls);
        return NULL;
    }
    if (ctx->use_pacing && (pacer = malloc(sizeof(*pacer))) == NULL) {
        ptls_free(tls);
        free(conn);
        return NULL;
    }
    memset(conn, 0, sizeof(*conn));
    conn->super.ctx = ctx;
    conn->super.data = appdata;
    lock_now(conn, 0);
    conn->created_at = conn->stash.now;
    conn->super.stats.handshake_confirmed_msec = UINT64_MAX;
    conn->crypto.tls = tls;
    if (new_path(conn, 0, remote_addr, local_addr) != 0) {
        unlock_now(conn);
        if (pacer != NULL)
            free(pacer);
        ptls_free(tls);
        free(conn);
        return NULL;
    }
    quicly_local_cid_init_set(&conn->super.local.cid_set, ctx->cid_encryptor, local_cid);
    conn->super.local.long_header_src_cid = conn->super.local.cid_set.cids[0].cid;
    quicly_remote_cid_init_set(&conn->super.remote.cid_set, remote_cid, ctx->tls->random_bytes);
    assert(conn->paths[0]->dcid == 0 && conn->super.remote.cid_set.cids[0].sequence == 0 &&
           conn->super.remote.cid_set.cids[0].state == QUICLY_REMOTE_CID_IN_USE && "paths[0].dcid uses cids[0]");
    conn->super.state = QUICLY_STATE_FIRSTFLIGHT;
    if (server_name != NULL) {
        conn->super.local.bidi.next_stream_id = 0;
        conn->super.local.uni.next_stream_id = 2;
        conn->super.remote.bidi.next_stream_id = 1;
        conn->super.remote.uni.next_stream_id = 3;
    } else {
        conn->super.local.bidi.next_stream_id = 1;
        conn->super.local.uni.next_stream_id = 3;
        conn->super.remote.bidi.next_stream_id = 0;
        conn->super.remote.uni.next_stream_id = 2;
    }
    conn->super.remote.transport_params = default_transport_params;
    conn->super.version = protocol_version;
    quicly_linklist_init(&conn->super._default_scheduler.active);
    quicly_linklist_init(&conn->super._default_scheduler.blocked);
    conn->streams = kh_init(quicly_stream_t);
    quicly_maxsender_init(&conn->ingress.max_data.sender, conn->super.ctx->transport_params.max_data);
    quicly_maxsender_init(&conn->ingress.max_streams.uni, conn->super.ctx->transport_params.max_streams_uni);
    quicly_maxsender_init(&conn->ingress.max_streams.bidi, conn->super.ctx->transport_params.max_streams_bidi);
    quicly_loss_init(&conn->egress.loss, &conn->super.ctx->loss,
                     conn->super.ctx->loss.default_initial_rtt /* FIXME remember initial_rtt in session ticket */,
                     &conn->super.remote.transport_params.max_ack_delay, &conn->super.remote.transport_params.ack_delay_exponent);
    conn->egress.next_pn_to_skip =
        calc_next_pn_to_skip(conn->super.ctx->tls, 0, initcwnd, conn->super.ctx->initial_egress_max_udp_payload_size);
    conn->egress.max_udp_payload_size = conn->super.ctx->initial_egress_max_udp_payload_size;
    init_max_streams(&conn->egress.max_streams.uni);
    init_max_streams(&conn->egress.max_streams.bidi);
    conn->egress.ack_frequency.update_at = INT64_MAX;
    conn->egress.send_ack_at = INT64_MAX;
    conn->egress.send_probe_at = INT64_MAX;
    conn->super.ctx->init_cc->cb(conn->super.ctx->init_cc, &conn->egress.cc, initcwnd, conn->stash.now);
    if (pacer != NULL) {
        conn->egress.pacer = pacer;
        quicly_pacer_reset(conn->egress.pacer);
    }
    conn->egress.ecn.state = conn->super.ctx->enable_ecn ? QUICLY_ECN_PROBING : QUICLY_ECN_OFF;
    quicly_linklist_init(&conn->egress.pending_streams.blocked.uni);
    quicly_linklist_init(&conn->egress.pending_streams.blocked.bidi);
    quicly_linklist_init(&conn->egress.pending_streams.control);
    quicly_ratemeter_init(&conn->egress.ratemeter);
    conn->egress.try_jumpstart = 1;
    if (handshake_properties != NULL) {
        assert(handshake_properties->additional_extensions == NULL);
        assert(handshake_properties->collect_extension == NULL);
        assert(handshake_properties->collected_extensions == NULL);
        conn->crypto.handshake_properties = *handshake_properties;
    } else {
        conn->crypto.handshake_properties = (ptls_handshake_properties_t){{{{NULL}}}};
    }
    conn->crypto.handshake_properties.collect_extension = collect_transport_parameters;
    conn->retry_scid.len = UINT8_MAX;
    conn->idle_timeout.at = INT64_MAX;
    conn->idle_timeout.should_rearm_on_send = 1;
    conn->stash.on_ack_stream.active_acked_cache.stream_id = INT64_MIN;

    *ptls_get_data_ptr(tls) = conn;

    update_open_count(conn->super.ctx, 1);

    return conn;
}

static int client_collected_extensions(ptls_t *tls, ptls_handshake_properties_t *properties, ptls_raw_extension_t *slots)
{
    quicly_conn_t *conn = (void *)((char *)properties - offsetof(quicly_conn_t, crypto.handshake_properties));
    int ret;

    assert(properties->client.early_data_acceptance != PTLS_EARLY_DATA_ACCEPTANCE_UNKNOWN);

    if (slots[0].type == UINT16_MAX) {
        ret = PTLS_ALERT_MISSING_EXTENSION;
        goto Exit;
    }
    assert(slots[0].type == get_transport_parameters_extension_id(conn->super.version));
    assert(slots[1].type == UINT16_MAX);

    const uint8_t *src = slots[0].data.base, *end = src + slots[0].data.len;
    quicly_transport_parameters_t params;
    quicly_cid_t original_dcid, initial_scid, retry_scid = {};

    /* obtain pointer to initial CID of the peer. It is guaranteed to exist in the first slot, as TP is received before any frame
     * that updates the CID set. */
    quicly_remote_cid_t *remote_cid = &conn->super.remote.cid_set.cids[0];
    assert(remote_cid->sequence == 0);

    /* decode */
    if ((ret = quicly_decode_transport_parameter_list(&params, needs_cid_auth(conn) || is_retry(conn) ? &original_dcid : NULL,
                                                      needs_cid_auth(conn) ? &initial_scid : &tp_cid_ignore,
                                                      needs_cid_auth(conn) ? is_retry(conn) ? &retry_scid : NULL : &tp_cid_ignore,
                                                      remote_cid->stateless_reset_token, src, end)) != 0)
        goto Exit;

    /* validate CIDs */
    if (needs_cid_auth(conn) || is_retry(conn)) {
        if (!quicly_cid_is_equal(&conn->super.original_dcid, ptls_iovec_init(original_dcid.cid, original_dcid.len))) {
            ret = QUICLY_TRANSPORT_ERROR_TRANSPORT_PARAMETER;
            goto Exit;
        }
    }
    if (needs_cid_auth(conn)) {
        if (!quicly_cid_is_equal(&remote_cid->cid, ptls_iovec_init(initial_scid.cid, initial_scid.len))) {
            ret = QUICLY_TRANSPORT_ERROR_TRANSPORT_PARAMETER;
            goto Exit;
        }
        if (is_retry(conn)) {
            if (!quicly_cid_is_equal(&conn->retry_scid, ptls_iovec_init(retry_scid.cid, retry_scid.len))) {
                ret = QUICLY_TRANSPORT_ERROR_TRANSPORT_PARAMETER;
                goto Exit;
            }
        }
    }

    if (properties->client.early_data_acceptance == PTLS_EARLY_DATA_ACCEPTED) {
#define ZERORTT_VALIDATE(x)                                                                                                        \
    if (params.x < conn->super.remote.transport_params.x) {                                                                        \
        ret = QUICLY_TRANSPORT_ERROR_TRANSPORT_PARAMETER;                                                                          \
        goto Exit;                                                                                                                 \
    }
        ZERORTT_VALIDATE(max_data);
        ZERORTT_VALIDATE(max_stream_data.bidi_local);
        ZERORTT_VALIDATE(max_stream_data.bidi_remote);
        ZERORTT_VALIDATE(max_stream_data.uni);
        ZERORTT_VALIDATE(max_streams_bidi);
        ZERORTT_VALIDATE(max_streams_uni);
#undef ZERORTT_VALIDATE
    }

    /* store the results */
    conn->super.remote.transport_params = params;
    ack_frequency_set_next_update_at(conn);

Exit:
    return ret; /* negative error codes used to transmit QUIC errors through picotls */
}

int quicly_connect(quicly_conn_t **_conn, quicly_context_t *ctx, const char *server_name, struct sockaddr *dest_addr,
                   struct sockaddr *src_addr, const quicly_cid_plaintext_t *new_cid, ptls_iovec_t address_token,
                   ptls_handshake_properties_t *handshake_properties, const quicly_transport_parameters_t *resumed_transport_params,
                   void *appdata)
{
    const quicly_salt_t *salt;
    quicly_conn_t *conn = NULL;
    const quicly_cid_t *server_cid;
    ptls_buffer_t buf;
    size_t epoch_offsets[5] = {0};
    size_t max_early_data_size = 0;
    int ret;

    if ((salt = quicly_get_salt(ctx->initial_version)) == NULL) {
        if ((ctx->initial_version & 0x0f0f0f0f) == 0x0a0a0a0a) {
            /* greasing version, use our own greasing salt */
            static const quicly_salt_t grease_salt = {.initial = {0xde, 0xad, 0xbe, 0xef, 0xde, 0xad, 0xbe, 0xef, 0xde, 0xad,
                                                                  0xbe, 0xef, 0xde, 0xad, 0xbe, 0xef, 0xde, 0xad, 0xbe, 0xef}};
            salt = &grease_salt;
        } else {
            ret = QUICLY_ERROR_INVALID_INITIAL_VERSION;
            goto Exit;
        }
    }

    if ((conn = create_connection(
             ctx, ctx->initial_version, server_name, dest_addr, src_addr, NULL, new_cid, handshake_properties, appdata,
             quicly_cc_calc_initial_cwnd(ctx->initcwnd_packets, ctx->transport_params.max_udp_payload_size))) == NULL) {
        ret = PTLS_ERROR_NO_MEMORY;
        goto Exit;
    }
    conn->super.remote.address_validation.validated = 1;
    conn->super.remote.address_validation.send_probe = 1;
    if (address_token.len != 0) {
        if ((conn->token.base = malloc(address_token.len)) == NULL) {
            ret = PTLS_ERROR_NO_MEMORY;
            goto Exit;
        }
        memcpy(conn->token.base, address_token.base, address_token.len);
        conn->token.len = address_token.len;
    }
    server_cid = quicly_get_remote_cid(conn);
    conn->super.original_dcid = *server_cid;

    QUICLY_PROBE(CONNECT, conn, conn->stash.now, conn->super.version);
    QUICLY_LOG_CONN(connect, conn, { PTLS_LOG_ELEMENT_UNSIGNED(version, conn->super.version); });

    if ((ret = setup_handshake_space_and_flow(conn, QUICLY_EPOCH_INITIAL)) != 0)
        goto Exit;
    if ((ret = setup_initial_encryption(get_aes128gcmsha256(ctx), &conn->initial->cipher.ingress, &conn->initial->cipher.egress,
                                        ptls_iovec_init(server_cid->cid, server_cid->len), 1,
                                        ptls_iovec_init(salt->initial, sizeof(salt->initial)), conn)) != 0)
        goto Exit;

    /* handshake (we always encode authentication CIDs, as we do not (yet) regenerate ClientHello when receiving Retry) */
    ptls_buffer_init(&conn->crypto.transport_params.buf, "", 0);
    if ((ret = quicly_encode_transport_parameter_list(
             &conn->crypto.transport_params.buf, &conn->super.ctx->transport_params, NULL, &conn->super.local.cid_set.cids[0].cid,
             NULL, NULL, conn->super.ctx->expand_client_hello ? conn->super.ctx->initial_egress_max_udp_payload_size : 0)) != 0)
        goto Exit;
    conn->crypto.transport_params.ext[0] =
        (ptls_raw_extension_t){QUICLY_TLS_EXTENSION_TYPE_TRANSPORT_PARAMETERS_FINAL,
                               {conn->crypto.transport_params.buf.base, conn->crypto.transport_params.buf.off}};
    conn->crypto.transport_params.ext[1] =
        (ptls_raw_extension_t){QUICLY_TLS_EXTENSION_TYPE_TRANSPORT_PARAMETERS_DRAFT,
                               {conn->crypto.transport_params.buf.base, conn->crypto.transport_params.buf.off}};
    conn->crypto.transport_params.ext[2] = (ptls_raw_extension_t){UINT16_MAX};
    conn->crypto.handshake_properties.additional_extensions = conn->crypto.transport_params.ext;
    conn->crypto.handshake_properties.collected_extensions = client_collected_extensions;

    ptls_buffer_init(&buf, "", 0);
    if (resumed_transport_params != NULL)
        conn->crypto.handshake_properties.client.max_early_data_size = &max_early_data_size;
    ret = ptls_handle_message(conn->crypto.tls, &buf, epoch_offsets, 0, NULL, 0, &conn->crypto.handshake_properties);
    conn->crypto.handshake_properties.client.max_early_data_size = NULL;
    if (ret != PTLS_ERROR_IN_PROGRESS) {
        assert(ret > 0); /* no QUIC errors */
        goto Exit;
    }
    write_crypto_data(conn, &buf, epoch_offsets);
    ptls_buffer_dispose(&buf);

    if (max_early_data_size != 0) {
        /* when attempting 0-RTT, apply the remembered transport parameters */
#define APPLY(n) conn->super.remote.transport_params.n = resumed_transport_params->n
        APPLY(active_connection_id_limit);
        APPLY(max_data);
        APPLY(max_stream_data.bidi_local);
        APPLY(max_stream_data.bidi_remote);
        APPLY(max_stream_data.uni);
        APPLY(max_streams_bidi);
        APPLY(max_streams_uni);
#undef APPLY
        if ((ret = apply_remote_transport_params(conn)) != 0)
            goto Exit;
    }

    *_conn = conn;
    ret = 0;

Exit:
    if (conn != NULL)
        unlock_now(conn);
    if (ret != 0) {
        if (conn != NULL)
            quicly_free(conn);
    }
    return ret;
}

static int server_collected_extensions(ptls_t *tls, ptls_handshake_properties_t *properties, ptls_raw_extension_t *slots)
{
    quicly_conn_t *conn = (void *)((char *)properties - offsetof(quicly_conn_t, crypto.handshake_properties));
    quicly_cid_t initial_scid;
    int ret;

    if (slots[0].type == UINT16_MAX) {
        ret = PTLS_ALERT_MISSING_EXTENSION;
        goto Exit;
    }
    assert(slots[0].type == get_transport_parameters_extension_id(conn->super.version));
    assert(slots[1].type == UINT16_MAX);

    { /* decode transport_parameters extension */
        const uint8_t *src = slots[0].data.base, *end = src + slots[0].data.len;
        if ((ret = quicly_decode_transport_parameter_list(&conn->super.remote.transport_params,
                                                          needs_cid_auth(conn) ? NULL : &tp_cid_ignore,
                                                          needs_cid_auth(conn) ? &initial_scid : &tp_cid_ignore,
                                                          needs_cid_auth(conn) ? NULL : &tp_cid_ignore, NULL, src, end)) != 0)
            goto Exit;
        if (needs_cid_auth(conn) &&
            !quicly_cid_is_equal(&conn->super.remote.cid_set.cids[0].cid, ptls_iovec_init(initial_scid.cid, initial_scid.len))) {
            ret = QUICLY_TRANSPORT_ERROR_PROTOCOL_VIOLATION;
            goto Exit;
        }
    }

    /* setup ack frequency */
    ack_frequency_set_next_update_at(conn);

    /* update UDP max payload size to:
     * max(current, min(max_the_remote_sent, remote.tp.max_udp_payload_size, local.tp.max_udp_payload_size)) */
    assert(conn->initial != NULL);
    if (conn->egress.max_udp_payload_size < conn->initial->largest_ingress_udp_payload_size) {
        uint16_t size = conn->initial->largest_ingress_udp_payload_size;
        if (size > conn->super.remote.transport_params.max_udp_payload_size)
            size = conn->super.remote.transport_params.max_udp_payload_size;
        if (size > conn->super.ctx->transport_params.max_udp_payload_size)
            size = conn->super.ctx->transport_params.max_udp_payload_size;
        conn->egress.max_udp_payload_size = size;
    }

    /* set transport_parameters extension to be sent in EE */
    assert(properties->additional_extensions == NULL);
    ptls_buffer_init(&conn->crypto.transport_params.buf, "", 0);
    assert(conn->super.local.cid_set.cids[0].sequence == 0 && "make sure that local_cid is in expected state before sending SRT");
    if ((ret = quicly_encode_transport_parameter_list(
             &conn->crypto.transport_params.buf, &conn->super.ctx->transport_params,
             needs_cid_auth(conn) || is_retry(conn) ? &conn->super.original_dcid : NULL,
             needs_cid_auth(conn) ? &conn->super.local.cid_set.cids[0].cid : NULL,
             needs_cid_auth(conn) && is_retry(conn) ? &conn->retry_scid : NULL,
             conn->super.ctx->cid_encryptor != NULL ? conn->super.local.cid_set.cids[0].stateless_reset_token : NULL, 0)) != 0)
        goto Exit;
    properties->additional_extensions = conn->crypto.transport_params.ext;
    conn->crypto.transport_params.ext[0] =
        (ptls_raw_extension_t){get_transport_parameters_extension_id(conn->super.version),
                               {conn->crypto.transport_params.buf.base, conn->crypto.transport_params.buf.off}};
    conn->crypto.transport_params.ext[1] = (ptls_raw_extension_t){UINT16_MAX};
    conn->crypto.handshake_properties.additional_extensions = conn->crypto.transport_params.ext;

    ret = 0;

Exit:
    return ret;
}

static size_t aead_decrypt_core(ptls_aead_context_t *aead, uint64_t pn, quicly_decoded_packet_t *packet, size_t aead_off)
{
    return ptls_aead_decrypt(aead, packet->octets.base + aead_off, packet->octets.base + aead_off, packet->octets.len - aead_off,
                             pn, packet->octets.base, aead_off);
}

static int aead_decrypt_fixed_key(void *ctx, uint64_t pn, quicly_decoded_packet_t *packet, size_t aead_off, size_t *ptlen)
{
    ptls_aead_context_t *aead = ctx;

    if ((*ptlen = aead_decrypt_core(aead, pn, packet, aead_off)) == SIZE_MAX)
        return QUICLY_ERROR_PACKET_IGNORED;
    return 0;
}

static int aead_decrypt_1rtt(void *ctx, uint64_t pn, quicly_decoded_packet_t *packet, size_t aead_off, size_t *ptlen)
{
    quicly_conn_t *conn = ctx;
    struct st_quicly_application_space_t *space = conn->application;
    size_t aead_index = (packet->octets.base[0] & QUICLY_KEY_PHASE_BIT) != 0;
    int ret;

    /* prepare key, when not available (yet) */
    if (space->cipher.ingress.aead[aead_index] == NULL) {
    Retry_1RTT: {
        /* Replace the AEAD key at the alternative slot (note: decryption key slots are shared by 0-RTT and 1-RTT), at the same time
         * dropping 0-RTT header protection key. */
        if (conn->application->cipher.ingress.header_protection.zero_rtt != NULL) {
            ptls_cipher_free(conn->application->cipher.ingress.header_protection.zero_rtt);
            conn->application->cipher.ingress.header_protection.zero_rtt = NULL;
        }
        ptls_cipher_suite_t *cipher = ptls_get_cipher(conn->crypto.tls);
        if ((ret = update_1rtt_key(conn, cipher, 0, &space->cipher.ingress.aead[aead_index], space->cipher.ingress.secret)) != 0)
            return ret;
        ++space->cipher.ingress.key_phase.prepared;
        QUICLY_PROBE(CRYPTO_RECEIVE_KEY_UPDATE_PREPARE, conn, conn->stash.now, space->cipher.ingress.key_phase.prepared,
                     QUICLY_PROBE_HEXDUMP(space->cipher.ingress.secret, cipher->hash->digest_size));
        QUICLY_LOG_CONN(crypto_receive_key_update_prepare, conn, {
            PTLS_LOG_ELEMENT_UNSIGNED(phase, space->cipher.ingress.key_phase.prepared);
            PTLS_LOG_APPDATA_ELEMENT_HEXDUMP(secret, space->cipher.ingress.secret, cipher->hash->digest_size);
        });
    }
    }

    /* decrypt */
    ptls_aead_context_t *aead = space->cipher.ingress.aead[aead_index];
    if ((*ptlen = aead_decrypt_core(aead, pn, packet, aead_off)) == SIZE_MAX) {
        /* retry with a new key, if possible */
        if (space->cipher.ingress.key_phase.decrypted == space->cipher.ingress.key_phase.prepared &&
            space->cipher.ingress.key_phase.decrypted % 2 != aead_index) {
            /* reapply AEAD to revert payload to the encrypted form. This assumes that the cipher used in AEAD is CTR. */
            aead_decrypt_core(aead, pn, packet, aead_off);
            goto Retry_1RTT;
        }
        /* otherwise return failure */
        return QUICLY_ERROR_PACKET_IGNORED;
    }

    /* update the confirmed key phase and also the egress key phase, if necessary */
    if (space->cipher.ingress.key_phase.prepared != space->cipher.ingress.key_phase.decrypted &&
        space->cipher.ingress.key_phase.prepared % 2 == aead_index) {
        if ((ret = received_key_update(conn, space->cipher.ingress.key_phase.prepared)) != 0)
            return ret;
    }

    return 0;
}

static int do_decrypt_packet(ptls_cipher_context_t *header_protection,
                             int (*aead_cb)(void *, uint64_t, quicly_decoded_packet_t *, size_t, size_t *), void *aead_ctx,
                             uint64_t *next_expected_pn, quicly_decoded_packet_t *packet, uint64_t *pn, ptls_iovec_t *payload)
{
    size_t encrypted_len = packet->octets.len - packet->encrypted_off;
    uint8_t hpmask[5] = {0};
    uint32_t pnbits = 0;
    size_t pnlen, ptlen, i;
    int ret;

    /* decipher the header protection, as well as obtaining pnbits, pnlen */
    if (encrypted_len < header_protection->algo->iv_size + QUICLY_MAX_PN_SIZE) {
        *pn = UINT64_MAX;
        return QUICLY_ERROR_PACKET_IGNORED;
    }
    ptls_cipher_init(header_protection, packet->octets.base + packet->encrypted_off + QUICLY_MAX_PN_SIZE);
    ptls_cipher_encrypt(header_protection, hpmask, hpmask, sizeof(hpmask));
    packet->octets.base[0] ^= hpmask[0] & (QUICLY_PACKET_IS_LONG_HEADER(packet->octets.base[0]) ? 0xf : 0x1f);
    pnlen = (packet->octets.base[0] & 0x3) + 1;
    for (i = 0; i != pnlen; ++i) {
        packet->octets.base[packet->encrypted_off + i] ^= hpmask[i + 1];
        pnbits = (pnbits << 8) | packet->octets.base[packet->encrypted_off + i];
    }

    size_t aead_off = packet->encrypted_off + pnlen;
    *pn = quicly_determine_packet_number(pnbits, pnlen * 8, *next_expected_pn);

    /* AEAD decryption */
    if ((ret = (*aead_cb)(aead_ctx, *pn, packet, aead_off, &ptlen)) != 0) {
        return ret;
    }
    if (*next_expected_pn <= *pn)
        *next_expected_pn = *pn + 1;

    *payload = ptls_iovec_init(packet->octets.base + aead_off, ptlen);
    return 0;
}

static int decrypt_packet(ptls_cipher_context_t *header_protection,
                          int (*aead_cb)(void *, uint64_t, quicly_decoded_packet_t *, size_t, size_t *), void *aead_ctx,
                          uint64_t *next_expected_pn, quicly_decoded_packet_t *packet, uint64_t *pn, ptls_iovec_t *payload)
{
    int ret;

    /* decrypt ourselves, or use the pre-decrypted input */
    if (packet->decrypted.pn == UINT64_MAX) {
        if ((ret = do_decrypt_packet(header_protection, aead_cb, aead_ctx, next_expected_pn, packet, pn, payload)) != 0)
            return ret;
    } else {
        *payload = ptls_iovec_init(packet->octets.base + packet->encrypted_off, packet->octets.len - packet->encrypted_off);
        *pn = packet->decrypted.pn;
        if (aead_cb == aead_decrypt_1rtt) {
            quicly_conn_t *conn = aead_ctx;
            if (conn->application->cipher.ingress.key_phase.decrypted < packet->decrypted.key_phase) {
                if ((ret = received_key_update(conn, packet->decrypted.key_phase)) != 0)
                    return ret;
            }
        }
        if (*next_expected_pn < *pn)
            *next_expected_pn = *pn + 1;
    }

    /* check reserved bits after AEAD decryption */
    if ((packet->octets.base[0] & (QUICLY_PACKET_IS_LONG_HEADER(packet->octets.base[0]) ? QUICLY_LONG_HEADER_RESERVED_BITS
                                                                                        : QUICLY_SHORT_HEADER_RESERVED_BITS)) !=
        0) {
        return QUICLY_TRANSPORT_ERROR_PROTOCOL_VIOLATION;
    }
    if (payload->len == 0) {
        return QUICLY_TRANSPORT_ERROR_PROTOCOL_VIOLATION;
    }

    return 0;
}

static int do_on_ack_ack(quicly_conn_t *conn, const quicly_sent_packet_t *packet, uint64_t start, uint64_t start_length,
                         struct st_quicly_sent_ack_additional_t *additional, size_t additional_capacity)
{
    /* find the pn space */
    struct st_quicly_pn_space_t *space;
    switch (packet->ack_epoch) {
    case QUICLY_EPOCH_INITIAL:
        space = &conn->initial->super;
        break;
    case QUICLY_EPOCH_HANDSHAKE:
        space = &conn->handshake->super;
        break;
    case QUICLY_EPOCH_1RTT:
        space = &conn->application->super;
        break;
    default:
        assert(!"FIXME");
        return QUICLY_TRANSPORT_ERROR_INTERNAL;
    }

    /* subtract given ACK ranges */
    int ret;
    uint64_t end = start + start_length;
    if ((ret = quicly_ranges_subtract(&space->ack_queue, start, end)) != 0)
        return ret;
    for (size_t i = 0; i < additional_capacity && additional[i].gap != 0; ++i) {
        start = end + additional[i].gap;
        end = start + additional[i].length;
        if ((ret = quicly_ranges_subtract(&space->ack_queue, start, end)) != 0)
            return ret;
    }

    /* make adjustments */
    if (space->ack_queue.num_ranges == 0) {
        space->largest_pn_received_at = INT64_MAX;
        space->unacked_count = 0;
    } else if (space->ack_queue.num_ranges > QUICLY_MAX_ACK_BLOCKS) {
        quicly_ranges_drop_by_range_indices(&space->ack_queue, space->ack_queue.num_ranges - QUICLY_MAX_ACK_BLOCKS,
                                            space->ack_queue.num_ranges);
    }

    return 0;
}

static int on_ack_ack_ranges64(quicly_sentmap_t *map, const quicly_sent_packet_t *packet, int acked, quicly_sent_t *sent)
{
    quicly_conn_t *conn = (quicly_conn_t *)((char *)map - offsetof(quicly_conn_t, egress.loss.sentmap));

    /* TODO log */

    return acked ? do_on_ack_ack(conn, packet, sent->data.ack.start, sent->data.ack.ranges64.start_length,
                                 sent->data.ack.ranges64.additional, PTLS_ELEMENTSOF(sent->data.ack.ranges64.additional))
                 : 0;
}

static int on_ack_ack_ranges8(quicly_sentmap_t *map, const quicly_sent_packet_t *packet, int acked, quicly_sent_t *sent)
{
    quicly_conn_t *conn = (quicly_conn_t *)((char *)map - offsetof(quicly_conn_t, egress.loss.sentmap));

    /* TODO log */

    return acked ? do_on_ack_ack(conn, packet, sent->data.ack.start, sent->data.ack.ranges8.start_length,
                                 sent->data.ack.ranges8.additional, PTLS_ELEMENTSOF(sent->data.ack.ranges8.additional))
                 : 0;
}

static int on_ack_stream_ack_one(quicly_conn_t *conn, quicly_stream_id_t stream_id, quicly_sendstate_sent_t *sent)
{
    quicly_stream_t *stream;
    int ret;

    if ((stream = quicly_get_stream(conn, stream_id)) == NULL)
        return 0;

    size_t bytes_to_shift;
    if ((ret = quicly_sendstate_acked(&stream->sendstate, sent, &bytes_to_shift)) != 0)
        return ret;
    if (bytes_to_shift != 0) {
        QUICLY_PROBE(STREAM_ON_SEND_SHIFT, stream->conn, stream->conn->stash.now, stream, bytes_to_shift);
        stream->callbacks->on_send_shift(stream, bytes_to_shift);
        QUICLY_LOG_CONN(stream_on_send_shift, stream->conn, {
            PTLS_LOG_ELEMENT_SIGNED(stream_id, stream->stream_id);
            PTLS_LOG_ELEMENT_UNSIGNED(delta, bytes_to_shift);
        });
    }
    if (stream_is_destroyable(stream)) {
        destroy_stream(stream, 0);
    } else if (stream->_send_aux.reset_stream.sender_state == QUICLY_SENDER_STATE_NONE) {
        resched_stream_data(stream);
    }

    return 0;
}

static int on_ack_stream_ack_cached(quicly_conn_t *conn)
{
    int ret;

    if (conn->stash.on_ack_stream.active_acked_cache.stream_id == INT64_MIN)
        return 0;
    ret = on_ack_stream_ack_one(conn, conn->stash.on_ack_stream.active_acked_cache.stream_id,
                                &conn->stash.on_ack_stream.active_acked_cache.args);
    conn->stash.on_ack_stream.active_acked_cache.stream_id = INT64_MIN;
    return ret;
}

static int on_ack_stream(quicly_sentmap_t *map, const quicly_sent_packet_t *packet, int acked, quicly_sent_t *sent)
{
    quicly_conn_t *conn = (quicly_conn_t *)((char *)map - offsetof(quicly_conn_t, egress.loss.sentmap));
    int ret;

    if (acked) {

        QUICLY_PROBE(STREAM_ACKED, conn, conn->stash.now, sent->data.stream.stream_id, sent->data.stream.args.start,
                     sent->data.stream.args.end - sent->data.stream.args.start);
        QUICLY_LOG_CONN(stream_acked, conn, {
            PTLS_LOG_ELEMENT_SIGNED(stream_id, sent->data.stream.stream_id);
            PTLS_LOG_ELEMENT_UNSIGNED(off, sent->data.stream.args.start);
            PTLS_LOG_ELEMENT_UNSIGNED(len, sent->data.stream.args.end - sent->data.stream.args.start);
        });

        if (packet->frames_in_flight && conn->stash.on_ack_stream.active_acked_cache.stream_id == sent->data.stream.stream_id &&
            conn->stash.on_ack_stream.active_acked_cache.args.end == sent->data.stream.args.start) {
            /* Fast path: append the newly supplied range to the existing cached range. */
            conn->stash.on_ack_stream.active_acked_cache.args.end = sent->data.stream.args.end;
        } else {
            /* Slow path: submit the cached range, and if possible, cache the newly supplied range. Else submit the newly supplied
             * range directly. */
            if ((ret = on_ack_stream_ack_cached(conn)) != 0)
                return ret;
            if (packet->frames_in_flight) {
                conn->stash.on_ack_stream.active_acked_cache.stream_id = sent->data.stream.stream_id;
                conn->stash.on_ack_stream.active_acked_cache.args = sent->data.stream.args;
            } else {
                if ((ret = on_ack_stream_ack_one(conn, sent->data.stream.stream_id, &sent->data.stream.args)) != 0)
                    return ret;
            }
        }

    } else {

        QUICLY_PROBE(STREAM_LOST, conn, conn->stash.now, sent->data.stream.stream_id, sent->data.stream.args.start,
                     sent->data.stream.args.end - sent->data.stream.args.start);
        QUICLY_LOG_CONN(stream_lost, conn, {
            PTLS_LOG_ELEMENT_SIGNED(stream_id, sent->data.stream.stream_id);
            PTLS_LOG_ELEMENT_UNSIGNED(off, sent->data.stream.args.start);
            PTLS_LOG_ELEMENT_UNSIGNED(len, sent->data.stream.args.end - sent->data.stream.args.start);
        });

        quicly_stream_t *stream;
        if ((stream = quicly_get_stream(conn, sent->data.stream.stream_id)) == NULL)
            return 0;
        /* FIXME handle rto error */
        if ((ret = quicly_sendstate_lost(&stream->sendstate, &sent->data.stream.args)) != 0)
            return ret;
        if (stream->_send_aux.reset_stream.sender_state == QUICLY_SENDER_STATE_NONE)
            resched_stream_data(stream);
    }

    return 0;
}

static int on_ack_max_stream_data(quicly_sentmap_t *map, const quicly_sent_packet_t *packet, int acked, quicly_sent_t *sent)
{
    quicly_conn_t *conn = (quicly_conn_t *)((char *)map - offsetof(quicly_conn_t, egress.loss.sentmap));
    quicly_stream_t *stream;

    if ((stream = quicly_get_stream(conn, sent->data.stream.stream_id)) != NULL) {
        if (acked) {
            quicly_maxsender_acked(&stream->_send_aux.max_stream_data_sender, &sent->data.max_stream_data.args);
        } else {
            quicly_maxsender_lost(&stream->_send_aux.max_stream_data_sender, &sent->data.max_stream_data.args);
            if (should_send_max_stream_data(stream))
                sched_stream_control(stream);
        }
    }

    return 0;
}

static int on_ack_max_data(quicly_sentmap_t *map, const quicly_sent_packet_t *packet, int acked, quicly_sent_t *sent)
{
    quicly_conn_t *conn = (quicly_conn_t *)((char *)map - offsetof(quicly_conn_t, egress.loss.sentmap));

    if (acked) {
        quicly_maxsender_acked(&conn->ingress.max_data.sender, &sent->data.max_data.args);
    } else {
        quicly_maxsender_lost(&conn->ingress.max_data.sender, &sent->data.max_data.args);
    }

    return 0;
}

static int on_ack_max_streams(quicly_sentmap_t *map, const quicly_sent_packet_t *packet, int acked, quicly_sent_t *sent)
{
    quicly_conn_t *conn = (quicly_conn_t *)((char *)map - offsetof(quicly_conn_t, egress.loss.sentmap));
    quicly_maxsender_t *maxsender = sent->data.max_streams.uni ? &conn->ingress.max_streams.uni : &conn->ingress.max_streams.bidi;
    assert(maxsender != NULL); /* we would only receive an ACK if we have sent the frame */

    if (acked) {
        quicly_maxsender_acked(maxsender, &sent->data.max_streams.args);
    } else {
        quicly_maxsender_lost(maxsender, &sent->data.max_streams.args);
    }

    return 0;
}

static void on_ack_stream_state_sender(quicly_sender_state_t *sender_state, int acked)
{
    *sender_state = acked ? QUICLY_SENDER_STATE_ACKED : QUICLY_SENDER_STATE_SEND;
}

static int on_ack_reset_stream(quicly_sentmap_t *map, const quicly_sent_packet_t *packet, int acked, quicly_sent_t *sent)
{
    quicly_conn_t *conn = (quicly_conn_t *)((char *)map - offsetof(quicly_conn_t, egress.loss.sentmap));
    quicly_stream_t *stream;

    if ((stream = quicly_get_stream(conn, sent->data.stream_state_sender.stream_id)) != NULL) {
        on_ack_stream_state_sender(&stream->_send_aux.reset_stream.sender_state, acked);
        if (stream_is_destroyable(stream))
            destroy_stream(stream, 0);
    }

    return 0;
}

static int on_ack_stop_sending(quicly_sentmap_t *map, const quicly_sent_packet_t *packet, int acked, quicly_sent_t *sent)
{
    quicly_conn_t *conn = (quicly_conn_t *)((char *)map - offsetof(quicly_conn_t, egress.loss.sentmap));
    quicly_stream_t *stream;

    if ((stream = quicly_get_stream(conn, sent->data.stream_state_sender.stream_id)) != NULL) {
        on_ack_stream_state_sender(&stream->_send_aux.stop_sending.sender_state, acked);
        if (stream->_send_aux.stop_sending.sender_state != QUICLY_SENDER_STATE_ACKED)
            sched_stream_control(stream);
    }

    return 0;
}

static int on_ack_streams_blocked(quicly_sentmap_t *map, const quicly_sent_packet_t *packet, int acked, quicly_sent_t *sent)
{
    quicly_conn_t *conn = (quicly_conn_t *)((char *)map - offsetof(quicly_conn_t, egress.loss.sentmap));
    struct st_quicly_max_streams_t *m =
        sent->data.streams_blocked.uni ? &conn->egress.max_streams.uni : &conn->egress.max_streams.bidi;

    if (acked) {
        quicly_maxsender_acked(&m->blocked_sender, &sent->data.streams_blocked.args);
    } else {
        quicly_maxsender_lost(&m->blocked_sender, &sent->data.streams_blocked.args);
    }

    return 0;
}

static int on_ack_handshake_done(quicly_sentmap_t *map, const quicly_sent_packet_t *packet, int acked, quicly_sent_t *sent)
{
    quicly_conn_t *conn = (quicly_conn_t *)((char *)map - offsetof(quicly_conn_t, egress.loss.sentmap));

    /* When lost, reschedule for transmission. When acked, suppress retransmission if scheduled. */
    if (acked) {
        conn->egress.pending_flows &= ~QUICLY_PENDING_FLOW_HANDSHAKE_DONE_BIT;
    } else {
        conn->egress.pending_flows |= QUICLY_PENDING_FLOW_HANDSHAKE_DONE_BIT;
    }
    return 0;
}

static int on_ack_data_blocked(quicly_sentmap_t *map, const quicly_sent_packet_t *packet, int acked, quicly_sent_t *sent)
{
    quicly_conn_t *conn = (quicly_conn_t *)((char *)map - offsetof(quicly_conn_t, egress.loss.sentmap));

    if (conn->egress.max_data.permitted == sent->data.data_blocked.offset) {
        if (acked) {
            conn->egress.data_blocked = QUICLY_SENDER_STATE_ACKED;
        } else if (packet->frames_in_flight && conn->egress.data_blocked == QUICLY_SENDER_STATE_UNACKED) {
            conn->egress.data_blocked = QUICLY_SENDER_STATE_SEND;
            conn->egress.pending_flows |= QUICLY_PENDING_FLOW_OTHERS_BIT;
        }
    }

    return 0;
}

static int on_ack_stream_data_blocked_frame(quicly_sentmap_t *map, const quicly_sent_packet_t *packet, int acked,
                                            quicly_sent_t *sent)
{
    quicly_conn_t *conn = (quicly_conn_t *)((char *)map - offsetof(quicly_conn_t, egress.loss.sentmap));
    quicly_stream_t *stream;

    if ((stream = quicly_get_stream(conn, sent->data.stream_data_blocked.stream_id)) == NULL)
        return 0;

    if (stream->_send_aux.max_stream_data == sent->data.stream_data_blocked.offset) {
        if (acked) {
            stream->_send_aux.blocked = QUICLY_SENDER_STATE_ACKED;
        } else if (packet->frames_in_flight && stream->_send_aux.blocked == QUICLY_SENDER_STATE_UNACKED) {
            stream->_send_aux.blocked = QUICLY_SENDER_STATE_SEND;
            sched_stream_control(stream);
        }
    }

    return 0;
}

static int on_ack_new_token(quicly_sentmap_t *map, const quicly_sent_packet_t *packet, int acked, quicly_sent_t *sent)
{
    quicly_conn_t *conn = (quicly_conn_t *)((char *)map - offsetof(quicly_conn_t, egress.loss.sentmap));

    if (sent->data.new_token.is_inflight) {
        --conn->egress.new_token.num_inflight;
        sent->data.new_token.is_inflight = 0;
    }
    if (acked) {
        QUICLY_PROBE(NEW_TOKEN_ACKED, conn, conn->stash.now, sent->data.new_token.generation);
        QUICLY_LOG_CONN(new_token_acked, conn, { PTLS_LOG_ELEMENT_UNSIGNED(generation, sent->data.new_token.generation); });
        if (conn->egress.new_token.max_acked < sent->data.new_token.generation)
            conn->egress.new_token.max_acked = sent->data.new_token.generation;
    }

    if (conn->egress.new_token.num_inflight == 0 && conn->egress.new_token.max_acked < conn->egress.new_token.generation)
        conn->egress.pending_flows |= QUICLY_PENDING_FLOW_OTHERS_BIT;

    return 0;
}

static int on_ack_new_connection_id(quicly_sentmap_t *map, const quicly_sent_packet_t *packet, int acked, quicly_sent_t *sent)
{
    quicly_conn_t *conn = (quicly_conn_t *)((char *)map - offsetof(quicly_conn_t, egress.loss.sentmap));
    uint64_t sequence = sent->data.new_connection_id.sequence;

    if (acked) {
        quicly_local_cid_on_acked(&conn->super.local.cid_set, sequence);
    } else {
        if (quicly_local_cid_on_lost(&conn->super.local.cid_set, sequence))
            conn->egress.pending_flows |= QUICLY_PENDING_FLOW_OTHERS_BIT;
    }

    return 0;
}

static int on_ack_retire_connection_id(quicly_sentmap_t *map, const quicly_sent_packet_t *packet, int acked, quicly_sent_t *sent)
{
    quicly_conn_t *conn = (quicly_conn_t *)((char *)map - offsetof(quicly_conn_t, egress.loss.sentmap));
    uint64_t sequence = sent->data.retire_connection_id.sequence;
    int ret;

    if (!acked) {
        if ((ret = quicly_remote_cid_push_retired(&conn->super.remote.cid_set, sequence)) != 0)
            return ret;
        conn->egress.pending_flows |= QUICLY_PENDING_FLOW_OTHERS_BIT;
    }

    return 0;
}

static uint32_t calc_pacer_send_rate(quicly_conn_t *conn)
{
    /* The multiplier uses a hard-coded value of 2x in both the slow start and the congestion avoidance phases. This differs from
     * Linux, which uses 1.25x for the latter. The rationale behind this choice is that 1.25x is not sufficiently aggressive
     * immediately after a loss event. Following a loss event, the congestion window (CWND) is halved (i.e., beta), but the RTT
     * remains high for one RTT and SRTT can remain high even loger, since it is a moving average adjusted with each ACK received.
     * Consequently, if the multiplier is set to 1.25x, the calculated send rate could drop to as low as 1.25 * 1/2 = 0.625. By
     * using a 2x multiplier, the send rate is guaranteed to become no less than that immediately before the loss event, which would
     * have been the link throughput. */
    return quicly_pacer_calc_send_rate(quicly_cc_in_jumpstart(&conn->egress.cc) ? 1 : 2, conn->egress.cc.cwnd,
                                       conn->egress.loss.rtt.smoothed);
}

static int should_send_datagram_frame(quicly_conn_t *conn)
{
    if (conn->egress.datagram_frame_payloads.count == 0)
        return 0;
    if (conn->application == NULL)
        return 0;
    if (conn->application->cipher.egress.key.aead == NULL)
        return 0;
    return 1;
}

static inline uint64_t calc_amplification_limit_allowance(quicly_conn_t *conn)
{
    if (conn->super.remote.address_validation.validated)
        return UINT64_MAX;
    uint64_t budget = conn->super.stats.num_bytes.received * conn->super.ctx->pre_validation_amplification_limit;
    if (budget <= conn->super.stats.num_bytes.sent)
        return 0;
    return budget - conn->super.stats.num_bytes.sent;
}

/* Helper function to compute send window based on:
 * * state of peer validation,
 * * current cwnd,
 * * minimum send requirements in |min_bytes_to_send|, and
 * * if sending is to be restricted to the minimum, indicated in |restrict_sending|
 */
static size_t calc_send_window(quicly_conn_t *conn, size_t min_bytes_to_send, uint64_t amp_window, uint64_t pacer_window,
                               int restrict_sending)
{
    uint64_t window = 0;
    if (restrict_sending) {
        /* Send min_bytes_to_send on PTO */
        window = min_bytes_to_send;
    } else {
        /* Limit to cwnd */
        if (conn->egress.cc.cwnd > conn->egress.loss.sentmap.bytes_in_flight) {
            window = conn->egress.cc.cwnd - conn->egress.loss.sentmap.bytes_in_flight;
            if (window > pacer_window)
                window = pacer_window;
        }
        /* Allow at least one packet on time-threshold loss detection */
        window = window > min_bytes_to_send ? window : min_bytes_to_send;
    }
    /* Cap the window by the amount allowed by address validation */
    if (amp_window < window)
        window = amp_window;

    return window;
}

/**
 * Checks if the server is waiting for ClientFinished. When that is the case, the loss timer is deactivated, to avoid repeatedly
 * sending 1-RTT packets while the client spends time verifying the certificate chain at the same time buffering 1-RTT packets.
 */
static int is_point5rtt_with_no_handshake_data_to_send(quicly_conn_t *conn)
{
    /* bail out unless this is a server-side connection waiting for ClientFinished */
    if (!(conn->handshake != NULL && conn->application != NULL && !quicly_is_client(conn)))
        return 0;
    quicly_stream_t *stream = quicly_get_stream(conn, (quicly_stream_id_t)-1 - QUICLY_EPOCH_HANDSHAKE);
    assert(stream != NULL);
    return stream->sendstate.pending.num_ranges == 0 && stream->sendstate.acked.ranges[0].end == stream->sendstate.size_inflight;
}

static int64_t pacer_can_send_at(quicly_conn_t *conn)
{
    if (conn->egress.pacer == NULL)
        return 0;

    uint32_t bytes_per_msec = calc_pacer_send_rate(conn);
    return quicly_pacer_can_send_at(conn->egress.pacer, bytes_per_msec, conn->egress.max_udp_payload_size);
}

int64_t quicly_get_first_timeout(quicly_conn_t *conn)
{
    if (conn->super.state >= QUICLY_STATE_CLOSING)
        return conn->egress.send_ack_at;

    if (should_send_datagram_frame(conn))
        return 0;

    uint64_t amp_window = calc_amplification_limit_allowance(conn);
    int64_t at = conn->idle_timeout.at, pacer_at = pacer_can_send_at(conn);

    /* reduce at to the moment pacer provides credit, if we are not CC-limited and there's something to be sent over CC */
    if (pacer_at < at && calc_send_window(conn, 0, amp_window, UINT64_MAX, 0) > 0) {
        if (conn->egress.pending_flows != 0) {
            /* crypto streams (as indicated by lower 4 bits) can be sent whenever CWND is available; other flows need application
             * packet number space */
            if ((conn->application != NULL && conn->application->cipher.egress.key.header_protection != NULL) ||
                (conn->egress.pending_flows & 0xf) != 0)
                at = pacer_at;
        }
        if (pacer_at < at && (quicly_linklist_is_linked(&conn->egress.pending_streams.control) || scheduler_can_send(conn)))
            at = pacer_at;
    }

    /* if something can be sent, return the earliest timeout. Otherwise return the idle timeout. */
    if (amp_window > 0) {
        if (conn->egress.loss.alarm_at < at && !is_point5rtt_with_no_handshake_data_to_send(conn))
            at = conn->egress.loss.alarm_at;
        if (conn->egress.send_ack_at < at)
            at = conn->egress.send_ack_at;
    }
    if (at > conn->egress.send_probe_at)
        at = conn->egress.send_probe_at;

    return at;
}

uint64_t quicly_get_next_expected_packet_number(quicly_conn_t *conn)
{
    if (!conn->application)
        return UINT64_MAX;

    return conn->application->super.next_expected_packet_number;
}

static int setup_path_dcid(quicly_conn_t *conn, size_t path_index)
{
    struct st_quicly_conn_path_t *path = conn->paths[path_index];
    quicly_remote_cid_set_t *set = &conn->super.remote.cid_set;
    size_t found = SIZE_MAX;

    assert(path->dcid == UINT64_MAX);

    if (set->cids[0].cid.len == 0) {
        /* if peer CID is zero-length, we can send packets to whatever address without the fear of corelation */
        found = 0;
    } else {
        /* find the unused entry with a smallest sequence number */
        for (size_t i = 0; i < PTLS_ELEMENTSOF(set->cids); ++i) {
            if (set->cids[i].state == QUICLY_REMOTE_CID_AVAILABLE &&
                (found == SIZE_MAX || set->cids[i].sequence < set->cids[found].sequence))
                found = i;
        }
        if (found == SIZE_MAX)
            return 0;
    }

    /* associate */
    set->cids[found].state = QUICLY_REMOTE_CID_IN_USE;
    path->dcid = set->cids[found].sequence;

    return 1;
}

static quicly_cid_t *get_dcid(quicly_conn_t *conn, size_t path_index)
{
    struct st_quicly_conn_path_t *path = conn->paths[path_index];

    assert(path->dcid != UINT64_MAX);

    /* lookup DCID and return */
    for (size_t i = 0; i < PTLS_ELEMENTSOF(conn->super.remote.cid_set.cids); ++i) {
        if (conn->super.remote.cid_set.cids[i].sequence == path->dcid)
            return &conn->super.remote.cid_set.cids[i].cid;
    }
    assert(!"CID lookup failure");
    return NULL;
}

/**
 * data structure that is used during one call through quicly_send()
 */
struct st_quicly_send_context_t {
    /**
     * current encryption context
     */
    struct {
        struct st_quicly_cipher_context_t *cipher;
        uint8_t first_byte;
    } current;
    /**
     * packet under construction
     */
    struct {
        struct st_quicly_cipher_context_t *cipher;
        /**
         * points to the first byte of the target QUIC packet. It will not point to packet->octets.base[0] when the datagram
         * contains multiple QUIC packet.
         */
        uint8_t *first_byte_at;
        /**
         * if the target QUIC packet contains an ack-eliciting frame
         */
        uint8_t ack_eliciting : 1;
        /**
         * if the target datagram should be padded to full size
         */
        uint8_t full_size : 1;
    } target;
    /**
     * output buffer into which list of datagrams is written
     */
    struct iovec *datagrams;
    /**
     * max number of datagrams that can be stored in |packets|
     */
    size_t max_datagrams;
    /**
     * number of datagrams currently stored in |packets|
     */
    size_t num_datagrams;
    /**
     * buffer in which packets are built
     */
    struct {
        /**
         * starting position of the current (or next) datagram
         */
        uint8_t *datagram;
        /**
         * end position of the payload buffer
         */
        uint8_t *end;
    } payload_buf;
    /**
     * Currently available window for sending (in bytes); the value becomes negative when the sender uses more space than permitted.
     * That happens because the sender operates at packet-level rather than byte-level.
     */
    ssize_t send_window;
    /**
     * location where next frame should be written
     */
    uint8_t *dst;
    /**
     * end of the payload area, beyond which frames cannot be written
     */
    uint8_t *dst_end;
    /**
     * address at which payload starts
     */
    uint8_t *dst_payload_from;
    /**
     * first packet number to be used within the lifetime of this send context
     */
    uint64_t first_packet_number;
    /**
     * index of `conn->paths[]` to which we are sending
     */
    size_t path_index;
    /**
     * DCID to be used for the path
     */
    quicly_cid_t *dcid;
    /**
     * if `conn->egress.send_probe_at` should be recalculated
     */
    unsigned recalc_send_probe_at : 1;
};

static int commit_send_packet(quicly_conn_t *conn, quicly_send_context_t *s, int coalesced)
{
    size_t datagram_size, packet_bytes_in_flight;

    assert(s->target.cipher->aead != NULL);

    assert(s->dst != s->dst_payload_from);

    /* pad so that the pn + payload would be at least 4 bytes */
    while (s->dst - s->dst_payload_from < QUICLY_MAX_PN_SIZE - QUICLY_SEND_PN_SIZE)
        *s->dst++ = QUICLY_FRAME_TYPE_PADDING;

    if (!coalesced && s->target.full_size) {
        assert(s->num_datagrams == 0 || s->datagrams[s->num_datagrams - 1].iov_len == conn->egress.max_udp_payload_size);
        const size_t max_size = conn->egress.max_udp_payload_size - QUICLY_AEAD_TAG_SIZE;
        assert(s->dst - s->payload_buf.datagram <= max_size);
        memset(s->dst, QUICLY_FRAME_TYPE_PADDING, s->payload_buf.datagram + max_size - s->dst);
        s->dst = s->payload_buf.datagram + max_size;
    }

    /* encode packet size, packet number, key-phase */
    if (QUICLY_PACKET_IS_LONG_HEADER(*s->target.first_byte_at)) {
        uint16_t length = s->dst - s->dst_payload_from + s->target.cipher->aead->algo->tag_size + QUICLY_SEND_PN_SIZE;
        /* length is always 2 bytes, see _do_prepare_packet */
        length |= 0x4000;
        quicly_encode16(s->dst_payload_from - QUICLY_SEND_PN_SIZE - 2, length);
        switch (*s->target.first_byte_at & QUICLY_PACKET_TYPE_BITMASK) {
        case QUICLY_PACKET_TYPE_INITIAL:
            conn->super.stats.num_packets.initial_sent++;
            break;
        case QUICLY_PACKET_TYPE_0RTT:
            conn->super.stats.num_packets.zero_rtt_sent++;
            break;
        case QUICLY_PACKET_TYPE_HANDSHAKE:
            conn->super.stats.num_packets.handshake_sent++;
            break;
        }
    } else {
        if (conn->egress.packet_number >= conn->application->cipher.egress.key_update_pn.next) {
            int ret;
            if ((ret = update_1rtt_egress_key(conn)) != 0)
                return ret;
        }
        if ((conn->application->cipher.egress.key_phase & 1) != 0)
            *s->target.first_byte_at |= QUICLY_KEY_PHASE_BIT;
    }
    quicly_encode16(s->dst_payload_from - QUICLY_SEND_PN_SIZE, (uint16_t)conn->egress.packet_number);

    /* encrypt the packet */
    s->dst += s->target.cipher->aead->algo->tag_size;
    datagram_size = s->dst - s->payload_buf.datagram;
    assert(datagram_size <= conn->egress.max_udp_payload_size);

    conn->super.ctx->crypto_engine->encrypt_packet(
        conn->super.ctx->crypto_engine, conn, s->target.cipher->header_protection, s->target.cipher->aead,
        ptls_iovec_init(s->payload_buf.datagram, datagram_size), s->target.first_byte_at - s->payload_buf.datagram,
        s->dst_payload_from - s->payload_buf.datagram, conn->egress.packet_number, coalesced);

    /* update CC, commit sentmap */
    int on_promoted_path = s->path_index == 0 && !conn->paths[0]->initial;
    if (s->target.ack_eliciting) {
        packet_bytes_in_flight = s->dst - s->target.first_byte_at;
        s->send_window -= packet_bytes_in_flight;
    } else {
        packet_bytes_in_flight = 0;
    }
    if (quicly_sentmap_is_open(&conn->egress.loss.sentmap)) {
        int cc_limited = conn->egress.loss.sentmap.bytes_in_flight + packet_bytes_in_flight >=
                         conn->egress.cc.cwnd / 2; /* for the rationale behind this formula, see handle_ack_frame */
        quicly_sentmap_commit(&conn->egress.loss.sentmap, (uint16_t)packet_bytes_in_flight, cc_limited, on_promoted_path);
    }

    if (packet_bytes_in_flight != 0) {
        assert(s->path_index == 0 && "CC governs path 0 and data is sent only on that path");
        conn->egress.cc.type->cc_on_sent(&conn->egress.cc, &conn->egress.loss, (uint32_t)packet_bytes_in_flight, conn->stash.now);
        if (conn->egress.pacer != NULL)
            quicly_pacer_consume_window(conn->egress.pacer, packet_bytes_in_flight);
    }

    QUICLY_PROBE(PACKET_SENT, conn, conn->stash.now, conn->egress.packet_number, s->dst - s->target.first_byte_at,
                 get_epoch(*s->target.first_byte_at), !s->target.ack_eliciting);
    QUICLY_LOG_CONN(packet_sent, conn, {
        PTLS_LOG_ELEMENT_UNSIGNED(pn, conn->egress.packet_number);
        PTLS_LOG_ELEMENT_UNSIGNED(len, s->dst - s->target.first_byte_at);
        PTLS_LOG_ELEMENT_UNSIGNED(packet_type, get_epoch(*s->target.first_byte_at));
        PTLS_LOG_ELEMENT_BOOL(ack_only, !s->target.ack_eliciting);
    });

    ++conn->egress.packet_number;
    ++conn->super.stats.num_packets.sent;
    ++conn->paths[s->path_index]->num_packets.sent;
    if (on_promoted_path)
        ++conn->super.stats.num_packets.sent_promoted_paths;

    if (!coalesced) {
        conn->super.stats.num_bytes.sent += datagram_size;
        s->datagrams[s->num_datagrams++] = (struct iovec){.iov_base = s->payload_buf.datagram, .iov_len = datagram_size};
        s->payload_buf.datagram += datagram_size;
        s->target.cipher = NULL;
        s->target.first_byte_at = NULL;
    }

    /* insert PN gap if necessary, registering the PN to the ack queue so that we'd close the connection in the event of receiving
     * an ACK for that gap. */
    if (conn->egress.packet_number >= conn->egress.next_pn_to_skip && !QUICLY_PACKET_IS_LONG_HEADER(s->current.first_byte) &&
        conn->super.state < QUICLY_STATE_CLOSING) {
        int ret;
        if ((ret = quicly_sentmap_prepare(&conn->egress.loss.sentmap, conn->egress.packet_number, conn->stash.now,
                                          QUICLY_EPOCH_1RTT)) != 0)
            return ret;
        if (quicly_sentmap_allocate(&conn->egress.loss.sentmap, on_invalid_ack) == NULL)
            return PTLS_ERROR_NO_MEMORY;
        quicly_sentmap_commit(&conn->egress.loss.sentmap, 0, 0, 0);
        ++conn->egress.packet_number;
        conn->egress.next_pn_to_skip = calc_next_pn_to_skip(conn->super.ctx->tls, conn->egress.packet_number, conn->egress.cc.cwnd,
                                                            conn->egress.max_udp_payload_size);
    }

    return 0;
}

static inline uint8_t *emit_cid(uint8_t *dst, const quicly_cid_t *cid)
{
    if (cid->len != 0) {
        memcpy(dst, cid->cid, cid->len);
        dst += cid->len;
    }
    return dst;
}

enum allocate_frame_type {
    ALLOCATE_FRAME_TYPE_NON_ACK_ELICITING,
    ALLOCATE_FRAME_TYPE_ACK_ELICITING,
    ALLOCATE_FRAME_TYPE_ACK_ELICITING_NO_CC,
};

static int do_allocate_frame(quicly_conn_t *conn, quicly_send_context_t *s, size_t min_space, enum allocate_frame_type frame_type)
{
    int coalescible, ret;

    assert((s->current.first_byte & QUICLY_QUIC_BIT) != 0);

    /* allocate and setup the new packet if necessary */
    if (s->dst_end - s->dst < min_space || s->target.first_byte_at == NULL) {
        coalescible = 0;
    } else if (((*s->target.first_byte_at ^ s->current.first_byte) & QUICLY_PACKET_TYPE_BITMASK) != 0) {
        coalescible = QUICLY_PACKET_IS_LONG_HEADER(*s->target.first_byte_at);
    } else if (s->dst_end - s->dst < min_space) {
        coalescible = 0;
    } else {
        /* use the existing packet */
        goto TargetReady;
    }

    /* commit at the same time determining if we will coalesce the packets */
    if (s->target.first_byte_at != NULL) {
        if (coalescible) {
            size_t overhead = 1 /* type */ + s->dcid->len + QUICLY_SEND_PN_SIZE + s->current.cipher->aead->algo->tag_size;
            if (QUICLY_PACKET_IS_LONG_HEADER(s->current.first_byte))
                overhead += 4 /* version */ + 1 /* cidl */ + s->dcid->len + conn->super.local.long_header_src_cid.len +
                            (s->current.first_byte == QUICLY_PACKET_TYPE_INITIAL) /* token_length == 0 */ + 2 /* length */;
            size_t packet_min_space = QUICLY_MAX_PN_SIZE - QUICLY_SEND_PN_SIZE;
            if (packet_min_space < min_space)
                packet_min_space = min_space;
            if (overhead + packet_min_space > s->dst_end - s->dst)
                coalescible = 0;
        }
        /* Close the packet under construction. Datagrams being returned by `quicly_send` are padded to full-size (except for the
         * last one datagram) so that they can be sent at once using GSO. */
        if (!coalescible)
            s->target.full_size = 1;
        if ((ret = commit_send_packet(conn, s, coalescible)) != 0)
            return ret;
    } else {
        coalescible = 0;
    }

    /* allocate packet */
    if (coalescible) {
        s->dst_end += s->target.cipher->aead->algo->tag_size; /* restore the AEAD tag size (tag size can differ bet. epochs) */
        s->target.cipher = s->current.cipher;
    } else {
        if (s->num_datagrams >= s->max_datagrams)
            return QUICLY_ERROR_SENDBUF_FULL;
        /* note: send_window (ssize_t) can become negative; see doc-comment */
        if (frame_type == ALLOCATE_FRAME_TYPE_ACK_ELICITING && s->send_window <= 0)
            return QUICLY_ERROR_SENDBUF_FULL;
        if (s->payload_buf.end - s->payload_buf.datagram < conn->egress.max_udp_payload_size)
            return QUICLY_ERROR_SENDBUF_FULL;
        s->target.cipher = s->current.cipher;
        s->target.full_size = 0;
        s->dst = s->payload_buf.datagram;
        s->dst_end = s->dst + conn->egress.max_udp_payload_size;
    }
    s->target.ack_eliciting = 0;

    QUICLY_PROBE(PACKET_PREPARE, conn, conn->stash.now, s->current.first_byte, QUICLY_PROBE_HEXDUMP(s->dcid->cid, s->dcid->len));
    QUICLY_LOG_CONN(packet_prepare, conn, {
        PTLS_LOG_ELEMENT_UNSIGNED(first_octet, s->current.first_byte);
        PTLS_LOG_ELEMENT_HEXDUMP(dcid, s->dcid->cid, s->dcid->len);
    });

    /* emit header */
    s->target.first_byte_at = s->dst;
    *s->dst++ = s->current.first_byte | 0x1 /* pnlen == 2 */;
    if (QUICLY_PACKET_IS_LONG_HEADER(s->current.first_byte)) {
        s->dst = quicly_encode32(s->dst, conn->super.version);
        *s->dst++ = s->dcid->len;
        s->dst = emit_cid(s->dst, s->dcid);
        *s->dst++ = conn->super.local.long_header_src_cid.len;
        s->dst = emit_cid(s->dst, &conn->super.local.long_header_src_cid);
        /* token */
        if (s->current.first_byte == QUICLY_PACKET_TYPE_INITIAL) {
            s->dst = quicly_encodev(s->dst, conn->token.len);
            if (conn->token.len != 0) {
                assert(s->dst_end - s->dst > conn->token.len);
                memcpy(s->dst, conn->token.base, conn->token.len);
                s->dst += conn->token.len;
            }
        }
        /* payload length is filled laterwards (see commit_send_packet) */
        *s->dst++ = 0;
        *s->dst++ = 0;
    } else {
        s->dst = emit_cid(s->dst, s->dcid);
    }
    s->dst += QUICLY_SEND_PN_SIZE; /* space for PN bits, filled in at commit time */
    s->dst_payload_from = s->dst;
    assert(s->target.cipher->aead != NULL);
    s->dst_end -= s->target.cipher->aead->algo->tag_size;
    assert(s->dst_end - s->dst >= QUICLY_MAX_PN_SIZE - QUICLY_SEND_PN_SIZE);

    if (conn->super.state < QUICLY_STATE_CLOSING) {
        /* register to sentmap */
        uint8_t ack_epoch = get_epoch(s->current.first_byte);
        if (ack_epoch == QUICLY_EPOCH_0RTT)
            ack_epoch = QUICLY_EPOCH_1RTT;
        if ((ret = quicly_sentmap_prepare(&conn->egress.loss.sentmap, conn->egress.packet_number, conn->stash.now, ack_epoch)) != 0)
            return ret;
        /* adjust ack-frequency */
        if (conn->stash.now >= conn->egress.ack_frequency.update_at) {
            assert(conn->super.remote.transport_params.min_ack_delay_usec != UINT64_MAX);
            if (conn->egress.cc.num_loss_episodes >= QUICLY_FIRST_ACK_FREQUENCY_LOSS_EPISODE && conn->initial == NULL &&
                conn->handshake == NULL) {
                uint32_t fraction_of_cwnd = (uint32_t)((uint64_t)conn->egress.cc.cwnd * conn->super.ctx->ack_frequency / 1024);
                if (fraction_of_cwnd >= conn->egress.max_udp_payload_size * 3) {
                    uint32_t packet_tolerance = fraction_of_cwnd / conn->egress.max_udp_payload_size;
                    if (packet_tolerance > QUICLY_MAX_PACKET_TOLERANCE)
                        packet_tolerance = QUICLY_MAX_PACKET_TOLERANCE;
                    s->dst = quicly_encode_ack_frequency_frame(s->dst, conn->egress.ack_frequency.sequence++, packet_tolerance,
                                                               conn->super.remote.transport_params.max_ack_delay * 1000, 0);
                    ++conn->super.stats.num_frames_sent.ack_frequency;
                }
            }
            ack_frequency_set_next_update_at(conn);
        }
    }

TargetReady:
    if (frame_type != ALLOCATE_FRAME_TYPE_NON_ACK_ELICITING) {
        s->target.ack_eliciting = 1;
        conn->egress.last_retransmittable_sent_at = conn->stash.now;
    }
    return 0;
}

static int allocate_ack_eliciting_frame(quicly_conn_t *conn, quicly_send_context_t *s, size_t min_space, quicly_sent_t **sent,
                                        quicly_sent_acked_cb acked)
{
    int ret;

    if ((ret = do_allocate_frame(conn, s, min_space, ALLOCATE_FRAME_TYPE_ACK_ELICITING)) != 0)
        return ret;
    if ((*sent = quicly_sentmap_allocate(&conn->egress.loss.sentmap, acked)) == NULL)
        return PTLS_ERROR_NO_MEMORY;

    return ret;
}

static int send_ack(quicly_conn_t *conn, struct st_quicly_pn_space_t *space, quicly_send_context_t *s)
{
    uint64_t ack_delay;
    int ret;

    if (space->ack_queue.num_ranges == 0)
        return 0;

    /* calc ack_delay */
    if (space->largest_pn_received_at < conn->stash.now) {
        /* We underreport ack_delay up to 1 milliseconds assuming that QUICLY_LOCAL_ACK_DELAY_EXPONENT is 10. It's considered a
         * non-issue because our time measurement is at millisecond granularity anyways. */
        ack_delay = ((conn->stash.now - space->largest_pn_received_at) * 1000) >> QUICLY_LOCAL_ACK_DELAY_EXPONENT;
    } else {
        ack_delay = 0;
    }

Emit: /* emit an ACK frame */
    if ((ret = do_allocate_frame(conn, s, QUICLY_ACK_FRAME_CAPACITY, ALLOCATE_FRAME_TYPE_NON_ACK_ELICITING)) != 0)
        return ret;
    uint8_t *dst = s->dst;
    dst = quicly_encode_ack_frame(dst, s->dst_end, &space->ack_queue, space->ecn_counts, ack_delay);

    /* when there's no space, retry with a new MTU-sized packet */
    if (dst == NULL) {
        /* [rare case] A coalesced packet might not have enough space to hold only an ACK. If so, pad it, as that's easier than
         * rolling back. */
        if (s->dst == s->dst_payload_from) {
            assert(s->target.first_byte_at != s->payload_buf.datagram);
            *s->dst++ = QUICLY_FRAME_TYPE_PADDING;
        }
        s->target.full_size = 1;
        if ((ret = commit_send_packet(conn, s, 0)) != 0)
            return ret;
        goto Emit;
    }

    ++conn->super.stats.num_frames_sent.ack;
    QUICLY_PROBE(ACK_SEND, conn, conn->stash.now, space->ack_queue.ranges[space->ack_queue.num_ranges - 1].end - 1, ack_delay);
    QUICLY_LOG_CONN(ack_send, conn, {
        PTLS_LOG_ELEMENT_UNSIGNED(largest_acked, space->ack_queue.ranges[space->ack_queue.num_ranges - 1].end - 1);
        PTLS_LOG_ELEMENT_UNSIGNED(ack_delay, ack_delay);
    });

    /* when there are no less than QUICLY_NUM_ACK_BLOCKS_TO_INDUCE_ACKACK (8) gaps, bundle PING once every 4 packets being sent */
    if (space->ack_queue.num_ranges >= QUICLY_NUM_ACK_BLOCKS_TO_INDUCE_ACKACK && conn->egress.packet_number % 4 == 0 &&
        dst < s->dst_end) {
        *dst++ = QUICLY_FRAME_TYPE_PING;
        ++conn->super.stats.num_frames_sent.ping;
        QUICLY_PROBE(PING_SEND, conn, conn->stash.now);
        QUICLY_LOG_CONN(ping_send, conn, {});
    }

    s->dst = dst;

    { /* save what's inflight */
        size_t range_index = 0;
        while (range_index < space->ack_queue.num_ranges) {
            quicly_sent_t *sent;
            struct st_quicly_sent_ack_additional_t *additional, *additional_end;
            /* allocate */
            if ((sent = quicly_sentmap_allocate(&conn->egress.loss.sentmap, on_ack_ack_ranges8)) == NULL)
                return PTLS_ERROR_NO_MEMORY;
            /* store the first range, as well as preparing references to the additional slots */
            sent->data.ack.start = space->ack_queue.ranges[range_index].start;
            uint64_t length = space->ack_queue.ranges[range_index].end - space->ack_queue.ranges[range_index].start;
            if (length <= UINT8_MAX) {
                sent->data.ack.ranges8.start_length = length;
                additional = sent->data.ack.ranges8.additional;
                additional_end = additional + PTLS_ELEMENTSOF(sent->data.ack.ranges8.additional);
            } else {
                sent->acked = on_ack_ack_ranges64;
                sent->data.ack.ranges64.start_length = length;
                additional = sent->data.ack.ranges64.additional;
                additional_end = additional + PTLS_ELEMENTSOF(sent->data.ack.ranges64.additional);
            }
            /* store additional ranges, if possible */
            for (++range_index; range_index < space->ack_queue.num_ranges && additional < additional_end;
                 ++range_index, ++additional) {
                uint64_t gap = space->ack_queue.ranges[range_index].start - space->ack_queue.ranges[range_index - 1].end;
                uint64_t length = space->ack_queue.ranges[range_index].end - space->ack_queue.ranges[range_index].start;
                if (gap > UINT8_MAX || length > UINT8_MAX)
                    break;
                additional->gap = gap;
                additional->length = length;
            }
            /* additional list is zero-terminated, if not full */
            if (additional < additional_end)
                additional->gap = 0;
        }
    }

    space->unacked_count = 0;

    return ret;
}

static int prepare_stream_state_sender(quicly_stream_t *stream, quicly_sender_state_t *sender, quicly_send_context_t *s,
                                       size_t min_space, quicly_sent_acked_cb ack_cb)
{
    quicly_sent_t *sent;
    int ret;

    if ((ret = allocate_ack_eliciting_frame(stream->conn, s, min_space, &sent, ack_cb)) != 0)
        return ret;
    sent->data.stream_state_sender.stream_id = stream->stream_id;
    *sender = QUICLY_SENDER_STATE_UNACKED;

    return 0;
}

static int send_control_frames_of_stream(quicly_stream_t *stream, quicly_send_context_t *s)
{
    int ret;

    /* send STOP_SENDING if necessary */
    if (stream->_send_aux.stop_sending.sender_state == QUICLY_SENDER_STATE_SEND) {
        /* FIXME also send an empty STREAM frame */
        if ((ret = prepare_stream_state_sender(stream, &stream->_send_aux.stop_sending.sender_state, s,
                                               QUICLY_STOP_SENDING_FRAME_CAPACITY, on_ack_stop_sending)) != 0)
            return ret;
        s->dst = quicly_encode_stop_sending_frame(s->dst, stream->stream_id, stream->_send_aux.stop_sending.error_code);
        ++stream->conn->super.stats.num_frames_sent.stop_sending;
        QUICLY_PROBE(STOP_SENDING_SEND, stream->conn, stream->conn->stash.now, stream->stream_id,
                     stream->_send_aux.stop_sending.error_code);
        QUICLY_LOG_CONN(stop_sending_send, stream->conn, {
            PTLS_LOG_ELEMENT_SIGNED(stream_id, stream->stream_id);
            PTLS_LOG_ELEMENT_UNSIGNED(error_code, stream->_send_aux.stop_sending.error_code);
        });
    }

    /* send MAX_STREAM_DATA if necessary */
    if (should_send_max_stream_data(stream)) {
        uint64_t new_value = stream->recvstate.data_off + stream->_recv_aux.window;
        quicly_sent_t *sent;
        /* prepare */
        if ((ret = allocate_ack_eliciting_frame(stream->conn, s, QUICLY_MAX_STREAM_DATA_FRAME_CAPACITY, &sent,
                                                on_ack_max_stream_data)) != 0)
            return ret;
        /* send */
        s->dst = quicly_encode_max_stream_data_frame(s->dst, stream->stream_id, new_value);
        /* register ack */
        sent->data.max_stream_data.stream_id = stream->stream_id;
        quicly_maxsender_record(&stream->_send_aux.max_stream_data_sender, new_value, &sent->data.max_stream_data.args);
        /* update stats */
        ++stream->conn->super.stats.num_frames_sent.max_stream_data;
        QUICLY_PROBE(MAX_STREAM_DATA_SEND, stream->conn, stream->conn->stash.now, stream, new_value);
        QUICLY_LOG_CONN(max_stream_data_send, stream->conn, {
            PTLS_LOG_ELEMENT_SIGNED(stream_id, stream->stream_id);
            PTLS_LOG_ELEMENT_UNSIGNED(maximum, new_value);
        });
    }

    /* send RESET_STREAM if necessary */
    if (stream->_send_aux.reset_stream.sender_state == QUICLY_SENDER_STATE_SEND) {
        if ((ret = prepare_stream_state_sender(stream, &stream->_send_aux.reset_stream.sender_state, s, QUICLY_RST_FRAME_CAPACITY,
                                               on_ack_reset_stream)) != 0)
            return ret;
        s->dst = quicly_encode_reset_stream_frame(s->dst, stream->stream_id, stream->_send_aux.reset_stream.error_code,
                                                  stream->sendstate.size_inflight);
        ++stream->conn->super.stats.num_frames_sent.reset_stream;
        QUICLY_PROBE(RESET_STREAM_SEND, stream->conn, stream->conn->stash.now, stream->stream_id,
                     stream->_send_aux.reset_stream.error_code, stream->sendstate.size_inflight);
        QUICLY_LOG_CONN(reset_stream_send, stream->conn, {
            PTLS_LOG_ELEMENT_SIGNED(stream_id, stream->stream_id);
            PTLS_LOG_ELEMENT_UNSIGNED(error_code, stream->_send_aux.reset_stream.error_code);
            PTLS_LOG_ELEMENT_UNSIGNED(final_size, stream->sendstate.size_inflight);
        });
    }

    /* send STREAM_DATA_BLOCKED if necessary */
    if (stream->_send_aux.blocked == QUICLY_SENDER_STATE_SEND) {
        quicly_sent_t *sent;
        if ((ret = allocate_ack_eliciting_frame(stream->conn, s, QUICLY_STREAM_DATA_BLOCKED_FRAME_CAPACITY, &sent,
                                                on_ack_stream_data_blocked_frame)) != 0)
            return ret;
        uint64_t offset = stream->_send_aux.max_stream_data;
        sent->data.stream_data_blocked.stream_id = stream->stream_id;
        sent->data.stream_data_blocked.offset = offset;
        s->dst = quicly_encode_stream_data_blocked_frame(s->dst, stream->stream_id, offset);
        stream->_send_aux.blocked = QUICLY_SENDER_STATE_UNACKED;
        ++stream->conn->super.stats.num_frames_sent.stream_data_blocked;
        QUICLY_PROBE(STREAM_DATA_BLOCKED_SEND, stream->conn, stream->conn->stash.now, stream->stream_id, offset);
        QUICLY_LOG_CONN(stream_data_blocked_send, stream->conn, {
            PTLS_LOG_ELEMENT_SIGNED(stream_id, stream->stream_id);
            PTLS_LOG_ELEMENT_UNSIGNED(maximum, offset);
        });
    }

    return 0;
}

static int send_stream_control_frames(quicly_conn_t *conn, quicly_send_context_t *s)
{
    int ret = 0;

    while (s->num_datagrams != s->max_datagrams && quicly_linklist_is_linked(&conn->egress.pending_streams.control)) {
        quicly_stream_t *stream =
            (void *)((char *)conn->egress.pending_streams.control.next - offsetof(quicly_stream_t, _send_aux.pending_link.control));
        if ((ret = send_control_frames_of_stream(stream, s)) != 0)
            goto Exit;
        quicly_linklist_unlink(&stream->_send_aux.pending_link.control);
    }

Exit:
    return ret;
}

int quicly_is_blocked(quicly_conn_t *conn)
{
    if (conn->egress.max_data.sent < conn->egress.max_data.permitted)
        return 0;

    /* schedule the transmission of DATA_BLOCKED frame, if it's new information */
    if (conn->egress.data_blocked == QUICLY_SENDER_STATE_NONE) {
        conn->egress.data_blocked = QUICLY_SENDER_STATE_SEND;
        conn->egress.pending_flows = QUICLY_PENDING_FLOW_OTHERS_BIT;
    }

    return 1;
}

int quicly_stream_can_send(quicly_stream_t *stream, int at_stream_level)
{
    /* return if there is nothing to be sent */
    if (stream->sendstate.pending.num_ranges == 0)
        return 0;

    /* return if flow is capped neither by MAX_STREAM_DATA nor (in case we are hitting connection-level flow control) by the number
     * of bytes we've already sent */
    uint64_t blocked_at = at_stream_level ? stream->_send_aux.max_stream_data : stream->sendstate.size_inflight;
    if (stream->sendstate.pending.ranges[0].start < blocked_at)
        return 1;
    /* we can always send EOS, if that is the only thing to be sent */
    if (stream->sendstate.pending.ranges[0].start >= stream->sendstate.final_size) {
        assert(stream->sendstate.pending.ranges[0].start == stream->sendstate.final_size);
        return 1;
    }

    /* if known to be blocked at stream-level, schedule the emission of STREAM_DATA_BLOCKED frame */
    if (at_stream_level && stream->_send_aux.blocked == QUICLY_SENDER_STATE_NONE) {
        stream->_send_aux.blocked = QUICLY_SENDER_STATE_SEND;
        sched_stream_control(stream);
    }

    return 0;
}

int quicly_can_send_data(quicly_conn_t *conn, quicly_send_context_t *s)
{
    return s->num_datagrams < s->max_datagrams;
}

/**
 * If necessary, changes the frame representation from one without length field to one that has if necessary. Or, as an alternative,
 * prepends PADDING frames. Upon return, `dst` points to the end of the frame being built. `*len`, `*wrote_all`, `*frame_type_at`
 * are also updated reflecting their values post-adjustment.
 */
static inline void adjust_stream_frame_layout(uint8_t **dst, uint8_t *const dst_end, size_t *len, int *wrote_all,
                                              uint8_t **frame_at)
{
    size_t space_left = (dst_end - *dst) - *len, len_of_len = quicly_encodev_capacity(*len);

    if (**frame_at == QUICLY_FRAME_TYPE_CRYPTO) {
        /* CRYPTO frame: adjust payload length to make space for the length field, if necessary. */
        if (space_left < len_of_len) {
            *len = dst_end - *dst - len_of_len;
            *wrote_all = 0;
        }
    } else {
        /* STREAM frame: insert length if space can be left for more frames. Otherwise, retain STREAM frame header omitting the
         * length field, prepending PADDING if necessary. */
        if (space_left <= len_of_len) {
            if (space_left != 0) {
                memmove(*frame_at + space_left, *frame_at, *dst + *len - *frame_at);
                memset(*frame_at, QUICLY_FRAME_TYPE_PADDING, space_left);
                *dst += space_left;
                *frame_at += space_left;
            }
            *dst += *len;
            return;
        }
        **frame_at |= QUICLY_FRAME_TYPE_STREAM_BIT_LEN;
    }

    /* insert length before payload of `*len` bytes */
    memmove(*dst + len_of_len, *dst, *len);
    *dst = quicly_encodev(*dst, *len);
    *dst += *len;
}

int quicly_send_stream(quicly_stream_t *stream, quicly_send_context_t *s)
{
    uint64_t off = stream->sendstate.pending.ranges[0].start;
    quicly_sent_t *sent;
    uint8_t *dst; /* this pointer points to the current write position within the frame being built, while `s->dst` points to the
                   * beginning of the frame. */
    size_t len;
    int ret, wrote_all, is_fin;

    /* write frame type, stream_id and offset, calculate capacity (and store that in `len`) */
    if (stream->stream_id < 0) {
        if ((ret = allocate_ack_eliciting_frame(stream->conn, s,
                                                1 + quicly_encodev_capacity(off) + 2 /* type + offset + len + 1-byte payload */,
                                                &sent, on_ack_stream)) != 0)
            return ret;
        dst = s->dst;
        *dst++ = QUICLY_FRAME_TYPE_CRYPTO;
        dst = quicly_encodev(dst, off);
        len = s->dst_end - dst;
    } else {
        uint8_t header[18], *hp = header + 1;
        hp = quicly_encodev(hp, stream->stream_id);
        if (off != 0) {
            header[0] = QUICLY_FRAME_TYPE_STREAM_BASE | QUICLY_FRAME_TYPE_STREAM_BIT_OFF;
            hp = quicly_encodev(hp, off);
        } else {
            header[0] = QUICLY_FRAME_TYPE_STREAM_BASE;
        }
        if (off == stream->sendstate.final_size) {
            assert(!quicly_sendstate_is_open(&stream->sendstate));
            /* special case for emitting FIN only */
            header[0] |= QUICLY_FRAME_TYPE_STREAM_BIT_FIN;
            if ((ret = allocate_ack_eliciting_frame(stream->conn, s, hp - header, &sent, on_ack_stream)) != 0)
                return ret;
            if (hp - header != s->dst_end - s->dst) {
                header[0] |= QUICLY_FRAME_TYPE_STREAM_BIT_LEN;
                *hp++ = 0; /* empty length */
            }
            memcpy(s->dst, header, hp - header);
            s->dst += hp - header;
            len = 0;
            wrote_all = 1;
            is_fin = 1;
            goto UpdateState;
        }
        if ((ret = allocate_ack_eliciting_frame(stream->conn, s, hp - header + 1, &sent, on_ack_stream)) != 0)
            return ret;
        dst = s->dst;
        memcpy(dst, header, hp - header);
        dst += hp - header;
        len = s->dst_end - dst;
        /* cap by max_stream_data */
        if (off + len > stream->_send_aux.max_stream_data)
            len = stream->_send_aux.max_stream_data - off;
        /* cap by max_data */
        if (off + len > stream->sendstate.size_inflight) {
            uint64_t new_bytes = off + len - stream->sendstate.size_inflight;
            if (new_bytes > stream->conn->egress.max_data.permitted - stream->conn->egress.max_data.sent) {
                size_t max_stream_data =
                    stream->sendstate.size_inflight + stream->conn->egress.max_data.permitted - stream->conn->egress.max_data.sent;
                len = max_stream_data - off;
            }
        }
    }
    { /* cap len to the current range */
        uint64_t range_capacity = stream->sendstate.pending.ranges[0].end - off;
        if (off + range_capacity > stream->sendstate.final_size) {
            assert(!quicly_sendstate_is_open(&stream->sendstate));
            assert(range_capacity > 1); /* see the special case above */
            range_capacity -= 1;
        }
        if (len > range_capacity)
            len = range_capacity;
    }

    /* Write payload, adjusting len to actual size. Note that `on_send_emit` might fail (e.g., when underlying pread(2) fails), in
     * which case the application will either close the connection immediately or reset the stream. If that happens, we return
     * immediately without updating state. */
    assert(len != 0);
    size_t emit_off = (size_t)(off - stream->sendstate.acked.ranges[0].end);
    QUICLY_PROBE(STREAM_ON_SEND_EMIT, stream->conn, stream->conn->stash.now, stream, emit_off, len);
    QUICLY_LOG_CONN(stream_on_send_emit, stream->conn, {
        PTLS_LOG_ELEMENT_SIGNED(stream_id, stream->stream_id);
        PTLS_LOG_ELEMENT_UNSIGNED(off, off);
        PTLS_LOG_ELEMENT_UNSIGNED(capacity, len);
    });
    stream->callbacks->on_send_emit(stream, emit_off, dst, &len, &wrote_all);
    if (stream->conn->super.state >= QUICLY_STATE_CLOSING) {
        return QUICLY_ERROR_IS_CLOSING;
    } else if (stream->_send_aux.reset_stream.sender_state != QUICLY_SENDER_STATE_NONE) {
        return 0;
    }
    assert(len != 0);

    adjust_stream_frame_layout(&dst, s->dst_end, &len, &wrote_all, &s->dst);

    /* determine if the frame incorporates FIN */
    if (off + len == stream->sendstate.final_size) {
        assert(!quicly_sendstate_is_open(&stream->sendstate));
        assert(s->dst != NULL);
        is_fin = 1;
        *s->dst |= QUICLY_FRAME_TYPE_STREAM_BIT_FIN;
    } else {
        is_fin = 0;
    }

    /* update s->dst now that frame construction is complete */
    s->dst = dst;

UpdateState:
    if (stream->stream_id < 0) {
        ++stream->conn->super.stats.num_frames_sent.crypto;
    } else {
        ++stream->conn->super.stats.num_frames_sent.stream;
    }
    stream->conn->super.stats.num_bytes.stream_data_sent += len;
    if (off < stream->sendstate.size_inflight)
        stream->conn->super.stats.num_bytes.stream_data_resent +=
            (stream->sendstate.size_inflight < off + len ? stream->sendstate.size_inflight : off + len) - off;
    QUICLY_PROBE(STREAM_SEND, stream->conn, stream->conn->stash.now, stream, off, len, is_fin);
    QUICLY_LOG_CONN(stream_send, stream->conn, {
        PTLS_LOG_ELEMENT_SIGNED(stream_id, stream->stream_id);
        PTLS_LOG_ELEMENT_UNSIGNED(off, off);
        PTLS_LOG_ELEMENT_UNSIGNED(len, len);
        PTLS_LOG_ELEMENT_BOOL(is_fin, is_fin);
    });

    QUICLY_PROBE(QUICTRACE_SEND_STREAM, stream->conn, stream->conn->stash.now, stream, off, len, is_fin);
    /* update sendstate (and also MAX_DATA counter) */
    if (stream->sendstate.size_inflight < off + len) {
        if (stream->stream_id >= 0)
            stream->conn->egress.max_data.sent += off + len - stream->sendstate.size_inflight;
        stream->sendstate.size_inflight = off + len;
    }
    if ((ret = quicly_ranges_subtract(&stream->sendstate.pending, off, off + len + is_fin)) != 0)
        return ret;
    if (wrote_all) {
        if ((ret = quicly_ranges_subtract(&stream->sendstate.pending, stream->sendstate.size_inflight, UINT64_MAX)) != 0)
            return ret;
    }

    /* setup sentmap */
    sent->data.stream.stream_id = stream->stream_id;
    sent->data.stream.args.start = off;
    sent->data.stream.args.end = off + len + is_fin;

    return 0;
}

static inline int init_acks_iter(quicly_conn_t *conn, quicly_sentmap_iter_t *iter)
{
    return quicly_loss_init_sentmap_iter(&conn->egress.loss, iter, conn->stash.now,
                                         conn->super.remote.transport_params.max_ack_delay,
                                         conn->super.state >= QUICLY_STATE_CLOSING);
}

int discard_sentmap_by_epoch(quicly_conn_t *conn, unsigned ack_epochs)
{
    quicly_sentmap_iter_t iter;
    const quicly_sent_packet_t *sent;
    int ret;

    if ((ret = init_acks_iter(conn, &iter)) != 0)
        return ret;

    while ((sent = quicly_sentmap_get(&iter))->packet_number != UINT64_MAX) {
        if ((ack_epochs & (1u << sent->ack_epoch)) != 0) {
            if ((ret = quicly_sentmap_update(&conn->egress.loss.sentmap, &iter, QUICLY_SENTMAP_EVENT_EXPIRED)) != 0)
                return ret;
        } else {
            quicly_sentmap_skip(&iter);
        }
    }

    return ret;
}

/**
 * Mark frames of given epoch as pending, until `*bytes_to_mark` becomes zero.
 */
static int mark_frames_on_pto(quicly_conn_t *conn, uint8_t ack_epoch, size_t *bytes_to_mark)
{
    quicly_sentmap_iter_t iter;
    const quicly_sent_packet_t *sent;
    int ret;

    if ((ret = init_acks_iter(conn, &iter)) != 0)
        return ret;

    while ((sent = quicly_sentmap_get(&iter))->packet_number != UINT64_MAX) {
        if (sent->ack_epoch == ack_epoch && sent->frames_in_flight) {
            *bytes_to_mark = *bytes_to_mark > sent->cc_bytes_in_flight ? *bytes_to_mark - sent->cc_bytes_in_flight : 0;
            if ((ret = quicly_sentmap_update(&conn->egress.loss.sentmap, &iter, QUICLY_SENTMAP_EVENT_PTO)) != 0)
                return ret;
            assert(!sent->frames_in_flight);
            if (*bytes_to_mark == 0)
                break;
        } else {
            quicly_sentmap_skip(&iter);
        }
    }

    return 0;
}

static void notify_congestion_to_cc(quicly_conn_t *conn, uint16_t lost_bytes, uint64_t lost_pn)
{
    if (conn->egress.pn_path_start <= lost_pn) {
        conn->egress.cc.type->cc_on_lost(&conn->egress.cc, &conn->egress.loss, lost_bytes, lost_pn, conn->egress.packet_number,
                                         conn->stash.now, conn->egress.max_udp_payload_size);
        QUICLY_PROBE(CC_CONGESTION, conn, conn->stash.now, lost_pn + 1, conn->egress.loss.sentmap.bytes_in_flight,
                     conn->egress.cc.cwnd);
        QUICLY_LOG_CONN(cc_congestion, conn, {
            PTLS_LOG_ELEMENT_UNSIGNED(max_lost_pn, lost_pn + 1);
            PTLS_LOG_ELEMENT_UNSIGNED(flight, conn->egress.loss.sentmap.bytes_in_flight);
            PTLS_LOG_ELEMENT_UNSIGNED(cwnd, conn->egress.cc.cwnd);
        });
    }
}

static void on_loss_detected(quicly_loss_t *loss, const quicly_sent_packet_t *lost_packet, int is_time_threshold)
{
    quicly_conn_t *conn = (void *)((char *)loss - offsetof(quicly_conn_t, egress.loss));

    assert(lost_packet->cc_bytes_in_flight != 0);

    ++conn->super.stats.num_packets.lost;
    if (is_time_threshold)
        ++conn->super.stats.num_packets.lost_time_threshold;
    conn->super.stats.num_bytes.lost += lost_packet->cc_bytes_in_flight;
    QUICLY_PROBE(PACKET_LOST, conn, conn->stash.now, lost_packet->packet_number, lost_packet->ack_epoch);
    QUICLY_LOG_CONN(packet_lost, conn, {
        PTLS_LOG_ELEMENT_UNSIGNED(pn, lost_packet->packet_number);
        PTLS_LOG_ELEMENT_UNSIGNED(packet_type, lost_packet->ack_epoch);
    });
    notify_congestion_to_cc(conn, lost_packet->cc_bytes_in_flight, lost_packet->packet_number);
    QUICLY_PROBE(QUICTRACE_CC_LOST, conn, conn->stash.now, &conn->egress.loss.rtt, conn->egress.cc.cwnd,
                 conn->egress.loss.sentmap.bytes_in_flight);
}

static int send_max_streams(quicly_conn_t *conn, int uni, quicly_send_context_t *s)
{
    if (!should_send_max_streams(conn, uni))
        return 0;

    quicly_maxsender_t *maxsender = uni ? &conn->ingress.max_streams.uni : &conn->ingress.max_streams.bidi;
    struct st_quicly_conn_streamgroup_state_t *group = uni ? &conn->super.remote.uni : &conn->super.remote.bidi;
    int ret;

    uint64_t new_count =
        group->next_stream_id / 4 +
        (uni ? conn->super.ctx->transport_params.max_streams_uni : conn->super.ctx->transport_params.max_streams_bidi) -
        group->num_streams;

    quicly_sent_t *sent;
    if ((ret = allocate_ack_eliciting_frame(conn, s, QUICLY_MAX_STREAMS_FRAME_CAPACITY, &sent, on_ack_max_streams)) != 0)
        return ret;
    s->dst = quicly_encode_max_streams_frame(s->dst, uni, new_count);
    sent->data.max_streams.uni = uni;
    quicly_maxsender_record(maxsender, new_count, &sent->data.max_streams.args);

    if (uni) {
        ++conn->super.stats.num_frames_sent.max_streams_uni;
    } else {
        ++conn->super.stats.num_frames_sent.max_streams_bidi;
    }
    QUICLY_PROBE(MAX_STREAMS_SEND, conn, conn->stash.now, new_count, uni);
    QUICLY_LOG_CONN(max_streams_send, conn, {
        PTLS_LOG_ELEMENT_UNSIGNED(maximum, new_count);
        PTLS_LOG_ELEMENT_BOOL(is_unidirectional, uni);
    });

    return 0;
}

static int send_streams_blocked(quicly_conn_t *conn, int uni, quicly_send_context_t *s)
{
    quicly_linklist_t *blocked_list = uni ? &conn->egress.pending_streams.blocked.uni : &conn->egress.pending_streams.blocked.bidi;
    int ret;

    if (!quicly_linklist_is_linked(blocked_list))
        return 0;

    struct st_quicly_max_streams_t *max_streams = uni ? &conn->egress.max_streams.uni : &conn->egress.max_streams.bidi;
    quicly_stream_t *oldest_blocked_stream =
        (void *)((char *)blocked_list->next - offsetof(quicly_stream_t, _send_aux.pending_link.control));
    assert(max_streams->count == oldest_blocked_stream->stream_id / 4);

    if (!quicly_maxsender_should_send_blocked(&max_streams->blocked_sender, max_streams->count))
        return 0;

    quicly_sent_t *sent;
    if ((ret = allocate_ack_eliciting_frame(conn, s, QUICLY_STREAMS_BLOCKED_FRAME_CAPACITY, &sent, on_ack_streams_blocked)) != 0)
        return ret;
    s->dst = quicly_encode_streams_blocked_frame(s->dst, uni, max_streams->count);
    sent->data.streams_blocked.uni = uni;
    quicly_maxsender_record(&max_streams->blocked_sender, max_streams->count, &sent->data.streams_blocked.args);

    ++conn->super.stats.num_frames_sent.streams_blocked;
    QUICLY_PROBE(STREAMS_BLOCKED_SEND, conn, conn->stash.now, max_streams->count, uni);
    QUICLY_LOG_CONN(streams_blocked_send, conn, {
        PTLS_LOG_ELEMENT_UNSIGNED(maximum, max_streams->count);
        PTLS_LOG_ELEMENT_BOOL(is_unidirectional, uni);
    });

    return 0;
}

static void open_blocked_streams(quicly_conn_t *conn, int uni)
{
    uint64_t count;
    quicly_linklist_t *anchor;

    if (uni) {
        count = conn->egress.max_streams.uni.count;
        anchor = &conn->egress.pending_streams.blocked.uni;
    } else {
        count = conn->egress.max_streams.bidi.count;
        anchor = &conn->egress.pending_streams.blocked.bidi;
    }

    while (quicly_linklist_is_linked(anchor)) {
        quicly_stream_t *stream = (void *)((char *)anchor->next - offsetof(quicly_stream_t, _send_aux.pending_link.control));
        if (stream->stream_id / 4 >= count)
            break;
        assert(stream->streams_blocked);
        quicly_linklist_unlink(&stream->_send_aux.pending_link.control);
        stream->streams_blocked = 0;
        stream->_send_aux.max_stream_data = quicly_stream_is_unidirectional(stream->stream_id)
                                                ? conn->super.remote.transport_params.max_stream_data.uni
                                                : conn->super.remote.transport_params.max_stream_data.bidi_remote;
        /* TODO retain separate flags for stream states so that we do not always need to sched for both control and data */
        sched_stream_control(stream);
        resched_stream_data(stream);
    }
}

static int send_handshake_done(quicly_conn_t *conn, quicly_send_context_t *s)
{
    quicly_sent_t *sent;
    int ret;

    if ((ret = allocate_ack_eliciting_frame(conn, s, 1, &sent, on_ack_handshake_done)) != 0)
        goto Exit;
    *s->dst++ = QUICLY_FRAME_TYPE_HANDSHAKE_DONE;
    conn->egress.pending_flows &= ~QUICLY_PENDING_FLOW_HANDSHAKE_DONE_BIT;
    ++conn->super.stats.num_frames_sent.handshake_done;
    QUICLY_PROBE(HANDSHAKE_DONE_SEND, conn, conn->stash.now);
    QUICLY_LOG_CONN(handshake_done_send, conn, {});

    ret = 0;
Exit:
    return ret;
}

static int send_data_blocked(quicly_conn_t *conn, quicly_send_context_t *s)
{
    quicly_sent_t *sent;
    int ret;

    uint64_t offset = conn->egress.max_data.permitted;
    if ((ret = allocate_ack_eliciting_frame(conn, s, QUICLY_DATA_BLOCKED_FRAME_CAPACITY, &sent, on_ack_data_blocked)) != 0)
        goto Exit;
    sent->data.data_blocked.offset = offset;
    s->dst = quicly_encode_data_blocked_frame(s->dst, offset);
    conn->egress.data_blocked = QUICLY_SENDER_STATE_UNACKED;

    ++conn->super.stats.num_frames_sent.data_blocked;
    QUICLY_PROBE(DATA_BLOCKED_SEND, conn, conn->stash.now, offset);
    QUICLY_LOG_CONN(data_blocked_send, conn, { PTLS_LOG_ELEMENT_UNSIGNED(off, offset); });

    ret = 0;
Exit:
    return ret;
}

#define QUICLY_RESUMPTION_ENTRY_TYPE_CAREFUL_RESUME 0

/**
 * derives size of the new CWND given previous delivery rate and min RTTs of the previous and the new session
 */
static uint32_t derive_jumpstart_cwnd(quicly_context_t *ctx, uint32_t new_rtt, uint64_t prev_rate, uint32_t prev_rtt)
{
    /* convert previous rate to CWND size */
    double cwnd = (double)prev_rate * prev_rtt / 1000;

    /* if new RTT is smaller, reduce new CWND so that the rate does not become greater than the previous session */
    if (new_rtt < prev_rtt)
        cwnd = cwnd * new_rtt / prev_rtt;

    /* cap to the configured value */
    size_t jumpstart_cwnd =
        quicly_cc_calc_initial_cwnd(ctx->max_jumpstart_cwnd_packets, ctx->transport_params.max_udp_payload_size);
    if (cwnd > jumpstart_cwnd)
        cwnd = jumpstart_cwnd;

    return (uint32_t)cwnd;
}

static int decode_resumption_info(const uint8_t *src, size_t len, uint64_t *rate, uint32_t *min_rtt)
{
    const uint8_t *end = src + len;
    int ret = 0;

    *rate = 0;

    while (src < end) {
        uint64_t id;
        if ((id = ptls_decode_quicint(&src, end)) == UINT64_MAX) {
            ret = PTLS_ALERT_DECODE_ERROR;
            goto Exit;
        }
        ptls_decode_open_block(src, end, -1, {
            switch (id) {
            case QUICLY_RESUMPTION_ENTRY_TYPE_CAREFUL_RESUME: {
                if ((*rate = ptls_decode_quicint(&src, end)) == UINT64_MAX) {
                    ret = PTLS_ALERT_DECODE_ERROR;
                    goto Exit;
                }
                uint64_t v;
                if ((v = ptls_decode_quicint(&src, end)) > UINT32_MAX) {
                    ret = PTLS_ALERT_DECODE_ERROR;
                    goto Exit;
                }
                *min_rtt = (uint32_t)v;
            } break;
            default:
                /* ignore unknown types */
                src = end;
                break;
            }
        });
    }

Exit:
    return ret;
}

static size_t encode_resumption_info(quicly_conn_t *conn, uint8_t *dst, size_t capacity)
{
    ptls_buffer_t buf;
    int ret;

    ptls_buffer_init(&buf, dst, capacity);

#define PUSH_ENTRY(id, block)                                                                                                      \
    do {                                                                                                                           \
        ptls_buffer_push_quicint(&buf, (id));                                                                                      \
        ptls_buffer_push_block(&buf, -1, block);                                                                                   \
    } while (0)

    /* emit delivery rate for Careful Resume */
    if (conn->super.stats.token_sent.rate != 0 && conn->super.stats.token_sent.rtt != 0) {
        PUSH_ENTRY(QUICLY_RESUMPTION_ENTRY_TYPE_CAREFUL_RESUME, {
            ptls_buffer_push_quicint(&buf, conn->super.stats.token_sent.rate);
            ptls_buffer_push_quicint(&buf, conn->super.stats.token_sent.rtt);
        });
    }

#undef PUSH_ENTRY

Exit:
    assert(!buf.is_allocated);
    return buf.off;
}

static int send_resumption_token(quicly_conn_t *conn, quicly_send_context_t *s)
{
    /* fill conn->super.stats.token_sent the information we are sending now */
    calc_resume_sendrate(conn, &conn->super.stats.token_sent.rate, &conn->super.stats.token_sent.rtt);

    quicly_address_token_plaintext_t token;
    ptls_buffer_t tokenbuf;
    uint8_t tokenbuf_small[128];
    quicly_sent_t *sent;
    int ret;

    ptls_buffer_init(&tokenbuf, tokenbuf_small, sizeof(tokenbuf_small));

    /* build token */
    token =
        (quicly_address_token_plaintext_t){QUICLY_ADDRESS_TOKEN_TYPE_RESUMPTION, conn->super.ctx->now->cb(conn->super.ctx->now)};
    token.remote = conn->paths[0]->address.remote;
    token.resumption.len = encode_resumption_info(conn, token.resumption.bytes, sizeof(token.resumption.bytes));

    /* encrypt */
    if ((ret = conn->super.ctx->generate_resumption_token->cb(conn->super.ctx->generate_resumption_token, conn, &tokenbuf,
                                                              &token)) != 0)
        goto Exit;
    assert(tokenbuf.off < QUICLY_MIN_CLIENT_INITIAL_SIZE / 2 && "this is a ballpark figure, but tokens ought to be small");

    /* emit frame */
    if ((ret = allocate_ack_eliciting_frame(conn, s, quicly_new_token_frame_capacity(ptls_iovec_init(tokenbuf.base, tokenbuf.off)),
                                            &sent, on_ack_new_token)) != 0)
        goto Exit;
    ++conn->egress.new_token.num_inflight;
    sent->data.new_token.is_inflight = 1;
    sent->data.new_token.generation = conn->egress.new_token.generation;
    s->dst = quicly_encode_new_token_frame(s->dst, ptls_iovec_init(tokenbuf.base, tokenbuf.off));
    conn->egress.pending_flows &= ~QUICLY_PENDING_FLOW_NEW_TOKEN_BIT;

    ++conn->super.stats.num_frames_sent.new_token;
    QUICLY_PROBE(NEW_TOKEN_SEND, conn, conn->stash.now, tokenbuf.base, tokenbuf.off, sent->data.new_token.generation);
    QUICLY_LOG_CONN(new_token_send, conn, {
        PTLS_LOG_ELEMENT_HEXDUMP(token, tokenbuf.base, tokenbuf.off);
        PTLS_LOG_ELEMENT_UNSIGNED(generation, sent->data.new_token.generation);
    });
    ret = 0;
Exit:
    ptls_buffer_dispose(&tokenbuf);
    return ret;
}

size_t quicly_send_version_negotiation(quicly_context_t *ctx, ptls_iovec_t dest_cid, ptls_iovec_t src_cid, const uint32_t *versions,
                                       void *payload)
{
    uint8_t *dst = payload;

    /* type_flags */
    ctx->tls->random_bytes(dst, 1);
    *dst |= QUICLY_LONG_HEADER_BIT;
    ++dst;
    /* version */
    dst = quicly_encode32(dst, 0);
    /* connection-id */
    *dst++ = dest_cid.len;
    if (dest_cid.len != 0) {
        memcpy(dst, dest_cid.base, dest_cid.len);
        dst += dest_cid.len;
    }
    *dst++ = src_cid.len;
    if (src_cid.len != 0) {
        memcpy(dst, src_cid.base, src_cid.len);
        dst += src_cid.len;
    }
    /* supported_versions */
    for (const uint32_t *v = versions; *v != 0; ++v)
        dst = quicly_encode32(dst, *v);
    /* add a greasing version. This also covers the case where an empty list is specified by the caller to indicate rejection. */
    uint32_t grease_version = 0;
    if (src_cid.len >= sizeof(grease_version))
        memcpy(&grease_version, src_cid.base, sizeof(grease_version));
    grease_version = (grease_version & 0xf0f0f0f0) | 0x0a0a0a0a;
    dst = quicly_encode32(dst, grease_version);

    return dst - (uint8_t *)payload;
}

int quicly_retry_calc_cidpair_hash(ptls_hash_algorithm_t *sha256, ptls_iovec_t client_cid, ptls_iovec_t server_cid, uint64_t *value)
{
    uint8_t digest[PTLS_SHA256_DIGEST_SIZE], buf[(QUICLY_MAX_CID_LEN_V1 + 1) * 2], *p = buf;
    int ret;

    *p++ = (uint8_t)client_cid.len;
    memcpy(p, client_cid.base, client_cid.len);
    p += client_cid.len;
    *p++ = (uint8_t)server_cid.len;
    memcpy(p, server_cid.base, server_cid.len);
    p += server_cid.len;

    if ((ret = ptls_calc_hash(sha256, digest, buf, p - buf)) != 0)
        return ret;
    p = digest;
    *value = quicly_decode64((void *)&p);

    return 0;
}

size_t quicly_send_retry(quicly_context_t *ctx, ptls_aead_context_t *token_encrypt_ctx, uint32_t protocol_version,
                         struct sockaddr *dest_addr, ptls_iovec_t dest_cid, struct sockaddr *src_addr, ptls_iovec_t src_cid,
                         ptls_iovec_t odcid, ptls_iovec_t token_prefix, ptls_iovec_t appdata,
                         ptls_aead_context_t **retry_aead_cache, uint8_t *datagram)
{
    quicly_address_token_plaintext_t token;
    ptls_buffer_t buf;
    int ret;

    assert(!(src_cid.len == odcid.len && memcmp(src_cid.base, odcid.base, src_cid.len) == 0));

    /* build token as plaintext */
    token = (quicly_address_token_plaintext_t){QUICLY_ADDRESS_TOKEN_TYPE_RETRY, ctx->now->cb(ctx->now)};
    set_address(&token.remote, dest_addr);
    set_address(&token.local, src_addr);

    quicly_set_cid(&token.retry.original_dcid, odcid);
    quicly_set_cid(&token.retry.client_cid, dest_cid);
    quicly_set_cid(&token.retry.server_cid, src_cid);
    if (appdata.len != 0) {
        assert(appdata.len <= sizeof(token.appdata.bytes));
        memcpy(token.appdata.bytes, appdata.base, appdata.len);
        token.appdata.len = appdata.len;
    }

    /* start building the packet */
    ptls_buffer_init(&buf, datagram, QUICLY_MIN_CLIENT_INITIAL_SIZE);

    /* first generate a pseudo packet */
    ptls_buffer_push_block(&buf, 1, { ptls_buffer_pushv(&buf, odcid.base, odcid.len); });
    ctx->tls->random_bytes(buf.base + buf.off, 1);
    buf.base[buf.off] = QUICLY_PACKET_TYPE_RETRY | (buf.base[buf.off] & 0x0f);
    ++buf.off;
    ptls_buffer_push32(&buf, protocol_version);
    ptls_buffer_push_block(&buf, 1, { ptls_buffer_pushv(&buf, dest_cid.base, dest_cid.len); });
    ptls_buffer_push_block(&buf, 1, { ptls_buffer_pushv(&buf, src_cid.base, src_cid.len); });
    if (token_prefix.len != 0) {
        assert(token_prefix.len <= buf.capacity - buf.off);
        memcpy(buf.base + buf.off, token_prefix.base, token_prefix.len);
        buf.off += token_prefix.len;
    }
    if ((ret = quicly_encrypt_address_token(ctx->tls->random_bytes, token_encrypt_ctx, &buf, buf.off - token_prefix.len, &token)) !=
        0)
        goto Exit;

    /* append AEAD tag */
    ret = ptls_buffer_reserve(&buf, PTLS_AESGCM_TAG_SIZE);
    assert(ret == 0);
    assert(!buf.is_allocated && "retry packet is too large");
    {
        ptls_aead_context_t *aead =
            retry_aead_cache != NULL && *retry_aead_cache != NULL ? *retry_aead_cache : create_retry_aead(ctx, protocol_version, 1);
        ptls_aead_encrypt(aead, buf.base + buf.off, "", 0, 0, buf.base, buf.off);
        if (retry_aead_cache != NULL) {
            *retry_aead_cache = aead;
        } else {
            ptls_aead_free(aead);
        }
    }
    buf.off += PTLS_AESGCM_TAG_SIZE;

    /* convert the image to a Retry packet, by stripping the ODCID field */
    memmove(buf.base, buf.base + odcid.len + 1, buf.off - (odcid.len + 1));
    buf.off -= odcid.len + 1;

    ret = 0;

Exit:
    return ret == 0 ? buf.off : SIZE_MAX;
}

static struct st_quicly_pn_space_t *setup_send_space(quicly_conn_t *conn, size_t epoch, quicly_send_context_t *s)
{
    struct st_quicly_pn_space_t *space = NULL;

    switch (epoch) {
    case QUICLY_EPOCH_INITIAL:
        if (conn->initial == NULL || (s->current.cipher = &conn->initial->cipher.egress)->aead == NULL)
            return NULL;
        s->current.first_byte = QUICLY_PACKET_TYPE_INITIAL;
        space = &conn->initial->super;
        break;
    case QUICLY_EPOCH_HANDSHAKE:
        if (conn->handshake == NULL || (s->current.cipher = &conn->handshake->cipher.egress)->aead == NULL)
            return NULL;
        s->current.first_byte = QUICLY_PACKET_TYPE_HANDSHAKE;
        space = &conn->handshake->super;
        break;
    case QUICLY_EPOCH_0RTT:
    case QUICLY_EPOCH_1RTT:
        if (conn->application == NULL || conn->application->cipher.egress.key.header_protection == NULL)
            return NULL;
        if ((epoch == QUICLY_EPOCH_0RTT) == conn->application->one_rtt_writable)
            return NULL;
        s->current.cipher = &conn->application->cipher.egress.key;
        s->current.first_byte = epoch == QUICLY_EPOCH_0RTT ? QUICLY_PACKET_TYPE_0RTT : QUICLY_QUIC_BIT;
        space = &conn->application->super;
        break;
    default:
        assert(!"logic flaw");
        break;
    }

    return space;
}

static int send_handshake_flow(quicly_conn_t *conn, size_t epoch, quicly_send_context_t *s, int ack_only, int send_probe)
{
    struct st_quicly_pn_space_t *space;
    int ret = 0;

    /* setup send epoch, or return if it's impossible to send in this epoch */
    if ((space = setup_send_space(conn, epoch, s)) == NULL)
        return 0;

    /* send ACK */
    if (space != NULL && (space->unacked_count != 0 || send_probe))
        if ((ret = send_ack(conn, space, s)) != 0)
            goto Exit;

    if (!ack_only) {
        /* send data */
        while ((conn->egress.pending_flows & (uint8_t)(1 << epoch)) != 0) {
            quicly_stream_t *stream = quicly_get_stream(conn, -(quicly_stream_id_t)(1 + epoch));
            assert(stream != NULL);
            if ((ret = quicly_send_stream(stream, s)) != 0)
                goto Exit;
            resched_stream_data(stream);
            send_probe = 0;
        }

        /* send probe if requested */
        if (send_probe) {
            if ((ret = do_allocate_frame(conn, s, 1, ALLOCATE_FRAME_TYPE_ACK_ELICITING)) != 0)
                goto Exit;
            *s->dst++ = QUICLY_FRAME_TYPE_PING;
            conn->egress.last_retransmittable_sent_at = conn->stash.now;
            ++conn->super.stats.num_frames_sent.ping;
            QUICLY_PROBE(PING_SEND, conn, conn->stash.now);
            QUICLY_LOG_CONN(ping_send, conn, {});
        }
    }

Exit:
    return ret;
}

static int send_connection_close(quicly_conn_t *conn, size_t epoch, quicly_send_context_t *s)
{
    uint64_t error_code, offending_frame_type;
    const char *reason_phrase;
    int ret;

    /* setup send epoch, or return if it's impossible to send in this epoch */
    if (setup_send_space(conn, epoch, s) == NULL)
        return 0;

    /* determine the payload, masking the application error when sending the frame using an unauthenticated epoch */
    error_code = conn->egress.connection_close.error_code;
    offending_frame_type = conn->egress.connection_close.frame_type;
    reason_phrase = conn->egress.connection_close.reason_phrase;
    if (offending_frame_type == UINT64_MAX) {
        switch (get_epoch(s->current.first_byte)) {
        case QUICLY_EPOCH_INITIAL:
        case QUICLY_EPOCH_HANDSHAKE:
            error_code = QUICLY_TRANSPORT_ERROR_APPLICATION;
            offending_frame_type = QUICLY_FRAME_TYPE_PADDING;
            reason_phrase = "";
            break;
        }
    }

    /* write frame */
    if ((ret = do_allocate_frame(conn, s, quicly_close_frame_capacity(error_code, offending_frame_type, reason_phrase),
                                 ALLOCATE_FRAME_TYPE_NON_ACK_ELICITING)) != 0)
        return ret;
    s->dst = quicly_encode_close_frame(s->dst, error_code, offending_frame_type, reason_phrase);

    /* update counter, probe */
    if (offending_frame_type != UINT64_MAX) {
        ++conn->super.stats.num_frames_sent.transport_close;
        QUICLY_PROBE(TRANSPORT_CLOSE_SEND, conn, conn->stash.now, error_code, offending_frame_type, reason_phrase);
        QUICLY_LOG_CONN(transport_close_send, conn, {
            PTLS_LOG_ELEMENT_UNSIGNED(error_code, error_code);
            PTLS_LOG_ELEMENT_UNSIGNED(frame_type, offending_frame_type);
            PTLS_LOG_ELEMENT_UNSAFESTR(reason_phrase, reason_phrase, strlen(reason_phrase));
        });
    } else {
        ++conn->super.stats.num_frames_sent.application_close;
        QUICLY_PROBE(APPLICATION_CLOSE_SEND, conn, conn->stash.now, error_code, reason_phrase);
        QUICLY_LOG_CONN(application_close_send, conn, {
            PTLS_LOG_ELEMENT_UNSIGNED(error_code, error_code);
            PTLS_LOG_ELEMENT_UNSAFESTR(reason_phrase, reason_phrase, strlen(reason_phrase));
        });
    }

    return 0;
}

static int send_new_connection_id(quicly_conn_t *conn, quicly_send_context_t *s, struct st_quicly_local_cid_t *new_cid)
{
    int ret;
    quicly_sent_t *sent;
    uint64_t retire_prior_to = 0; /* TODO */

    ret = allocate_ack_eliciting_frame(
        conn, s, quicly_new_connection_id_frame_capacity(new_cid->sequence, retire_prior_to, new_cid->cid.len), &sent,
        on_ack_new_connection_id);
    if (ret != 0)
        return ret;
    sent->data.new_connection_id.sequence = new_cid->sequence;

    s->dst = quicly_encode_new_connection_id_frame(s->dst, new_cid->sequence, retire_prior_to, new_cid->cid.cid, new_cid->cid.len,
                                                   new_cid->stateless_reset_token);

    ++conn->super.stats.num_frames_sent.new_connection_id;
    QUICLY_PROBE(NEW_CONNECTION_ID_SEND, conn, conn->stash.now, new_cid->sequence, retire_prior_to,
                 QUICLY_PROBE_HEXDUMP(new_cid->cid.cid, new_cid->cid.len),
                 QUICLY_PROBE_HEXDUMP(new_cid->stateless_reset_token, QUICLY_STATELESS_RESET_TOKEN_LEN));
    QUICLY_LOG_CONN(new_connection_id_send, conn, {
        PTLS_LOG_ELEMENT_UNSIGNED(sequence, new_cid->sequence);
        PTLS_LOG_ELEMENT_UNSIGNED(retire_prior_to, retire_prior_to);
        PTLS_LOG_ELEMENT_HEXDUMP(cid, new_cid->cid.cid, new_cid->cid.len);
        PTLS_LOG_ELEMENT_HEXDUMP(stateless_reset_token, new_cid->stateless_reset_token, QUICLY_STATELESS_RESET_TOKEN_LEN);
    });

    return 0;
}

static int send_retire_connection_id(quicly_conn_t *conn, quicly_send_context_t *s, uint64_t sequence)
{
    int ret;
    quicly_sent_t *sent;

    ret = allocate_ack_eliciting_frame(conn, s, quicly_retire_connection_id_frame_capacity(sequence), &sent,
                                       on_ack_retire_connection_id);
    if (ret != 0)
        return ret;
    sent->data.retire_connection_id.sequence = sequence;

    s->dst = quicly_encode_retire_connection_id_frame(s->dst, sequence);

    ++conn->super.stats.num_frames_sent.retire_connection_id;
    QUICLY_PROBE(RETIRE_CONNECTION_ID_SEND, conn, conn->stash.now, sequence);
    QUICLY_LOG_CONN(retire_connection_id_send, conn, { PTLS_LOG_ELEMENT_UNSIGNED(sequence, sequence); });

    return 0;
}

static int send_path_challenge(quicly_conn_t *conn, quicly_send_context_t *s, int is_response, const uint8_t *data)
{
    int ret;

    if ((ret = do_allocate_frame(conn, s, QUICLY_PATH_CHALLENGE_FRAME_CAPACITY, ALLOCATE_FRAME_TYPE_NON_ACK_ELICITING)) != 0)
        return ret;

    s->dst = quicly_encode_path_challenge_frame(s->dst, is_response, data);
    s->target.full_size = 1; /* ensure that the path can transfer full-size packets */

    if (!is_response) {
        ++conn->super.stats.num_frames_sent.path_challenge;
        QUICLY_PROBE(PATH_CHALLENGE_SEND, conn, conn->stash.now, data, QUICLY_PATH_CHALLENGE_DATA_LEN);
        QUICLY_LOG_CONN(path_challenge_send, conn, { PTLS_LOG_ELEMENT_HEXDUMP(data, data, QUICLY_PATH_CHALLENGE_DATA_LEN); });
    } else {
        ++conn->super.stats.num_frames_sent.path_response;
        QUICLY_PROBE(PATH_RESPONSE_SEND, conn, conn->stash.now, data, QUICLY_PATH_CHALLENGE_DATA_LEN);
        QUICLY_LOG_CONN(path_response_send, conn, { PTLS_LOG_ELEMENT_HEXDUMP(data, data, QUICLY_PATH_CHALLENGE_DATA_LEN); });
    }

    return 0;
}

static int update_traffic_key_cb(ptls_update_traffic_key_t *self, ptls_t *tls, int is_enc, size_t epoch, const void *secret)
{
    quicly_conn_t *conn = *ptls_get_data_ptr(tls);
    ptls_context_t *tlsctx = ptls_get_context(tls);
    ptls_cipher_suite_t *cipher = ptls_get_cipher(tls);
    ptls_cipher_context_t **hp_slot;
    ptls_aead_context_t **aead_slot;
    int ret;
    static const char *log_labels[2][4] = {
        {NULL, "CLIENT_EARLY_TRAFFIC_SECRET", "CLIENT_HANDSHAKE_TRAFFIC_SECRET", "CLIENT_TRAFFIC_SECRET_0"},
        {NULL, NULL, "SERVER_HANDSHAKE_TRAFFIC_SECRET", "SERVER_TRAFFIC_SECRET_0"}};
    const char *log_label = log_labels[ptls_is_server(tls) == is_enc][epoch];

    QUICLY_PROBE(CRYPTO_UPDATE_SECRET, conn, conn->stash.now, is_enc, epoch, log_label,
                 QUICLY_PROBE_HEXDUMP(secret, cipher->hash->digest_size));
    QUICLY_LOG_CONN(crypto_update_secret, conn, {
        PTLS_LOG_ELEMENT_BOOL(is_enc, is_enc);
        PTLS_LOG_ELEMENT_UNSIGNED(epoch, epoch);
        PTLS_LOG_ELEMENT_SAFESTR(label, log_label);
        PTLS_LOG_APPDATA_ELEMENT_HEXDUMP(secret, secret, cipher->hash->digest_size);
    });

    if (tlsctx->log_event != NULL) {
        char hexbuf[PTLS_MAX_DIGEST_SIZE * 2 + 1];
        ptls_hexdump(hexbuf, secret, cipher->hash->digest_size);
        tlsctx->log_event->cb(tlsctx->log_event, tls, log_label, "%s", hexbuf);
    }

#define SELECT_CIPHER_CONTEXT(p)                                                                                                   \
    do {                                                                                                                           \
        hp_slot = &(p)->header_protection;                                                                                         \
        aead_slot = &(p)->aead;                                                                                                    \
    } while (0)

    switch (epoch) {
    case QUICLY_EPOCH_0RTT:
        assert(is_enc == quicly_is_client(conn));
        if (conn->application == NULL && (ret = setup_application_space(conn)) != 0)
            return ret;
        if (is_enc) {
            SELECT_CIPHER_CONTEXT(&conn->application->cipher.egress.key);
        } else {
            hp_slot = &conn->application->cipher.ingress.header_protection.zero_rtt;
            aead_slot = &conn->application->cipher.ingress.aead[1];
        }
        break;
    case QUICLY_EPOCH_HANDSHAKE:
        if (conn->handshake == NULL && (ret = setup_handshake_space_and_flow(conn, QUICLY_EPOCH_HANDSHAKE)) != 0)
            return ret;
        SELECT_CIPHER_CONTEXT(is_enc ? &conn->handshake->cipher.egress : &conn->handshake->cipher.ingress);
        break;
    case QUICLY_EPOCH_1RTT: {
        if (is_enc)
            if ((ret = apply_remote_transport_params(conn)) != 0)
                return ret;
        if (conn->application == NULL && (ret = setup_application_space(conn)) != 0)
            return ret;
        uint8_t *secret_store;
        if (is_enc) {
            if (conn->application->cipher.egress.key.aead != NULL)
                dispose_cipher(&conn->application->cipher.egress.key);
            SELECT_CIPHER_CONTEXT(&conn->application->cipher.egress.key);
            secret_store = conn->application->cipher.egress.secret;
        } else {
            hp_slot = &conn->application->cipher.ingress.header_protection.one_rtt;
            aead_slot = &conn->application->cipher.ingress.aead[0];
            secret_store = conn->application->cipher.ingress.secret;
        }
        memcpy(secret_store, secret, cipher->hash->digest_size);
    } break;
    default:
        assert(!"logic flaw");
        break;
    }

#undef SELECT_CIPHER_CONTEXT

    if ((ret = setup_cipher(conn, epoch, is_enc, hp_slot, aead_slot, cipher->aead, cipher->hash, secret)) != 0)
        return ret;

    if (epoch == QUICLY_EPOCH_1RTT && is_enc) {
        /* update states now that we have 1-RTT write key */
        conn->application->one_rtt_writable = 1;
        open_blocked_streams(conn, 1);
        open_blocked_streams(conn, 0);
        if (quicly_linklist_is_linked(&conn->egress.pending_streams.blocked.bidi) ||
            quicly_linklist_is_linked(&conn->egress.pending_streams.blocked.uni))
            conn->egress.pending_flows |= QUICLY_PENDING_FLOW_OTHERS_BIT;
        /* send the first resumption token using the 0.5 RTT window */
        if (!quicly_is_client(conn) && conn->super.ctx->generate_resumption_token != NULL) {
            ret = quicly_send_resumption_token(conn);
            assert(ret == 0);
        }

        /* schedule NEW_CONNECTION_IDs */
        size_t size = local_cid_size(conn);
        if (quicly_local_cid_set_size(&conn->super.local.cid_set, size))
            conn->egress.pending_flows |= QUICLY_PENDING_FLOW_OTHERS_BIT;
    }

    return 0;
}

static int send_other_control_frames(quicly_conn_t *conn, quicly_send_context_t *s)
{
    int ret;

    /* MAX_STREAMS */
    if ((ret = send_max_streams(conn, 1, s)) != 0)
        return ret;
    if ((ret = send_max_streams(conn, 0, s)) != 0)
        return ret;

    /* MAX_DATA */
    if (should_send_max_data(conn)) {
        quicly_sent_t *sent;
        if ((ret = allocate_ack_eliciting_frame(conn, s, QUICLY_MAX_DATA_FRAME_CAPACITY, &sent, on_ack_max_data)) != 0)
            return ret;
        uint64_t new_value = conn->ingress.max_data.bytes_consumed + conn->super.ctx->transport_params.max_data;
        s->dst = quicly_encode_max_data_frame(s->dst, new_value);
        quicly_maxsender_record(&conn->ingress.max_data.sender, new_value, &sent->data.max_data.args);
        ++conn->super.stats.num_frames_sent.max_data;
        QUICLY_PROBE(MAX_DATA_SEND, conn, conn->stash.now, new_value);
        QUICLY_LOG_CONN(max_data_send, conn, { PTLS_LOG_ELEMENT_UNSIGNED(maximum, new_value); });
    }

    /* DATA_BLOCKED */
    if (conn->egress.data_blocked == QUICLY_SENDER_STATE_SEND && (ret = send_data_blocked(conn, s)) != 0)
        return ret;

    /* STREAMS_BLOCKED */
    if ((ret = send_streams_blocked(conn, 1, s)) != 0)
        return ret;
    if ((ret = send_streams_blocked(conn, 0, s)) != 0)
        return ret;

    { /* NEW_CONNECTION_ID */
        size_t i, size = quicly_local_cid_get_size(&conn->super.local.cid_set);
        for (i = 0; i < size; i++) {
            /* PENDING CIDs are located at the front */
            struct st_quicly_local_cid_t *c = &conn->super.local.cid_set.cids[i];
            if (c->state != QUICLY_LOCAL_CID_STATE_PENDING)
                break;
            if ((ret = send_new_connection_id(conn, s, c)) != 0)
                break;
        }
        quicly_local_cid_on_sent(&conn->super.local.cid_set, i);
        if (ret != 0)
            return ret;
    }

    { /* RETIRE_CONNECTION_ID */
        for (size_t i = 0; i < conn->super.remote.cid_set.retired.count; ++i) {
            uint64_t sequence = conn->super.remote.cid_set.retired.cids[i];
            if ((ret = send_retire_connection_id(conn, s, sequence)) != 0)
                return ret;
        }
        quicly_remote_cid_clear_retired(&conn->super.remote.cid_set);
    }

    return 0;
}

static int do_send(quicly_conn_t *conn, quicly_send_context_t *s)
{
    int restrict_sending = 0, ack_only = 0, ret = 0;
    size_t min_packets_to_send = 0, orig_bytes_inflight = 0;

    /* handle timeouts */
    if (conn->idle_timeout.at <= conn->stash.now) {
        QUICLY_PROBE(IDLE_TIMEOUT, conn, conn->stash.now);
        QUICLY_LOG_CONN(idle_timeout, conn, {});
        goto CloseNow;
    }
    /* handle handshake timeouts */
    if ((conn->initial != NULL || conn->handshake != NULL) &&
        conn->created_at + (uint64_t)conn->super.ctx->handshake_timeout_rtt_multiplier * conn->egress.loss.rtt.smoothed <=
            conn->stash.now) {
        QUICLY_PROBE(HANDSHAKE_TIMEOUT, conn, conn->stash.now, conn->stash.now - conn->created_at, conn->egress.loss.rtt.smoothed);
        QUICLY_LOG_CONN(handshake_timeout, conn, {
            PTLS_LOG_ELEMENT_SIGNED(elapsed, conn->stash.now - conn->created_at);
            PTLS_LOG_ELEMENT_UNSIGNED(rtt_smoothed, conn->egress.loss.rtt.smoothed);
        });
        conn->super.stats.num_handshake_timeouts++;
        goto CloseNow;
    }
    uint64_t initial_handshake_sent = conn->super.stats.num_packets.initial_sent + conn->super.stats.num_packets.handshake_sent;
    if (initial_handshake_sent > conn->super.ctx->max_initial_handshake_packets) {
        QUICLY_PROBE(INITIAL_HANDSHAKE_PACKET_EXCEED, conn, conn->stash.now, initial_handshake_sent);
        QUICLY_LOG_CONN(initial_handshake_packet_exceed, conn, { PTLS_LOG_ELEMENT_UNSIGNED(num_packets, initial_handshake_sent); });
        conn->super.stats.num_initial_handshake_exceeded++;
        goto CloseNow;
    }
    if (conn->egress.loss.alarm_at <= conn->stash.now) {
        if ((ret = quicly_loss_on_alarm(&conn->egress.loss, conn->stash.now, conn->super.remote.transport_params.max_ack_delay,
                                        conn->initial == NULL && conn->handshake == NULL, &min_packets_to_send, &restrict_sending,
                                        on_loss_detected)) != 0)
            goto Exit;
        assert(min_packets_to_send > 0);
        assert(min_packets_to_send <= s->max_datagrams);

        if (restrict_sending) {
            /* PTO: when handshake is in progress, send from the very first unacknowledged byte so as to maximize the chance of
             * making progress. When handshake is complete, transmit new data if any, else retransmit the oldest unacknowledged data
             * that is considered inflight. */
            QUICLY_PROBE(PTO, conn, conn->stash.now, conn->egress.loss.sentmap.bytes_in_flight, conn->egress.cc.cwnd,
                         conn->egress.loss.pto_count);
            QUICLY_LOG_CONN(pto, conn, {
                PTLS_LOG_ELEMENT_SIGNED(inflight, conn->egress.loss.sentmap.bytes_in_flight);
                PTLS_LOG_ELEMENT_UNSIGNED(cwnd, conn->egress.cc.cwnd);
                PTLS_LOG_ELEMENT_SIGNED(pto_count, conn->egress.loss.pto_count);
            });
            ++conn->super.stats.num_ptos;
            size_t bytes_to_mark = min_packets_to_send * conn->egress.max_udp_payload_size;
            if (conn->initial != NULL && (ret = mark_frames_on_pto(conn, QUICLY_EPOCH_INITIAL, &bytes_to_mark)) != 0)
                goto Exit;
            if (bytes_to_mark != 0 && conn->handshake != NULL &&
                (ret = mark_frames_on_pto(conn, QUICLY_EPOCH_HANDSHAKE, &bytes_to_mark)) != 0)
                goto Exit;
            /* Mark already sent 1-RTT data for PTO only if there's no new data, i.e., when scheduler_can_send() return false. */
            if (bytes_to_mark != 0 && !scheduler_can_send(conn) &&
                (ret = mark_frames_on_pto(conn, QUICLY_EPOCH_1RTT, &bytes_to_mark)) != 0)
                goto Exit;
        }
    }

    /* disable ECN if zero packets where acked in the first 3 PTO of the connection during which all sent packets are ECT(0) */
    if (conn->egress.ecn.state == QUICLY_ECN_PROBING && conn->created_at + conn->egress.loss.rtt.smoothed * 3 < conn->stash.now) {
        update_ecn_state(conn, QUICLY_ECN_OFF);
        /* TODO reset CC? */
    }

    { /* calculate send window */
        uint64_t pacer_window = SIZE_MAX;
        if (conn->egress.pacer != NULL) {
            uint32_t bytes_per_msec = calc_pacer_send_rate(conn);
            pacer_window =
                quicly_pacer_get_window(conn->egress.pacer, conn->stash.now, bytes_per_msec, conn->egress.max_udp_payload_size);
        }
        s->send_window = calc_send_window(conn, min_packets_to_send * conn->egress.max_udp_payload_size,
                                          calc_amplification_limit_allowance(conn), pacer_window, restrict_sending);
    }

    orig_bytes_inflight = conn->egress.loss.sentmap.bytes_in_flight;

    if (s->send_window == 0)
        ack_only = 1;

    s->dcid = get_dcid(conn, s->path_index);

    /* send handshake flows; when PTO fires...
     *  * quicly running as a client sends either a Handshake probe (or data) if the handshake keys are available, or else an
     *    Initial probe (or data).
     *  * quicly running as a server sends both Initial and Handshake probes (or data) if the corresponding keys are available. */
    if (s->path_index == 0) {
        if ((ret = send_handshake_flow(conn, QUICLY_EPOCH_INITIAL, s, ack_only,
                                       min_packets_to_send != 0 && (!quicly_is_client(conn) || conn->handshake == NULL))) != 0)
            goto Exit;
        if ((ret = send_handshake_flow(conn, QUICLY_EPOCH_HANDSHAKE, s, ack_only, min_packets_to_send != 0)) != 0)
            goto Exit;
    }

    /* setup 0-RTT or 1-RTT send context (as the availability of the two epochs are mutually exclusive, we can try 1-RTT first as an
     * optimization), then send application data if that succeeds */
    if (setup_send_space(conn, QUICLY_EPOCH_1RTT, s) != NULL || setup_send_space(conn, QUICLY_EPOCH_0RTT, s) != NULL) {
        { /* path_challenge / response */
            struct st_quicly_conn_path_t *path = conn->paths[s->path_index];
            assert(path != NULL);
            if (path->path_challenge.send_at <= conn->stash.now) {
                /* emit path challenge frame, doing exponential back off using PTO(initial_rtt) */
                if ((ret = send_path_challenge(conn, s, 0, path->path_challenge.data)) != 0)
                    goto Exit;
                path->path_challenge.num_sent += 1;
                path->path_challenge.send_at =
                    conn->stash.now + ((3 * conn->super.ctx->loss.default_initial_rtt) << (path->path_challenge.num_sent - 1));
                s->recalc_send_probe_at = 1;
            }
            if (path->path_response.send_) {
                if ((ret = send_path_challenge(conn, s, 1, path->path_response.data)) != 0)
                    goto Exit;
                path->path_response.send_ = 0;
                s->recalc_send_probe_at = 1;
            }
        }
        /* non probing frames are sent only on path zero */
        if (s->path_index == 0) {
            /* acks */
            if (conn->application->one_rtt_writable && conn->egress.send_ack_at <= conn->stash.now &&
                conn->application->super.unacked_count != 0) {
                if ((ret = send_ack(conn, &conn->application->super, s)) != 0)
                    goto Exit;
            }
            /* DATAGRAM frame. Notes regarding current implementation:
             * * Not limited by CC, nor the bytes counted by CC.
             * * When given payload is too large and does not fit into a QUIC packet, a packet containing only PADDING frames is
             *   sent. This is because we do not have a way to retract the generation of a QUIC packet.
             * * Does not notify the application that the frame was dropped internally. */
            if (should_send_datagram_frame(conn)) {
                for (size_t i = 0; i != conn->egress.datagram_frame_payloads.count; ++i) {
                    ptls_iovec_t *payload = conn->egress.datagram_frame_payloads.payloads + i;
                    size_t required_space = quicly_datagram_frame_capacity(*payload);
                    if ((ret = do_allocate_frame(conn, s, required_space, ALLOCATE_FRAME_TYPE_ACK_ELICITING_NO_CC)) != 0)
                        goto Exit;
                    if (s->dst_end - s->dst >= required_space) {
                        s->dst = quicly_encode_datagram_frame(s->dst, *payload);
                        QUICLY_PROBE(DATAGRAM_SEND, conn, conn->stash.now, payload->base, payload->len);
                        QUICLY_LOG_CONN(datagram_send, conn,
                                        { PTLS_LOG_APPDATA_ELEMENT_HEXDUMP(payload, payload->base, payload->len); });
                    } else {
                        /* FIXME: At the moment, we add a padding because we do not have a way to reclaim allocated space, and
                         * because it is forbidden to send an empty QUIC packet. */
                        *s->dst++ = QUICLY_FRAME_TYPE_PADDING;
                    }
                }
            }
            if (!ack_only) {
                /* PTO or loss detection timeout, always send PING. This is the easiest thing to do in terms of timer control. */
                if (min_packets_to_send != 0) {
                    if ((ret = do_allocate_frame(conn, s, 1, ALLOCATE_FRAME_TYPE_ACK_ELICITING)) != 0)
                        goto Exit;
                    *s->dst++ = QUICLY_FRAME_TYPE_PING;
                    ++conn->super.stats.num_frames_sent.ping;
                    QUICLY_PROBE(PING_SEND, conn, conn->stash.now);
                    QUICLY_LOG_CONN(ping_send, conn, {});
                }
                /* take actions only permitted for short header packets */
                if (conn->application->one_rtt_writable) {
                    /* send HANDSHAKE_DONE */
                    if ((conn->egress.pending_flows & QUICLY_PENDING_FLOW_HANDSHAKE_DONE_BIT) != 0 &&
                        (ret = send_handshake_done(conn, s)) != 0)
                        goto Exit;
                    /* post-handshake messages */
                    if ((conn->egress.pending_flows & (uint8_t)(1 << QUICLY_EPOCH_1RTT)) != 0) {
                        quicly_stream_t *stream = quicly_get_stream(conn, -(1 + QUICLY_EPOCH_1RTT));
                        assert(stream != NULL);
                        if ((ret = quicly_send_stream(stream, s)) != 0)
                            goto Exit;
                        resched_stream_data(stream);
                    }
                    /* send other connection-level control frames, and iff we succeed in sending all of them, clear OTHERS_BIT to
                     * disable `quicly_send` being called right again to send more control frames */
                    if ((ret = send_other_control_frames(conn, s)) != 0)
                        goto Exit;
                    conn->egress.pending_flows &= ~QUICLY_PENDING_FLOW_OTHERS_BIT;
                    /* send NEW_TOKEN */
                    if ((conn->egress.pending_flows & QUICLY_PENDING_FLOW_NEW_TOKEN_BIT) != 0 &&
                        (ret = send_resumption_token(conn, s)) != 0)
                        goto Exit;
                }
                /* send stream-level control frames */
                if ((ret = send_stream_control_frames(conn, s)) != 0)
                    goto Exit;
                /* send STREAM frames */
                if ((ret = conn->super.ctx->stream_scheduler->do_send(conn->super.ctx->stream_scheduler, conn, s)) != 0)
                    goto Exit;
                /* once more, send control frames related to streams, as the state might have changed */
                if ((ret = send_stream_control_frames(conn, s)) != 0)
                    goto Exit;
                if ((conn->egress.pending_flows & QUICLY_PENDING_FLOW_OTHERS_BIT) != 0) {
                    if ((ret = send_other_control_frames(conn, s)) != 0)
                        goto Exit;
                    conn->egress.pending_flows &= ~QUICLY_PENDING_FLOW_OTHERS_BIT;
                }
            }
            /* stream operations might have requested emission of NEW_TOKEN at the tail; if so, try to bundle it */
            if ((conn->egress.pending_flows & QUICLY_PENDING_FLOW_NEW_TOKEN_BIT) != 0) {
                assert(conn->application->one_rtt_writable);
                if ((ret = send_resumption_token(conn, s)) != 0)
                    goto Exit;
            }
        }
    }

Exit:
    if (ret == QUICLY_ERROR_SENDBUF_FULL) {
        ret = 0;
        /* when the buffer becomes full for the first time, try to use jumpstart; acting after the buffer becomes full does not
         * delay switch to jump start, assuming that the buffer provided by the caller of quicly_send is no greater than the burst
         * size of the pacer (10 packets) */
        if (conn->egress.try_jumpstart && conn->egress.loss.rtt.minimum != UINT32_MAX) {
            conn->egress.try_jumpstart = 0;
            conn->super.stats.jumpstart.new_rtt = 0;
            conn->super.stats.jumpstart.cwnd = 0;
            if (conn->super.ctx->use_pacing && conn->egress.cc.type->cc_jumpstart != NULL &&
                (conn->super.ctx->default_jumpstart_cwnd_packets != 0 || conn->super.ctx->max_jumpstart_cwnd_packets != 0) &&
                conn->egress.cc.num_loss_episodes == 0) {
                conn->super.stats.jumpstart.new_rtt = conn->egress.loss.rtt.minimum;
                if (conn->super.ctx->max_jumpstart_cwnd_packets != 0 && conn->super.stats.jumpstart.prev_rate != 0 &&
                    conn->super.stats.jumpstart.prev_rtt != 0) {
                    /* Careful Resume */
                    conn->super.stats.jumpstart.cwnd =
                        derive_jumpstart_cwnd(conn->super.ctx, conn->super.stats.jumpstart.new_rtt,
                                              conn->super.stats.jumpstart.prev_rate, conn->super.stats.jumpstart.prev_rtt);
                } else if (conn->super.ctx->default_jumpstart_cwnd_packets != 0) {
                    /* jumpstart without previous information */
                    conn->super.stats.jumpstart.cwnd = quicly_cc_calc_initial_cwnd(
                        conn->super.ctx->default_jumpstart_cwnd_packets, conn->super.ctx->transport_params.max_udp_payload_size);
                }
                /* Jumpstart only if the amount that can be sent in 1 RTT would be higher than without. Comparison target is CWND +
                 * inflight, as that is the amount that can be sent at most. Note the flow rate can become smaller due to packets
                 * paced across the entire RTT during jumpstart. */
                if (conn->super.stats.jumpstart.cwnd <= conn->egress.cc.cwnd + orig_bytes_inflight)
                    conn->super.stats.jumpstart.cwnd = 0;
            }
            if (conn->super.stats.jumpstart.cwnd > 0)
                conn->egress.cc.type->cc_jumpstart(&conn->egress.cc, conn->super.stats.jumpstart.cwnd, conn->egress.packet_number);
        }
    }
    if (ret == 0 && s->target.first_byte_at != NULL) {
        /* last packet can be small-sized, unless it is the first flight sent from the client */
        if ((s->payload_buf.datagram[0] & QUICLY_PACKET_TYPE_BITMASK) == QUICLY_PACKET_TYPE_INITIAL &&
            (quicly_is_client(conn) || !ack_only))
            s->target.full_size = 1;
        commit_send_packet(conn, s, 0);
    }
    if (ret == 0) {
        /* update timers, cc and delivery rate estimator states */
        if (conn->application == NULL || conn->application->super.unacked_count == 0)
            conn->egress.send_ack_at = INT64_MAX; /* we have sent ACKs for every epoch (or before address validation) */
        int can_send_stream_data = scheduler_can_send(conn);
        update_send_alarm(conn, can_send_stream_data, s->path_index == 0);
        update_ratemeter(conn, can_send_stream_data && conn->super.remote.address_validation.validated &&
                                   (s->num_datagrams == s->max_datagrams ||
                                    conn->egress.loss.sentmap.bytes_in_flight >= conn->egress.cc.cwnd ||
                                    pacer_can_send_at(conn) > conn->stash.now));
        if (s->num_datagrams != 0)
            update_idle_timeout(conn, 0);
    }
    return ret;

CloseNow:
    conn->super.state = QUICLY_STATE_DRAINING;
    destroy_all_streams(conn, 0, 0);
    return QUICLY_ERROR_FREE_CONNECTION;
}

void quicly_send_datagram_frames(quicly_conn_t *conn, ptls_iovec_t *datagrams, size_t num_datagrams)
{
    for (size_t i = 0; i != num_datagrams; ++i) {
        if (conn->egress.datagram_frame_payloads.count == PTLS_ELEMENTSOF(conn->egress.datagram_frame_payloads.payloads))
            break;
        void *copied;
        if ((copied = malloc(datagrams[i].len)) == NULL)
            break;
        memcpy(copied, datagrams[i].base, datagrams[i].len);
        conn->egress.datagram_frame_payloads.payloads[conn->egress.datagram_frame_payloads.count++] =
            ptls_iovec_init(copied, datagrams[i].len);
    }
}

int quicly_set_cc(quicly_conn_t *conn, quicly_cc_type_t *cc)
{
    return cc->cc_switch(&conn->egress.cc);
}

int quicly_send(quicly_conn_t *conn, quicly_address_t *dest, quicly_address_t *src, struct iovec *datagrams, size_t *num_datagrams,
                void *buf, size_t bufsize)
{
    quicly_send_context_t s = {.current = {.first_byte = -1},
                               .datagrams = datagrams,
                               .max_datagrams = *num_datagrams,
                               .payload_buf = {.datagram = buf, .end = (uint8_t *)buf + bufsize},
                               .first_packet_number = conn->egress.packet_number};
    int ret;

    lock_now(conn, 0);

    /* bail out if there's nothing is scheduled to be sent */
    if (conn->stash.now < quicly_get_first_timeout(conn)) {
        ret = 0;
        goto Exit;
    }

    /* determine DCID of active path; doing so is guaranteed to succeed as the protocol guarantees that there will always be at
     * least one non-retired CID available */
    if (conn->paths[0]->dcid == UINT64_MAX) {
        int success = setup_path_dcid(conn, 0);
        assert(success);
    }

    PTLS_LOG_DEFINE_POINT(quicly, send, send_logpoint);
    if (QUICLY_PROBE_ENABLED(SEND) ||
        (ptls_log_point_maybe_active(&send_logpoint) & ptls_log_conn_maybe_active(ptls_get_log_state(conn->crypto.tls),
                                                                                  (const char *(*)(void *))ptls_get_server_name,
                                                                                  conn->crypto.tls)) != 0) {
        const quicly_cid_t *dcid = get_dcid(conn, 0);
        QUICLY_PROBE(SEND, conn, conn->stash.now, conn->super.state, QUICLY_PROBE_HEXDUMP(dcid->cid, dcid->len));
        QUICLY_LOG_CONN(send, conn, {
            PTLS_LOG_ELEMENT_SIGNED(state, conn->super.state);
            PTLS_LOG_ELEMENT_HEXDUMP(dcid, dcid->cid, dcid->len);
        });
    }

    if (conn->super.state >= QUICLY_STATE_CLOSING) {
        quicly_sentmap_iter_t iter;
        if ((ret = init_acks_iter(conn, &iter)) != 0)
            goto Exit;
        /* check if the connection can be closed now (after 3 pto) */
        if (conn->super.state == QUICLY_STATE_DRAINING ||
            conn->super.stats.num_frames_sent.transport_close + conn->super.stats.num_frames_sent.application_close != 0) {
            if (quicly_sentmap_get(&iter)->packet_number == UINT64_MAX) {
                assert(quicly_num_streams(conn) == 0);
                ret = QUICLY_ERROR_FREE_CONNECTION;
                goto Exit;
            }
        }
        if (conn->super.state == QUICLY_STATE_CLOSING && conn->egress.send_ack_at <= conn->stash.now) {
            /* destroy all streams; doing so is delayed until the emission of CONNECTION_CLOSE frame to allow quicly_close to be
             * called from a stream handler */
            destroy_all_streams(conn, 0, 0);
            /* send CONNECTION_CLOSE in all possible epochs */
            s.dcid = get_dcid(conn, 0);
            for (size_t epoch = 0; epoch < QUICLY_NUM_EPOCHS; ++epoch) {
                if ((ret = send_connection_close(conn, epoch, &s)) != 0)
                    goto Exit;
            }
            if ((ret = commit_send_packet(conn, &s, 0)) != 0)
                goto Exit;
        }
        /* wait at least 1ms */
        if ((conn->egress.send_ack_at = quicly_sentmap_get(&iter)->sent_at + get_sentmap_expiration_time(conn)) <= conn->stash.now)
            conn->egress.send_ack_at = conn->stash.now + 1;
        ret = 0;
        goto Exit;
    }

    /* try emitting one probe packet on one of the backup paths, or ... (note: API of `quicly_send` allows us to send packets on no
     * more than one path at a time) */
    if (conn->egress.send_probe_at <= conn->stash.now) {
        for (s.path_index = 1; s.path_index < PTLS_ELEMENTSOF(conn->paths); ++s.path_index) {
            if (conn->paths[s.path_index] == NULL || !(conn->stash.now >= conn->paths[s.path_index]->path_challenge.send_at ||
                                                       conn->paths[s.path_index]->path_response.send_))
                continue;
            if (conn->paths[s.path_index]->path_challenge.num_sent > conn->super.ctx->max_probe_packets) {
                delete_path(conn, s.path_index);
                s.recalc_send_probe_at = 1;
                continue;
            }
            /* determine DCID to be used, if not yet been done; upon failure, this path (being secondary) is discarded */
            if (conn->paths[s.path_index]->dcid == UINT64_MAX && !setup_path_dcid(conn, s.path_index)) {
                delete_path(conn, s.path_index);
                s.recalc_send_probe_at = 1;
                conn->super.stats.num_paths.closed_no_dcid += 1;
                continue;
            }
            if ((ret = do_send(conn, &s)) != 0)
                goto Exit;
            assert(conn->stash.now < conn->paths[s.path_index]->path_challenge.send_at);
            if (s.num_datagrams != 0)
                break;
        }
    }
    /* otherwise, emit non-probing packets */
    if (s.num_datagrams == 0) {
        s.path_index = 0;
        if ((ret = do_send(conn, &s)) != 0)
            goto Exit;
    } else {
        ret = 0;
    }

    assert_consistency(conn, s.path_index == 0);

Exit:
    if (s.path_index == 0)
        clear_datagram_frame_payloads(conn);
    if (s.recalc_send_probe_at)
        recalc_send_probe_at(conn);
    if (s.num_datagrams != 0) {
        *dest = conn->paths[s.path_index]->address.remote;
        *src = conn->paths[s.path_index]->address.local;
    }
    *num_datagrams = s.num_datagrams;
    unlock_now(conn);
    return ret;
}

uint8_t quicly_send_get_ecn_bits(quicly_conn_t *conn)
{
    return conn->egress.ecn.state == QUICLY_ECN_OFF ? 0 : 2; /* NON-ECT or ECT(0) */
}

size_t quicly_send_close_invalid_token(quicly_context_t *ctx, uint32_t protocol_version, ptls_iovec_t dest_cid,
                                       ptls_iovec_t src_cid, const char *err_desc, void *datagram)
{
    struct st_quicly_cipher_context_t egress = {};
    const quicly_salt_t *salt;

    /* setup keys */
    if ((salt = quicly_get_salt(protocol_version)) == NULL)
        return SIZE_MAX;
    if (setup_initial_encryption(get_aes128gcmsha256(ctx), NULL, &egress, src_cid, 0,
                                 ptls_iovec_init(salt->initial, sizeof(salt->initial)), NULL) != 0)
        return SIZE_MAX;

    uint8_t *dst = datagram, *length_at;

    /* build packet */
    PTLS_BUILD_ASSERT(QUICLY_SEND_PN_SIZE == 2);
    *dst++ = QUICLY_PACKET_TYPE_INITIAL | 0x1 /* 2-byte PN */;
    dst = quicly_encode32(dst, protocol_version);
    *dst++ = dest_cid.len;
    memcpy(dst, dest_cid.base, dest_cid.len);
    dst += dest_cid.len;
    *dst++ = src_cid.len;
    memcpy(dst, src_cid.base, src_cid.len);
    dst += src_cid.len;
    *dst++ = 0;        /* token_length = 0 */
    length_at = dst++; /* length_at to be filled in later as 1-byte varint */
    *dst++ = 0;        /* PN = 0 */
    *dst++ = 0;        /* ditto */
    uint8_t *payload_from = dst;
    dst = quicly_encode_close_frame(dst, QUICLY_ERROR_GET_ERROR_CODE(QUICLY_TRANSPORT_ERROR_INVALID_TOKEN),
                                    QUICLY_FRAME_TYPE_PADDING, err_desc);

    /* determine the size of the packet, make adjustments */
    dst += egress.aead->algo->tag_size;
    assert(dst - (uint8_t *)datagram <= QUICLY_MIN_CLIENT_INITIAL_SIZE);
    assert(dst - length_at - 1 < 64);
    *length_at = dst - length_at - 1;
    size_t datagram_len = dst - (uint8_t *)datagram;

    /* encrypt packet */
    quicly_default_crypto_engine.encrypt_packet(&quicly_default_crypto_engine, NULL, egress.header_protection, egress.aead,
                                                ptls_iovec_init(datagram, datagram_len), 0, payload_from - (uint8_t *)datagram, 0,
                                                0);

    dispose_cipher(&egress);
    return datagram_len;
}

size_t quicly_send_stateless_reset(quicly_context_t *ctx, const void *src_cid, void *payload)
{
    uint8_t *base = payload;

    /* build stateless reset packet */
    ctx->tls->random_bytes(base, QUICLY_STATELESS_RESET_PACKET_MIN_LEN - QUICLY_STATELESS_RESET_TOKEN_LEN);
    base[0] = (base[0] & ~QUICLY_LONG_HEADER_BIT) | QUICLY_QUIC_BIT;
    if (!ctx->cid_encryptor->generate_stateless_reset_token(
            ctx->cid_encryptor, base + QUICLY_STATELESS_RESET_PACKET_MIN_LEN - QUICLY_STATELESS_RESET_TOKEN_LEN, src_cid))
        return SIZE_MAX;

    return QUICLY_STATELESS_RESET_PACKET_MIN_LEN;
}

int quicly_send_resumption_token(quicly_conn_t *conn)
{
    assert(!quicly_is_client(conn));

    if (conn->super.state <= QUICLY_STATE_CONNECTED) {
        ++conn->egress.new_token.generation;
        conn->egress.pending_flows |= QUICLY_PENDING_FLOW_NEW_TOKEN_BIT;
    }
    return 0;
}

static int on_end_closing(quicly_sentmap_t *map, const quicly_sent_packet_t *packet, int acked, quicly_sent_t *sent)
{
    /* we stop accepting frames by the time this ack callback is being registered */
    assert(!acked);
    return 0;
}

static int enter_close(quicly_conn_t *conn, int local_is_initiating, int wait_draining)
{
    int ret;

    assert(conn->super.state < QUICLY_STATE_CLOSING);

    /* release all inflight info, register a close timeout */
    if ((ret = discard_sentmap_by_epoch(conn, ~0u)) != 0)
        return ret;
    if ((ret = quicly_sentmap_prepare(&conn->egress.loss.sentmap, conn->egress.packet_number, conn->stash.now,
                                      QUICLY_EPOCH_INITIAL)) != 0)
        return ret;
    if (quicly_sentmap_allocate(&conn->egress.loss.sentmap, on_end_closing) == NULL)
        return PTLS_ERROR_NO_MEMORY;
    quicly_sentmap_commit(&conn->egress.loss.sentmap, 0, 0, 0);
    ++conn->egress.packet_number;

    if (local_is_initiating) {
        conn->super.state = QUICLY_STATE_CLOSING;
        conn->egress.send_ack_at = 0;
    } else {
        conn->super.state = QUICLY_STATE_DRAINING;
        conn->egress.send_ack_at = wait_draining ? conn->stash.now + get_sentmap_expiration_time(conn) : 0;
    }

    setup_next_send(conn);

    return 0;
}

int initiate_close(quicly_conn_t *conn, int err, uint64_t frame_type, const char *reason_phrase)
{
    uint16_t quic_error_code;

    if (conn->super.state >= QUICLY_STATE_CLOSING)
        return 0;

    if (reason_phrase == NULL)
        reason_phrase = "";

    /* convert error code to QUIC error codes */
    if (err == 0) {
        quic_error_code = 0;
        frame_type = QUICLY_FRAME_TYPE_PADDING;
    } else if (QUICLY_ERROR_IS_QUIC_TRANSPORT(err)) {
        quic_error_code = QUICLY_ERROR_GET_ERROR_CODE(err);
    } else if (QUICLY_ERROR_IS_QUIC_APPLICATION(err)) {
        quic_error_code = QUICLY_ERROR_GET_ERROR_CODE(err);
        frame_type = UINT64_MAX;
    } else if (PTLS_ERROR_GET_CLASS(err) == PTLS_ERROR_CLASS_SELF_ALERT) {
        quic_error_code = QUICLY_TRANSPORT_ERROR_TLS_ALERT_BASE + PTLS_ERROR_TO_ALERT(err);
    } else {
        quic_error_code = QUICLY_ERROR_GET_ERROR_CODE(QUICLY_TRANSPORT_ERROR_INTERNAL);
    }

    conn->egress.connection_close.error_code = quic_error_code;
    conn->egress.connection_close.frame_type = frame_type;
    conn->egress.connection_close.reason_phrase = reason_phrase;
    return enter_close(conn, 1, 0);
}

int quicly_close(quicly_conn_t *conn, int err, const char *reason_phrase)
{
    int ret;

    assert(err == 0 || QUICLY_ERROR_IS_QUIC_APPLICATION(err) || QUICLY_ERROR_IS_CONCEALED(err));

    lock_now(conn, 1);
    ret = initiate_close(conn, err, QUICLY_FRAME_TYPE_PADDING /* used when err == 0 */, reason_phrase);
    unlock_now(conn);

    return ret;
}

int quicly_get_or_open_stream(quicly_conn_t *conn, uint64_t stream_id, quicly_stream_t **stream)
{
    int ret = 0;

    if ((*stream = quicly_get_stream(conn, stream_id)) != NULL)
        goto Exit;

    if (quicly_stream_is_client_initiated(stream_id) != quicly_is_client(conn)) {
        /* check if stream id is within the bounds */
        if (stream_id / 4 >= quicly_get_ingress_max_streams(conn, quicly_stream_is_unidirectional(stream_id))) {
            ret = QUICLY_TRANSPORT_ERROR_STREAM_LIMIT;
            goto Exit;
        }
        /* open new streams upto given id */
        struct st_quicly_conn_streamgroup_state_t *group = get_streamgroup_state(conn, stream_id);
        if (group->next_stream_id <= stream_id) {
            uint64_t max_stream_data_local, max_stream_data_remote;
            if (quicly_stream_is_unidirectional(stream_id)) {
                max_stream_data_local = conn->super.ctx->transport_params.max_stream_data.uni;
                max_stream_data_remote = 0;
            } else {
                max_stream_data_local = conn->super.ctx->transport_params.max_stream_data.bidi_remote;
                max_stream_data_remote = conn->super.remote.transport_params.max_stream_data.bidi_local;
            }
            do {
                if ((*stream = open_stream(conn, group->next_stream_id, (uint32_t)max_stream_data_local, max_stream_data_remote)) ==
                    NULL) {
                    ret = PTLS_ERROR_NO_MEMORY;
                    goto Exit;
                }
                QUICLY_PROBE(STREAM_ON_OPEN, conn, conn->stash.now, *stream);
                QUICLY_LOG_CONN(stream_on_open, conn, { PTLS_LOG_ELEMENT_SIGNED(stream_id, (*stream)->stream_id); });
                if ((ret = conn->super.ctx->stream_open->cb(conn->super.ctx->stream_open, *stream)) != 0) {
                    *stream = NULL;
                    goto Exit;
                }
                ++group->num_streams;
                group->next_stream_id += 4;
            } while (stream_id != (*stream)->stream_id);
        }
    }

Exit:
    return ret;
}

static int handle_crypto_frame(quicly_conn_t *conn, struct st_quicly_handle_payload_state_t *state)
{
    quicly_stream_frame_t frame;
    quicly_stream_t *stream;
    int ret;

    if ((ret = quicly_decode_crypto_frame(&state->src, state->end, &frame)) != 0)
        return ret;
    stream = quicly_get_stream(conn, -(quicly_stream_id_t)(1 + state->epoch));
    assert(stream != NULL);
    return apply_stream_frame(stream, &frame);
}

static int handle_stream_frame(quicly_conn_t *conn, struct st_quicly_handle_payload_state_t *state)
{
    quicly_stream_frame_t frame;
    quicly_stream_t *stream;
    int ret;

    if ((ret = quicly_decode_stream_frame(state->frame_type, &state->src, state->end, &frame)) != 0)
        return ret;
    QUICLY_PROBE(QUICTRACE_RECV_STREAM, conn, conn->stash.now, frame.stream_id, frame.offset, frame.data.len, (int)frame.is_fin);
    if ((ret = quicly_get_or_open_stream(conn, frame.stream_id, &stream)) != 0 || stream == NULL)
        return ret;
    return apply_stream_frame(stream, &frame);
}

static int handle_reset_stream_frame(quicly_conn_t *conn, struct st_quicly_handle_payload_state_t *state)
{
    quicly_reset_stream_frame_t frame;
    quicly_stream_t *stream;
    int ret;

    if ((ret = quicly_decode_reset_stream_frame(&state->src, state->end, &frame)) != 0)
        return ret;
    QUICLY_PROBE(RESET_STREAM_RECEIVE, conn, conn->stash.now, frame.stream_id, frame.app_error_code, frame.final_size);
    QUICLY_LOG_CONN(reset_stream_receive, conn, {
        PTLS_LOG_ELEMENT_SIGNED(stream_id, (quicly_stream_id_t)frame.stream_id);
        PTLS_LOG_ELEMENT_UNSIGNED(app_error_code, frame.app_error_code);
        PTLS_LOG_ELEMENT_UNSIGNED(final_size, frame.final_size);
    });

    if ((ret = quicly_get_or_open_stream(conn, frame.stream_id, &stream)) != 0 || stream == NULL)
        return ret;

    if (!quicly_recvstate_transfer_complete(&stream->recvstate)) {
        uint64_t bytes_missing;
        if ((ret = quicly_recvstate_reset(&stream->recvstate, frame.final_size, &bytes_missing)) != 0)
            return ret;
        stream->conn->ingress.max_data.bytes_consumed += bytes_missing;
        int err = QUICLY_ERROR_FROM_APPLICATION_ERROR_CODE(frame.app_error_code);
        QUICLY_PROBE(STREAM_ON_RECEIVE_RESET, stream->conn, stream->conn->stash.now, stream, err);
        QUICLY_LOG_CONN(stream_on_receive_reset, stream->conn, {
            PTLS_LOG_ELEMENT_SIGNED(stream_id, stream->stream_id);
            PTLS_LOG_ELEMENT_SIGNED(err, err);
        });
        stream->callbacks->on_receive_reset(stream, err);
        if (stream->conn->super.state >= QUICLY_STATE_CLOSING)
            return QUICLY_ERROR_IS_CLOSING;
        if (stream_is_destroyable(stream))
            destroy_stream(stream, 0);
    }

    return 0;
}

static int handle_ack_frame(quicly_conn_t *conn, struct st_quicly_handle_payload_state_t *state)
{
    quicly_ack_frame_t frame;
    quicly_sentmap_iter_t iter;
    struct {
        uint64_t pn;
        int64_t sent_at;
    } largest_newly_acked = {UINT64_MAX, INT64_MAX};
    size_t bytes_acked = 0;
    int includes_ack_eliciting = 0, includes_late_ack = 0, ret;

    /* The flow is considered CC-limited if the packet was sent while `inflight >= 1/2 * CNWD` or acked under the same condition.
     * 1/2 of CWND is adopted for fairness with RFC 7661, and also provides correct increase; i.e., if an idle flow goes into
     * CC-limited state for X round-trips then becomes idle again, all packets sent during that X round-trips will be considered as
     * CC-limited. */
    int cc_limited = !conn->super.ctx->respect_app_limited || conn->egress.loss.sentmap.bytes_in_flight >= conn->egress.cc.cwnd / 2;

    if ((ret = quicly_decode_ack_frame(&state->src, state->end, &frame, state->frame_type == QUICLY_FRAME_TYPE_ACK_ECN)) != 0)
        return ret;

    uint64_t pn_acked = frame.smallest_acknowledged;

    switch (state->epoch) {
    case QUICLY_EPOCH_0RTT:
        return QUICLY_TRANSPORT_ERROR_PROTOCOL_VIOLATION;
    case QUICLY_EPOCH_HANDSHAKE:
        conn->super.remote.address_validation.send_probe = 0;
        break;
    default:
        break;
    }

    if ((ret = init_acks_iter(conn, &iter)) != 0)
        return ret;

    /* TODO log PNs being ACKed too late */

    size_t gap_index = frame.num_gaps;
    while (1) {
        assert(frame.ack_block_lengths[gap_index] != 0);
        /* Ack blocks are organized in the ACK frame and consequently in the ack_block_lengths array from the largest acked down.
         * Processing acks in packet number order requires processing the ack blocks in reverse order. */
        uint64_t pn_block_max = pn_acked + frame.ack_block_lengths[gap_index] - 1;
        QUICLY_PROBE(ACK_BLOCK_RECEIVED, conn, conn->stash.now, pn_acked, pn_block_max);
        QUICLY_LOG_CONN(ack_block_received, conn, {
            PTLS_LOG_ELEMENT_UNSIGNED(ack_block_begin, pn_acked);
            PTLS_LOG_ELEMENT_UNSIGNED(ack_block_end, pn_block_max);
        });
        while (quicly_sentmap_get(&iter)->packet_number < pn_acked)
            quicly_sentmap_skip(&iter);
        do {
            const quicly_sent_packet_t *sent = quicly_sentmap_get(&iter);
            uint64_t pn_sent = sent->packet_number;
            assert(pn_acked <= pn_sent);
            if (pn_acked < pn_sent) {
                /* set pn_acked to pn_sent; or past the end of the ack block, for use with the next ack block */
                if (pn_sent <= pn_block_max) {
                    pn_acked = pn_sent;
                } else {
                    pn_acked = pn_block_max + 1;
                    break;
                }
            }
            /* process newly acked packet */
            if (state->epoch != sent->ack_epoch)
                return QUICLY_TRANSPORT_ERROR_PROTOCOL_VIOLATION;
            int is_late_ack = 0;
            if (sent->ack_eliciting) {
                includes_ack_eliciting = 1;
                if (sent->cc_bytes_in_flight == 0) {
                    is_late_ack = 1;
                    includes_late_ack = 1;
                    ++conn->super.stats.num_packets.late_acked;
                }
            }
            ++conn->super.stats.num_packets.ack_received;
            if (sent->promoted_path)
                ++conn->super.stats.num_packets.ack_received_promoted_paths;
            if (conn->egress.pn_path_start <= pn_acked) {
                largest_newly_acked.pn = pn_acked;
                largest_newly_acked.sent_at = sent->sent_at;
            }
            QUICLY_PROBE(PACKET_ACKED, conn, conn->stash.now, pn_acked, is_late_ack);
            QUICLY_LOG_CONN(packet_acked, conn, {
                PTLS_LOG_ELEMENT_UNSIGNED(pn, pn_acked);
                PTLS_LOG_ELEMENT_BOOL(is_late_ack, is_late_ack);
            });
            if (sent->cc_bytes_in_flight != 0) {
                if (conn->egress.pn_path_start <= pn_acked) {
                    bytes_acked += sent->cc_bytes_in_flight;
                    if (sent->cc_limited)
                        cc_limited = 1;
                }
                conn->super.stats.num_bytes.ack_received += sent->cc_bytes_in_flight;
            }
            if ((ret = quicly_sentmap_update(&conn->egress.loss.sentmap, &iter, QUICLY_SENTMAP_EVENT_ACKED)) != 0)
                return ret;
            if (state->epoch == QUICLY_EPOCH_1RTT) {
                struct st_quicly_application_space_t *space = conn->application;
                if (space->cipher.egress.key_update_pn.last <= pn_acked) {
                    space->cipher.egress.key_update_pn.last = UINT64_MAX;
                    space->cipher.egress.key_update_pn.next = conn->egress.packet_number + conn->super.ctx->max_packets_per_key;
                    QUICLY_PROBE(CRYPTO_SEND_KEY_UPDATE_CONFIRMED, conn, conn->stash.now, space->cipher.egress.key_update_pn.next);
                    QUICLY_LOG_CONN(crypto_send_key_update_confirmed, conn,
                                    { PTLS_LOG_ELEMENT_UNSIGNED(next_pn, space->cipher.egress.key_update_pn.next); });
                }
            }
            ++pn_acked;
        } while (pn_acked <= pn_block_max);
        assert(pn_acked == pn_block_max + 1);
        if (gap_index-- == 0)
            break;
        pn_acked += frame.gaps[gap_index];
    }

    if ((ret = on_ack_stream_ack_cached(conn)) != 0)
        return ret;

    QUICLY_PROBE(ACK_DELAY_RECEIVED, conn, conn->stash.now, frame.ack_delay);
    QUICLY_LOG_CONN(ack_delay_received, conn, { PTLS_LOG_ELEMENT_UNSIGNED(ack_delay, frame.ack_delay); });

    if (largest_newly_acked.pn != UINT64_MAX)
        quicly_ratemeter_on_ack(&conn->egress.ratemeter, conn->stash.now, conn->super.stats.num_bytes.ack_received,
                                largest_newly_acked.pn);

    /* Update loss detection engine on ack. The function uses ack_delay only when the largest_newly_acked is also the largest acked
     * so far. So, it does not matter if the ack_delay being passed in does not apply to the largest_newly_acked. */
    quicly_loss_on_ack_received(&conn->egress.loss, largest_newly_acked.pn, state->epoch, conn->stash.now,
                                largest_newly_acked.sent_at, frame.ack_delay,
                                includes_ack_eliciting ? includes_late_ack ? QUICLY_LOSS_ACK_RECEIVED_KIND_ACK_ELICITING_LATE_ACK
                                                                           : QUICLY_LOSS_ACK_RECEIVED_KIND_ACK_ELICITING
                                                       : QUICLY_LOSS_ACK_RECEIVED_KIND_NON_ACK_ELICITING);

    /* OnPacketAcked and OnPacketAckedCC */
    if (bytes_acked > 0) {
        conn->egress.cc.type->cc_on_acked(&conn->egress.cc, &conn->egress.loss, (uint32_t)bytes_acked, frame.largest_acknowledged,
                                          (uint32_t)(conn->egress.loss.sentmap.bytes_in_flight + bytes_acked), cc_limited,
                                          conn->egress.packet_number, conn->stash.now, conn->egress.max_udp_payload_size);
        QUICLY_PROBE(QUICTRACE_CC_ACK, conn, conn->stash.now, &conn->egress.loss.rtt, conn->egress.cc.cwnd,
                     conn->egress.loss.sentmap.bytes_in_flight);
    }

    QUICLY_PROBE(CC_ACK_RECEIVED, conn, conn->stash.now, frame.largest_acknowledged, bytes_acked, conn->egress.cc.cwnd,
                 conn->egress.loss.sentmap.bytes_in_flight);
    QUICLY_LOG_CONN(cc_ack_received, conn, {
        PTLS_LOG_ELEMENT_UNSIGNED(largest_acked, frame.largest_acknowledged);
        PTLS_LOG_ELEMENT_UNSIGNED(bytes_acked, bytes_acked);
        PTLS_LOG_ELEMENT_UNSIGNED(cwnd, conn->egress.cc.cwnd);
        PTLS_LOG_ELEMENT_UNSIGNED(inflight, conn->egress.loss.sentmap.bytes_in_flight);
    });

    /* loss-detection  */
    if ((ret = quicly_loss_detect_loss(&conn->egress.loss, conn->stash.now, conn->super.remote.transport_params.max_ack_delay,
                                       conn->initial == NULL && conn->handshake == NULL, on_loss_detected)) != 0)
        return ret;

    /* ECN */
    if (conn->egress.ecn.state != QUICLY_ECN_OFF && largest_newly_acked.pn != UINT64_MAX) {
        /* if things look suspicious (ECT(1) count becoming non-zero), turn ECN off */
        if (frame.ecn_counts[1] != 0)
            update_ecn_state(conn, QUICLY_ECN_OFF);
        /* TODO: maybe compare num_packets.acked vs. sum(ecn_counts) to see if any packet has been received as NON-ECT? */

        /* ECN validation succeeds if at least one packet is acked using one of the expected marks during the probing period */
        if (conn->egress.ecn.state == QUICLY_ECN_PROBING && frame.ecn_counts[0] + frame.ecn_counts[2] > 0)
            update_ecn_state(conn, QUICLY_ECN_ON);

        /* check if congestion should be reported */
        int report_congestion =
            conn->egress.ecn.state != QUICLY_ECN_OFF && frame.ecn_counts[2] > conn->egress.ecn.counts[state->epoch][2];

        /* update counters */
        for (size_t i = 0; i < PTLS_ELEMENTSOF(frame.ecn_counts); ++i) {
            if (frame.ecn_counts[i] > conn->egress.ecn.counts[state->epoch][i]) {
                conn->super.stats.num_packets.acked_ecn_counts[i] += frame.ecn_counts[i] - conn->egress.ecn.counts[state->epoch][i];
                conn->egress.ecn.counts[state->epoch][i] = frame.ecn_counts[i];
            }
        }

        /* report congestion */
        if (report_congestion) {
            QUICLY_PROBE(ECN_CONGESTION, conn, conn->stash.now, conn->super.stats.num_packets.acked_ecn_counts[2]);
            QUICLY_LOG_CONN(ecn_congestion, conn,
                            { PTLS_LOG_ELEMENT_UNSIGNED(ce_count, conn->super.stats.num_packets.acked_ecn_counts[2]); });
            notify_congestion_to_cc(conn, 0, largest_newly_acked.pn);
        }
    }

    setup_next_send(conn);

    return 0;
}

static int handle_max_stream_data_frame(quicly_conn_t *conn, struct st_quicly_handle_payload_state_t *state)
{
    quicly_max_stream_data_frame_t frame;
    quicly_stream_t *stream;
    int ret;

    if ((ret = quicly_decode_max_stream_data_frame(&state->src, state->end, &frame)) != 0)
        return ret;

    QUICLY_PROBE(MAX_STREAM_DATA_RECEIVE, conn, conn->stash.now, frame.stream_id, frame.max_stream_data);
    QUICLY_LOG_CONN(max_stream_data_receive, conn, {
        PTLS_LOG_ELEMENT_SIGNED(stream_id, (quicly_stream_id_t)frame.stream_id);
        PTLS_LOG_ELEMENT_UNSIGNED(max_stream_data, frame.max_stream_data);
    });

    if (!quicly_stream_has_send_side(quicly_is_client(conn), frame.stream_id))
        return QUICLY_TRANSPORT_ERROR_FRAME_ENCODING;

    if ((stream = quicly_get_stream(conn, frame.stream_id)) == NULL)
        return 0;

    if (frame.max_stream_data <= stream->_send_aux.max_stream_data)
        return 0;
    stream->_send_aux.max_stream_data = frame.max_stream_data;
    stream->_send_aux.blocked = QUICLY_SENDER_STATE_NONE;

    if (stream->_send_aux.reset_stream.sender_state == QUICLY_SENDER_STATE_NONE)
        resched_stream_data(stream);

    return 0;
}

static int handle_data_blocked_frame(quicly_conn_t *conn, struct st_quicly_handle_payload_state_t *state)
{
    quicly_data_blocked_frame_t frame;
    int ret;

    if ((ret = quicly_decode_data_blocked_frame(&state->src, state->end, &frame)) != 0)
        return ret;

    QUICLY_PROBE(DATA_BLOCKED_RECEIVE, conn, conn->stash.now, frame.offset);
    QUICLY_LOG_CONN(data_blocked_receive, conn, { PTLS_LOG_ELEMENT_UNSIGNED(off, frame.offset); });

    quicly_maxsender_request_transmit(&conn->ingress.max_data.sender);
    if (should_send_max_data(conn))
        conn->egress.pending_flows |= QUICLY_PENDING_FLOW_OTHERS_BIT;

    return 0;
}

static int handle_stream_data_blocked_frame(quicly_conn_t *conn, struct st_quicly_handle_payload_state_t *state)
{
    quicly_stream_data_blocked_frame_t frame;
    quicly_stream_t *stream;
    int ret;

    if ((ret = quicly_decode_stream_data_blocked_frame(&state->src, state->end, &frame)) != 0)
        return ret;

    QUICLY_PROBE(STREAM_DATA_BLOCKED_RECEIVE, conn, conn->stash.now, frame.stream_id, frame.offset);
    QUICLY_LOG_CONN(stream_data_blocked_receive, conn, {
        PTLS_LOG_ELEMENT_SIGNED(stream_id, frame.stream_id);
        PTLS_LOG_ELEMENT_UNSIGNED(maximum, frame.offset);
    });

    if (!quicly_stream_has_receive_side(quicly_is_client(conn), frame.stream_id))
        return QUICLY_TRANSPORT_ERROR_FRAME_ENCODING;

    if ((stream = quicly_get_stream(conn, frame.stream_id)) != NULL) {
        quicly_maxsender_request_transmit(&stream->_send_aux.max_stream_data_sender);
        if (should_send_max_stream_data(stream))
            sched_stream_control(stream);
    }

    return 0;
}

static int handle_streams_blocked_frame(quicly_conn_t *conn, struct st_quicly_handle_payload_state_t *state)
{
    quicly_streams_blocked_frame_t frame;
    int uni = state->frame_type == QUICLY_FRAME_TYPE_STREAMS_BLOCKED_UNI, ret;

    if ((ret = quicly_decode_streams_blocked_frame(&state->src, state->end, &frame)) != 0)
        return ret;

    QUICLY_PROBE(STREAMS_BLOCKED_RECEIVE, conn, conn->stash.now, frame.count, uni);
    QUICLY_LOG_CONN(streams_blocked_receive, conn, {
        PTLS_LOG_ELEMENT_UNSIGNED(maximum, frame.count);
        PTLS_LOG_ELEMENT_BOOL(is_unidirectional, uni);
    });

    if (should_send_max_streams(conn, uni)) {
        quicly_maxsender_t *maxsender = uni ? &conn->ingress.max_streams.uni : &conn->ingress.max_streams.bidi;
        quicly_maxsender_request_transmit(maxsender);
        conn->egress.pending_flows |= QUICLY_PENDING_FLOW_OTHERS_BIT;
    }

    return 0;
}

static int handle_max_streams_frame(quicly_conn_t *conn, struct st_quicly_handle_payload_state_t *state, int uni)
{
    quicly_max_streams_frame_t frame;
    int ret;

    if ((ret = quicly_decode_max_streams_frame(&state->src, state->end, &frame)) != 0)
        return ret;

    QUICLY_PROBE(MAX_STREAMS_RECEIVE, conn, conn->stash.now, frame.count, uni);
    QUICLY_LOG_CONN(max_streams_receive, conn, {
        PTLS_LOG_ELEMENT_UNSIGNED(maximum, frame.count);
        PTLS_LOG_ELEMENT_BOOL(is_unidirectional, uni);
    });

    if ((ret = update_max_streams(uni ? &conn->egress.max_streams.uni : &conn->egress.max_streams.bidi, frame.count)) != 0)
        return ret;

    open_blocked_streams(conn, uni);

    return 0;
}

static int handle_max_streams_bidi_frame(quicly_conn_t *conn, struct st_quicly_handle_payload_state_t *state)
{
    return handle_max_streams_frame(conn, state, 0);
}

static int handle_max_streams_uni_frame(quicly_conn_t *conn, struct st_quicly_handle_payload_state_t *state)
{
    return handle_max_streams_frame(conn, state, 1);
}

static int handle_path_challenge_frame(quicly_conn_t *conn, struct st_quicly_handle_payload_state_t *state)
{
    quicly_path_challenge_frame_t frame;
    int ret;

    if ((ret = quicly_decode_path_challenge_frame(&state->src, state->end, &frame)) != 0)
        return ret;

    QUICLY_PROBE(PATH_CHALLENGE_RECEIVE, conn, conn->stash.now, frame.data, QUICLY_PATH_CHALLENGE_DATA_LEN);
    QUICLY_LOG_CONN(path_challenge_receive, conn, { PTLS_LOG_ELEMENT_HEXDUMP(data, frame.data, QUICLY_PATH_CHALLENGE_DATA_LEN); });

    /* schedule the emission of PATH_RESPONSE frame */
    struct st_quicly_conn_path_t *path = conn->paths[state->path_index];
    memcpy(path->path_response.data, frame.data, QUICLY_PATH_CHALLENGE_DATA_LEN);
    path->path_response.send_ = 1;
    conn->egress.send_probe_at = 0;

    return 0;
}

static int handle_path_response_frame(quicly_conn_t *conn, struct st_quicly_handle_payload_state_t *state)
{
    quicly_path_challenge_frame_t frame;
    int ret;

    if ((ret = quicly_decode_path_challenge_frame(&state->src, state->end, &frame)) != 0)
        return ret;

    QUICLY_PROBE(PATH_RESPONSE_RECEIVE, conn, conn->stash.now, frame.data, QUICLY_PATH_CHALLENGE_DATA_LEN);
    QUICLY_LOG_CONN(path_response_receive, conn, { PTLS_LOG_ELEMENT_HEXDUMP(data, frame.data, QUICLY_PATH_CHALLENGE_DATA_LEN); });

    struct st_quicly_conn_path_t *path = conn->paths[state->path_index];

    if (ptls_mem_equal(path->path_challenge.data, frame.data, QUICLY_PATH_CHALLENGE_DATA_LEN)) {
        /* Path validation succeeded, stop sending PATH_CHALLENGEs. Active path might become changed in `quicly_receive`. */
        path->path_challenge.send_at = INT64_MAX;
        recalc_send_probe_at(conn);
        conn->super.stats.num_paths.validated += 1;
    }

    return 0;
}

static int handle_new_token_frame(quicly_conn_t *conn, struct st_quicly_handle_payload_state_t *state)
{
    quicly_new_token_frame_t frame;
    int ret;

    if (!quicly_is_client(conn))
        return QUICLY_TRANSPORT_ERROR_PROTOCOL_VIOLATION;
    if ((ret = quicly_decode_new_token_frame(&state->src, state->end, &frame)) != 0)
        return ret;
    QUICLY_PROBE(NEW_TOKEN_RECEIVE, conn, conn->stash.now, frame.token.base, frame.token.len);
    QUICLY_LOG_CONN(new_token_receive, conn, { PTLS_LOG_ELEMENT_HEXDUMP(token, frame.token.base, frame.token.len); });
    if (conn->super.ctx->save_resumption_token == NULL)
        return 0;
    return conn->super.ctx->save_resumption_token->cb(conn->super.ctx->save_resumption_token, conn, frame.token);
}

static int handle_stop_sending_frame(quicly_conn_t *conn, struct st_quicly_handle_payload_state_t *state)
{
    quicly_stop_sending_frame_t frame;
    quicly_stream_t *stream;
    int ret;

    if ((ret = quicly_decode_stop_sending_frame(&state->src, state->end, &frame)) != 0)
        return ret;
    QUICLY_PROBE(STOP_SENDING_RECEIVE, conn, conn->stash.now, frame.stream_id, frame.app_error_code);
    QUICLY_LOG_CONN(stop_sending_receive, conn, {
        PTLS_LOG_ELEMENT_UNSIGNED(stream_id, (quicly_stream_id_t)frame.stream_id);
        PTLS_LOG_ELEMENT_UNSIGNED(error_code, frame.app_error_code);
    });

    if ((ret = quicly_get_or_open_stream(conn, frame.stream_id, &stream)) != 0 || stream == NULL)
        return ret;

    if (quicly_sendstate_is_open(&stream->sendstate)) {
        /* reset the stream, then notify the application */
        int err = QUICLY_ERROR_FROM_APPLICATION_ERROR_CODE(frame.app_error_code);
        quicly_reset_stream(stream, err);
        QUICLY_PROBE(STREAM_ON_SEND_STOP, stream->conn, stream->conn->stash.now, stream, err);
        QUICLY_LOG_CONN(stream_on_send_stop, stream->conn, {
            PTLS_LOG_ELEMENT_SIGNED(stream_id, stream->stream_id);
            PTLS_LOG_ELEMENT_SIGNED(err, err);
        });
        stream->callbacks->on_send_stop(stream, err);
        if (stream->conn->super.state >= QUICLY_STATE_CLOSING)
            return QUICLY_ERROR_IS_CLOSING;
    }

    return 0;
}

static int handle_max_data_frame(quicly_conn_t *conn, struct st_quicly_handle_payload_state_t *state)
{
    quicly_max_data_frame_t frame;
    int ret;

    if ((ret = quicly_decode_max_data_frame(&state->src, state->end, &frame)) != 0)
        return ret;

    QUICLY_PROBE(MAX_DATA_RECEIVE, conn, conn->stash.now, frame.max_data);
    QUICLY_LOG_CONN(max_data_receive, conn, { PTLS_LOG_ELEMENT_UNSIGNED(maximum, frame.max_data); });

    if (frame.max_data <= conn->egress.max_data.permitted)
        return 0;
    conn->egress.max_data.permitted = frame.max_data;
    conn->egress.data_blocked = QUICLY_SENDER_STATE_NONE; /* DATA_BLOCKED has not been sent for the new limit */

    return 0;
}

static int negotiate_using_version(quicly_conn_t *conn, uint32_t version)
{
    int ret;

    /* set selected version, update transport parameters extension ID */
    conn->super.version = version;
    QUICLY_PROBE(VERSION_SWITCH, conn, conn->stash.now, version);
    QUICLY_LOG_CONN(version_switch, conn, { PTLS_LOG_ELEMENT_UNSIGNED(new_version, version); });

    /* replace initial keys */
    if ((ret = reinstall_initial_encryption(conn, PTLS_ERROR_LIBRARY)) != 0)
        return ret;

    /* reschedule all the packets that have been sent for immediate resend */
    if ((ret = discard_sentmap_by_epoch(conn, ~0u)) != 0)
        return ret;

    return 0;
}

static int handle_version_negotiation_packet(quicly_conn_t *conn, quicly_decoded_packet_t *packet)
{
    const uint8_t *src = packet->octets.base + packet->encrypted_off, *end = packet->octets.base + packet->octets.len;
    uint32_t selected_version = 0;

    if (src == end || (end - src) % 4 != 0)
        return QUICLY_TRANSPORT_ERROR_PROTOCOL_VIOLATION;

    /* select in the precedence of V1 -> draft29 -> draft27 -> fail */
    while (src != end) {
        uint32_t supported_version = quicly_decode32(&src);
        switch (supported_version) {
        case QUICLY_PROTOCOL_VERSION_1:
            selected_version = QUICLY_PROTOCOL_VERSION_1;
            break;
        case QUICLY_PROTOCOL_VERSION_DRAFT29:
            if (selected_version == 0 || selected_version == QUICLY_PROTOCOL_VERSION_DRAFT27)
                selected_version = QUICLY_PROTOCOL_VERSION_DRAFT29;
            break;
        case QUICLY_PROTOCOL_VERSION_DRAFT27:
            if (selected_version == 0)
                selected_version = QUICLY_PROTOCOL_VERSION_DRAFT27;
            break;
        }
    }
    if (selected_version == 0)
        return handle_close(conn, QUICLY_ERROR_NO_COMPATIBLE_VERSION, UINT64_MAX, ptls_iovec_init("", 0));

    return negotiate_using_version(conn, selected_version);
}

static int compare_socket_address(struct sockaddr *x, struct sockaddr *y)
{
#define CMP(a, b)                                                                                                                  \
    if (a != b)                                                                                                                    \
    return a < b ? -1 : 1

    CMP(x->sa_family, y->sa_family);

    if (x->sa_family == AF_INET) {
        struct sockaddr_in *xin = (void *)x, *yin = (void *)y;
        CMP(ntohl(xin->sin_addr.s_addr), ntohl(yin->sin_addr.s_addr));
        CMP(ntohs(xin->sin_port), ntohs(yin->sin_port));
    } else if (x->sa_family == AF_INET6) {
        struct sockaddr_in6 *xin6 = (void *)x, *yin6 = (void *)y;
        int r = memcmp(xin6->sin6_addr.s6_addr, yin6->sin6_addr.s6_addr, sizeof(xin6->sin6_addr.s6_addr));
        if (r != 0)
            return r;
        CMP(ntohs(xin6->sin6_port), ntohs(yin6->sin6_port));
        CMP(xin6->sin6_scope_id, yin6->sin6_scope_id);
    } else if (x->sa_family == AF_UNSPEC) {
        return 1;
    } else {
        assert(!"unknown sa_family");
    }

#undef CMP
    return 0;
}

static int is_stateless_reset(quicly_conn_t *conn, quicly_decoded_packet_t *decoded)
{
    switch (decoded->_is_stateless_reset_cached) {
    case QUICLY__DECODED_PACKET_CACHED_IS_STATELESS_RESET:
        return 1;
    case QUICLY__DECODED_PACKET_CACHED_NOT_STATELESS_RESET:
        return 0;
    default:
        break;
    }

    if (decoded->octets.len < QUICLY_STATELESS_RESET_PACKET_MIN_LEN)
        return 0;

    for (size_t i = 0; i < PTLS_ELEMENTSOF(conn->super.remote.cid_set.cids); ++i) {
        if (conn->super.remote.cid_set.cids[0].state == QUICLY_REMOTE_CID_UNAVAILABLE)
            continue;
        if (memcmp(decoded->octets.base + decoded->octets.len - QUICLY_STATELESS_RESET_TOKEN_LEN,
                   conn->super.remote.cid_set.cids[i].stateless_reset_token, QUICLY_STATELESS_RESET_TOKEN_LEN) == 0)
            return 1;
    }

    return 0;
}

int quicly_is_destination(quicly_conn_t *conn, struct sockaddr *dest_addr, struct sockaddr *src_addr,
                          quicly_decoded_packet_t *decoded)
{
    if (QUICLY_PACKET_IS_LONG_HEADER(decoded->octets.base[0])) {
        /* long header: validate address, then consult the CID */
        if (compare_socket_address(&conn->paths[0]->address.remote.sa, src_addr) != 0)
            return 0;
        if (conn->paths[0]->address.local.sa.sa_family != AF_UNSPEC &&
            compare_socket_address(&conn->paths[0]->address.local.sa, dest_addr) != 0)
            return 0;
        /* server may see the CID generated by the client for Initial and 0-RTT packets */
        if (!quicly_is_client(conn) && decoded->cid.dest.might_be_client_generated) {
            const quicly_cid_t *odcid = is_retry(conn) ? &conn->retry_scid : &conn->super.original_dcid;
            if (quicly_cid_is_equal(odcid, decoded->cid.dest.encrypted))
                goto Found;
        }
    }

    if (conn->super.ctx->cid_encryptor != NULL) {
        /* Note on multiple CIDs
         * Multiple CIDs issued by this host are always based on the same 3-tuple (master_id, thread_id, node_id)
         * and the only difference is path_id. Therefore comparing the 3-tuple is enough to cover all CIDs issued by
         * this host.
         */
        if (conn->super.local.cid_set.plaintext.master_id == decoded->cid.dest.plaintext.master_id &&
            conn->super.local.cid_set.plaintext.thread_id == decoded->cid.dest.plaintext.thread_id &&
            conn->super.local.cid_set.plaintext.node_id == decoded->cid.dest.plaintext.node_id)
            goto Found;
        if (is_stateless_reset(conn, decoded))
            goto Found_StatelessReset;
    } else {
        if (compare_socket_address(&conn->paths[0]->address.remote.sa, src_addr) == 0)
            goto Found;
        if (conn->paths[0]->address.local.sa.sa_family != AF_UNSPEC &&
            compare_socket_address(&conn->paths[0]->address.local.sa, dest_addr) != 0)
            return 0;
    }

    /* not found */
    return 0;

Found:
    decoded->_is_stateless_reset_cached = QUICLY__DECODED_PACKET_CACHED_NOT_STATELESS_RESET;
    return 1;

Found_StatelessReset:
    decoded->_is_stateless_reset_cached = QUICLY__DECODED_PACKET_CACHED_IS_STATELESS_RESET;
    return 1;
}

int handle_close(quicly_conn_t *conn, int err, uint64_t frame_type, ptls_iovec_t reason_phrase)
{
    int ret;

    if (conn->super.state >= QUICLY_STATE_CLOSING)
        return 0;

    /* switch to closing state, notify the app (at this moment the streams are accessible), then destroy the streams */
    if ((ret = enter_close(conn, 0,
                           !(err == QUICLY_ERROR_RECEIVED_STATELESS_RESET || err == QUICLY_ERROR_NO_COMPATIBLE_VERSION))) != 0)
        return ret;
    if (conn->super.ctx->closed_by_remote != NULL)
        conn->super.ctx->closed_by_remote->cb(conn->super.ctx->closed_by_remote, conn, err, frame_type,
                                              (const char *)reason_phrase.base, reason_phrase.len);
    destroy_all_streams(conn, err, 0);

    return 0;
}

static int handle_transport_close_frame(quicly_conn_t *conn, struct st_quicly_handle_payload_state_t *state)
{
    quicly_transport_close_frame_t frame;
    int ret;

    if ((ret = quicly_decode_transport_close_frame(&state->src, state->end, &frame)) != 0)
        return ret;

    QUICLY_PROBE(TRANSPORT_CLOSE_RECEIVE, conn, conn->stash.now, frame.error_code, frame.frame_type,
                 QUICLY_PROBE_ESCAPE_UNSAFE_STRING(frame.reason_phrase.base, frame.reason_phrase.len));
    QUICLY_LOG_CONN(transport_close_receive, conn, {
        PTLS_LOG_ELEMENT_UNSIGNED(error_code, frame.error_code);
        PTLS_LOG_ELEMENT_UNSIGNED(frame_type, frame.frame_type);
        PTLS_LOG_ELEMENT_UNSAFESTR(reason_phrase, (const char *)frame.reason_phrase.base, frame.reason_phrase.len);
    });
    return handle_close(conn, QUICLY_ERROR_FROM_TRANSPORT_ERROR_CODE(frame.error_code), frame.frame_type, frame.reason_phrase);
}

static int handle_application_close_frame(quicly_conn_t *conn, struct st_quicly_handle_payload_state_t *state)
{
    quicly_application_close_frame_t frame;
    int ret;

    if ((ret = quicly_decode_application_close_frame(&state->src, state->end, &frame)) != 0)
        return ret;

    QUICLY_PROBE(APPLICATION_CLOSE_RECEIVE, conn, conn->stash.now, frame.error_code,
                 QUICLY_PROBE_ESCAPE_UNSAFE_STRING(frame.reason_phrase.base, frame.reason_phrase.len));
    QUICLY_LOG_CONN(application_close_receive, conn, {
        PTLS_LOG_ELEMENT_UNSIGNED(error_code, frame.error_code);
        PTLS_LOG_ELEMENT_UNSAFESTR(reason_phrase, (const char *)frame.reason_phrase.base, frame.reason_phrase.len);
    });
    return handle_close(conn, QUICLY_ERROR_FROM_APPLICATION_ERROR_CODE(frame.error_code), UINT64_MAX, frame.reason_phrase);
}

static int handle_padding_frame(quicly_conn_t *conn, struct st_quicly_handle_payload_state_t *state)
{
    return 0;
}

static int handle_ping_frame(quicly_conn_t *conn, struct st_quicly_handle_payload_state_t *state)
{
    QUICLY_PROBE(PING_RECEIVE, conn, conn->stash.now);
    QUICLY_LOG_CONN(ping_receive, conn, {});

    return 0;
}

static int handle_new_connection_id_frame(quicly_conn_t *conn, struct st_quicly_handle_payload_state_t *state)
{
    int ret;
    quicly_new_connection_id_frame_t frame;

    /* TODO: return error when using zero-length CID */

    if ((ret = quicly_decode_new_connection_id_frame(&state->src, state->end, &frame)) != 0)
        return ret;

    QUICLY_PROBE(NEW_CONNECTION_ID_RECEIVE, conn, conn->stash.now, frame.sequence, frame.retire_prior_to,
                 QUICLY_PROBE_HEXDUMP(frame.cid.base, frame.cid.len),
                 QUICLY_PROBE_HEXDUMP(frame.stateless_reset_token, QUICLY_STATELESS_RESET_TOKEN_LEN));
    QUICLY_LOG_CONN(new_connection_id_receive, conn, {
        PTLS_LOG_ELEMENT_UNSIGNED(sequence, frame.sequence);
        PTLS_LOG_ELEMENT_UNSIGNED(retire_prior_to, frame.retire_prior_to);
        PTLS_LOG_ELEMENT_HEXDUMP(cid, frame.cid.base, frame.cid.len);
        PTLS_LOG_ELEMENT_HEXDUMP(stateless_reset_token, frame.stateless_reset_token, QUICLY_STATELESS_RESET_TOKEN_LEN);
    });

    size_t orig_num_retired = conn->super.remote.cid_set.retired.count;
    if ((ret = quicly_remote_cid_register(&conn->super.remote.cid_set, frame.sequence, frame.cid.base, frame.cid.len,
                                          frame.stateless_reset_token, frame.retire_prior_to)) != 0)
        return ret;
    if (orig_num_retired != conn->super.remote.cid_set.retired.count) {
        for (size_t i = orig_num_retired; i < conn->super.remote.cid_set.retired.count; ++i)
            dissociate_cid(conn, conn->super.remote.cid_set.retired.cids[i]);
        conn->egress.pending_flows |= QUICLY_PENDING_FLOW_OTHERS_BIT;
    }

    return 0;
}

static int handle_retire_connection_id_frame(quicly_conn_t *conn, struct st_quicly_handle_payload_state_t *state)
{
    int ret, has_pending;
    quicly_retire_connection_id_frame_t frame;

    if ((ret = quicly_decode_retire_connection_id_frame(&state->src, state->end, &frame)) != 0)
        return ret;

    QUICLY_PROBE(RETIRE_CONNECTION_ID_RECEIVE, conn, conn->stash.now, frame.sequence);
    QUICLY_LOG_CONN(retire_connection_id_receive, conn, { PTLS_LOG_ELEMENT_UNSIGNED(sequence, frame.sequence); });

    if (frame.sequence >= conn->super.local.cid_set.plaintext.path_id) {
        /* Receipt of a RETIRE_CONNECTION_ID frame containing a sequence number greater than any previously sent to the remote peer
         * MUST be treated as a connection error of type PROTOCOL_VIOLATION. (19.16) */
        return QUICLY_TRANSPORT_ERROR_PROTOCOL_VIOLATION;
    }

    if ((ret = quicly_local_cid_retire(&conn->super.local.cid_set, frame.sequence, &has_pending)) != 0)
        return ret;
    if (has_pending)
        conn->egress.pending_flows |= QUICLY_PENDING_FLOW_OTHERS_BIT;

    return 0;
}

static int handle_handshake_done_frame(quicly_conn_t *conn, struct st_quicly_handle_payload_state_t *state)
{
    int ret;

    QUICLY_PROBE(HANDSHAKE_DONE_RECEIVE, conn, conn->stash.now);
    QUICLY_LOG_CONN(handshake_done_receive, conn, {});

    if (!quicly_is_client(conn))
        return QUICLY_TRANSPORT_ERROR_PROTOCOL_VIOLATION;

    assert(conn->initial == NULL);
    if (conn->handshake == NULL)
        return 0;

    conn->super.remote.address_validation.send_probe = 0;
    if ((ret = discard_handshake_context(conn, QUICLY_EPOCH_HANDSHAKE)) != 0)
        return ret;
    setup_next_send(conn);
    return 0;
}

static int handle_datagram_frame(quicly_conn_t *conn, struct st_quicly_handle_payload_state_t *state)
{
    quicly_datagram_frame_t frame;
    int ret;

    /* check if we advertised support for DATAGRAM frames on this connection */
    if (conn->super.ctx->transport_params.max_datagram_frame_size == 0)
        return QUICLY_TRANSPORT_ERROR_FRAME_ENCODING;

    /* decode the frame */
    if ((ret = quicly_decode_datagram_frame(state->frame_type, &state->src, state->end, &frame)) != 0)
        return ret;
    QUICLY_PROBE(DATAGRAM_RECEIVE, conn, conn->stash.now, frame.payload.base, frame.payload.len);
    QUICLY_LOG_CONN(datagram_receive, conn, { PTLS_LOG_ELEMENT_UNSIGNED(payload_len, frame.payload.len); });

    /* handle the frame. Applications might call quicly_close or other functions that modify the connection state. */
    conn->super.ctx->receive_datagram_frame->cb(conn->super.ctx->receive_datagram_frame, conn, frame.payload);

    return 0;
}

static int handle_ack_frequency_frame(quicly_conn_t *conn, struct st_quicly_handle_payload_state_t *state)
{
    quicly_ack_frequency_frame_t frame;
    int ret;

    /* recognize the frame only when the support has been advertised */
    if (conn->super.ctx->transport_params.min_ack_delay_usec == UINT64_MAX)
        return QUICLY_TRANSPORT_ERROR_FRAME_ENCODING;

    if ((ret = quicly_decode_ack_frequency_frame(&state->src, state->end, &frame)) != 0)
        return ret;

    QUICLY_PROBE(ACK_FREQUENCY_RECEIVE, conn, conn->stash.now, frame.sequence, frame.packet_tolerance, frame.max_ack_delay,
                 (int)frame.ignore_order, (int)frame.ignore_ce);
    QUICLY_LOG_CONN(ack_frequency_receive, conn, {
        PTLS_LOG_ELEMENT_UNSIGNED(sequence, frame.sequence);
        PTLS_LOG_ELEMENT_UNSIGNED(packet_tolerance, frame.packet_tolerance);
        PTLS_LOG_ELEMENT_UNSIGNED(max_ack_delay, frame.max_ack_delay);
        PTLS_LOG_ELEMENT_SIGNED(ignore_order, (int)frame.ignore_order);
        PTLS_LOG_ELEMENT_SIGNED(ignore_ce, (int)frame.ignore_ce);
    });

    /* Reject Request Max Ack Delay below our TP.min_ack_delay (which is at the moment equal to LOCAL_MAX_ACK_DELAY). */
    if (frame.max_ack_delay < QUICLY_LOCAL_MAX_ACK_DELAY * 1000)
        return QUICLY_TRANSPORT_ERROR_PROTOCOL_VIOLATION;

    if (frame.sequence >= conn->ingress.ack_frequency.next_sequence) {
        conn->ingress.ack_frequency.next_sequence = frame.sequence + 1;
        conn->application->super.packet_tolerance =
            (uint32_t)(frame.packet_tolerance < QUICLY_MAX_PACKET_TOLERANCE ? frame.packet_tolerance : QUICLY_MAX_PACKET_TOLERANCE);
        conn->application->super.ignore_order = frame.ignore_order;
    }

    return 0;
}

static int handle_payload(quicly_conn_t *conn, size_t epoch, size_t path_index, const uint8_t *_src, size_t _len,
                          uint64_t *offending_frame_type, int *is_ack_only, int *is_probe_only)
{
    /* clang-format off */

    /* `frame_handlers` is an array of frame handlers and the properties of the frames, indexed by the ID of the frame. */
    static const struct st_quicly_frame_handler_t {
        int (*cb)(quicly_conn_t *, struct st_quicly_handle_payload_state_t *); /* callback function that handles the frame */
        uint8_t permitted_epochs;  /* the epochs the frame can appear, calculated as bitwise-or of `1 << epoch` */
        uint8_t ack_eliciting;     /* boolean indicating if the frame is ack-eliciting */
        uint8_t probing;           /* boolean indicating if the frame is a "probing frame" */
        size_t counter_offset;     /* offset of corresponding `conn->super.stats.num_frames_received.type` within quicly_conn_t */
    } frame_handlers[] = {
#define FRAME(n, i, z, h, o, ae, p)                                                                                                \
    {                                                                                                                              \
        handle_##n##_frame,                                                                                                        \
        (i << QUICLY_EPOCH_INITIAL) | (z << QUICLY_EPOCH_0RTT) | (h << QUICLY_EPOCH_HANDSHAKE) | (o << QUICLY_EPOCH_1RTT),         \
        ae,                                                                                                                        \
        p,                                                                                                                         \
        offsetof(quicly_conn_t, super.stats.num_frames_received.n)                                                                 \
    }
        /*   +----------------------+-------------------+---------------+---------+
         *   |                      |  permitted epochs |               |         |
         *   |        frame         +----+----+----+----+ ack-eliciting | probing |
         *   |                      | IN | 0R | HS | 1R |               |         |
         *   +----------------------+----+----+----+----+---------------+---------+ */
        FRAME( padding              ,  1 ,  1 ,  1 ,  1 ,             0 ,       1 ), /* 0 */
        FRAME( ping                 ,  1 ,  1 ,  1 ,  1 ,             1 ,       0 ),
        FRAME( ack                  ,  1 ,  0 ,  1 ,  1 ,             0 ,       0 ),
        FRAME( ack                  ,  1 ,  0 ,  1 ,  1 ,             0 ,       0 ),
        FRAME( reset_stream         ,  0 ,  1 ,  0 ,  1 ,             1 ,       0 ),
        FRAME( stop_sending         ,  0 ,  1 ,  0 ,  1 ,             1 ,       0 ),
        FRAME( crypto               ,  1 ,  0 ,  1 ,  1 ,             1 ,       0 ),
        FRAME( new_token            ,  0 ,  0 ,  0 ,  1 ,             1 ,       0 ),
        FRAME( stream               ,  0 ,  1 ,  0 ,  1 ,             1 ,       0 ), /* 8 */
        FRAME( stream               ,  0 ,  1 ,  0 ,  1 ,             1 ,       0 ),
        FRAME( stream               ,  0 ,  1 ,  0 ,  1 ,             1 ,       0 ),
        FRAME( stream               ,  0 ,  1 ,  0 ,  1 ,             1 ,       0 ),
        FRAME( stream               ,  0 ,  1 ,  0 ,  1 ,             1 ,       0 ),
        FRAME( stream               ,  0 ,  1 ,  0 ,  1 ,             1 ,       0 ),
        FRAME( stream               ,  0 ,  1 ,  0 ,  1 ,             1 ,       0 ),
        FRAME( stream               ,  0 ,  1 ,  0 ,  1 ,             1 ,       0 ),
        FRAME( max_data             ,  0 ,  1 ,  0 ,  1 ,             1 ,       0 ), /* 16 */
        FRAME( max_stream_data      ,  0 ,  1 ,  0 ,  1 ,             1 ,       0 ),
        FRAME( max_streams_bidi     ,  0 ,  1 ,  0 ,  1 ,             1 ,       0 ),
        FRAME( max_streams_uni      ,  0 ,  1 ,  0 ,  1 ,             1 ,       0 ),
        FRAME( data_blocked         ,  0 ,  1 ,  0 ,  1 ,             1 ,       0 ),
        FRAME( stream_data_blocked  ,  0 ,  1 ,  0 ,  1 ,             1 ,       0 ),
        FRAME( streams_blocked      ,  0 ,  1 ,  0 ,  1 ,             1 ,       0 ),
        FRAME( streams_blocked      ,  0 ,  1 ,  0 ,  1 ,             1 ,       0 ),
        FRAME( new_connection_id    ,  0 ,  1 ,  0 ,  1 ,             1 ,       1 ), /* 24 */
        FRAME( retire_connection_id ,  0 ,  0 ,  0 ,  1 ,             1 ,       0 ),
        FRAME( path_challenge       ,  0 ,  1 ,  0 ,  1 ,             1 ,       1 ),
        FRAME( path_response        ,  0 ,  0 ,  0 ,  1 ,             1 ,       1 ),
        FRAME( transport_close      ,  1 ,  1 ,  1 ,  1 ,             0 ,       0 ),
        FRAME( application_close    ,  0 ,  1 ,  0 ,  1 ,             0 ,       0 ),
        FRAME( handshake_done       ,  0,   0 ,  0 ,  1 ,             1 ,       0 ),
        /*   +----------------------+----+----+----+----+---------------+---------+ */
#undef FRAME
    };
    static const struct {
        uint64_t type;
        struct st_quicly_frame_handler_t _;
    } ex_frame_handlers[] = {
#define FRAME(uc, lc, i, z, h, o, ae, p)                                                                                           \
    {                                                                                                                              \
        QUICLY_FRAME_TYPE_##uc,                                                                                                    \
        {                                                                                                                          \
            handle_##lc##_frame,                                                                                                   \
            (i << QUICLY_EPOCH_INITIAL) | (z << QUICLY_EPOCH_0RTT) | (h << QUICLY_EPOCH_HANDSHAKE) | (o << QUICLY_EPOCH_1RTT),     \
            ae,                                                                                                                    \
            p,                                                                                                                     \
            offsetof(quicly_conn_t, super.stats.num_frames_received.lc)                                                            \
        },                                                                                                                         \
    }
        /*   +----------------------------------+-------------------+---------------+---------+
         *   |               frame              |  permitted epochs |               |         |
         *   |------------------+---------------+----+----+----+----+ ack-eliciting | probing |
         *   |    upper-case    |  lower-case   | IN | 0R | HS | 1R |               |         |
         *   +------------------+---------------+----+----+----+----+---------------+---------+ */
        FRAME( DATAGRAM_NOLEN   , datagram      ,  0 ,  1,   0,   1 ,             1 ,       0 ),
        FRAME( DATAGRAM_WITHLEN , datagram      ,  0 ,  1,   0,   1 ,             1 ,       0 ),
        FRAME( ACK_FREQUENCY    , ack_frequency ,  0 ,  0 ,  0 ,  1 ,             1 ,       0 ),
        /*   +------------------+---------------+-------------------+---------------+---------+ */
#undef FRAME
        {UINT64_MAX},
    };
    /* clang-format on */

    struct st_quicly_handle_payload_state_t state = {.epoch = epoch, .path_index = path_index, .src = _src, .end = _src + _len};
    size_t num_frames_ack_eliciting = 0, num_frames_non_probing = 0;
    int ret;

    do {
        /* determine the frame type; fast path is available for frame types below 64 */
        const struct st_quicly_frame_handler_t *frame_handler;
        state.frame_type = *state.src++;
        if (state.frame_type < PTLS_ELEMENTSOF(frame_handlers)) {
            frame_handler = frame_handlers + state.frame_type;
        } else {
            /* slow path */
            --state.src;
            if ((state.frame_type = quicly_decodev(&state.src, state.end)) == UINT64_MAX) {
                state.frame_type =
                    QUICLY_FRAME_TYPE_PADDING; /* we cannot signal the offending frame type when failing to decode the frame type */
                ret = QUICLY_TRANSPORT_ERROR_FRAME_ENCODING;
                break;
            }
            size_t i;
            for (i = 0; ex_frame_handlers[i].type < state.frame_type; ++i)
                ;
            if (ex_frame_handlers[i].type != state.frame_type) {
                ret = QUICLY_TRANSPORT_ERROR_FRAME_ENCODING; /* not found */
                break;
            }
            frame_handler = &ex_frame_handlers[i]._;
        }
        /* check if frame is allowed, then process */
        if ((frame_handler->permitted_epochs & (1 << epoch)) == 0) {
            ret = QUICLY_TRANSPORT_ERROR_PROTOCOL_VIOLATION;
            break;
        }
        ++*(uint64_t *)((uint8_t *)conn + frame_handler->counter_offset);
        if (frame_handler->ack_eliciting)
            ++num_frames_ack_eliciting;
        if (!frame_handler->probing)
            ++num_frames_non_probing;
        if ((ret = frame_handler->cb(conn, &state)) != 0)
            break;
    } while (state.src != state.end);

    *is_ack_only = num_frames_ack_eliciting == 0;
    *is_probe_only = num_frames_non_probing == 0;
    if (ret != 0)
        *offending_frame_type = state.frame_type;
    return ret;
}

static int handle_stateless_reset(quicly_conn_t *conn)
{
    QUICLY_PROBE(STATELESS_RESET_RECEIVE, conn, conn->stash.now);
    QUICLY_LOG_CONN(stateless_reset_receive, conn, {});
    return handle_close(conn, QUICLY_ERROR_RECEIVED_STATELESS_RESET, UINT64_MAX, ptls_iovec_init("", 0));
}

static int validate_retry_tag(quicly_decoded_packet_t *packet, quicly_cid_t *odcid, ptls_aead_context_t *retry_aead)
{
    size_t pseudo_packet_len = 1 + odcid->len + packet->encrypted_off;
    uint8_t pseudo_packet[pseudo_packet_len];
    pseudo_packet[0] = odcid->len;
    memcpy(pseudo_packet + 1, odcid->cid, odcid->len);
    memcpy(pseudo_packet + 1 + odcid->len, packet->octets.base, packet->encrypted_off);
    return ptls_aead_decrypt(retry_aead, packet->octets.base + packet->encrypted_off, packet->octets.base + packet->encrypted_off,
                             PTLS_AESGCM_TAG_SIZE, 0, pseudo_packet, pseudo_packet_len) == 0;
}

int quicly_accept(quicly_conn_t **conn, quicly_context_t *ctx, struct sockaddr *dest_addr, struct sockaddr *src_addr,
                  quicly_decoded_packet_t *packet, quicly_address_token_plaintext_t *address_token,
                  const quicly_cid_plaintext_t *new_cid, ptls_handshake_properties_t *handshake_properties, void *appdata)
{
    const quicly_salt_t *salt;
    struct {
        struct st_quicly_cipher_context_t ingress, egress;
        int alive;
    } cipher = {};
    ptls_iovec_t payload;
    uint64_t next_expected_pn, pn, offending_frame_type = QUICLY_FRAME_TYPE_PADDING;
    int is_ack_only, is_probe_only, ret;

    *conn = NULL;

    /* process initials only */
    if ((packet->octets.base[0] & QUICLY_PACKET_TYPE_BITMASK) != QUICLY_PACKET_TYPE_INITIAL) {
        ret = QUICLY_ERROR_PACKET_IGNORED;
        goto Exit;
    }
    if ((salt = quicly_get_salt(packet->version)) == NULL) {
        ret = QUICLY_ERROR_PACKET_IGNORED;
        goto Exit;
    }
    if (packet->datagram_size < QUICLY_MIN_CLIENT_INITIAL_SIZE) {
        ret = QUICLY_ERROR_PACKET_IGNORED;
        goto Exit;
    }
    if (packet->cid.dest.encrypted.len < 8) {
        ret = QUICLY_TRANSPORT_ERROR_PROTOCOL_VIOLATION;
        goto Exit;
    }
    if ((ret = setup_initial_encryption(get_aes128gcmsha256(ctx), &cipher.ingress, &cipher.egress, packet->cid.dest.encrypted, 0,
                                        ptls_iovec_init(salt->initial, sizeof(salt->initial)), NULL)) != 0)
        goto Exit;
    cipher.alive = 1;
    next_expected_pn = 0; /* is this correct? do we need to take care of underflow? */
    if ((ret = decrypt_packet(cipher.ingress.header_protection, aead_decrypt_fixed_key, cipher.ingress.aead, &next_expected_pn,
                              packet, &pn, &payload)) != 0) {
        ret = QUICLY_ERROR_DECRYPTION_FAILED;
        goto Exit;
    }

    /* create connection */
    if ((*conn = create_connection(
             ctx, packet->version, NULL, src_addr, dest_addr, &packet->cid.src, new_cid, handshake_properties, appdata,
             quicly_cc_calc_initial_cwnd(ctx->initcwnd_packets, ctx->transport_params.max_udp_payload_size))) == NULL) {
        ret = PTLS_ERROR_NO_MEMORY;
        goto Exit;
    }
    (*conn)->super.state = QUICLY_STATE_ACCEPTING;
    quicly_set_cid(&(*conn)->super.original_dcid, packet->cid.dest.encrypted);
    if (address_token != NULL) {
        (*conn)->super.remote.address_validation.validated = !address_token->address_mismatch;
        switch (address_token->type) {
        case QUICLY_ADDRESS_TOKEN_TYPE_RETRY:
            if (!address_token->address_mismatch) {
                (*conn)->retry_scid = (*conn)->super.original_dcid;
                (*conn)->super.original_dcid = address_token->retry.original_dcid;
            }
            break;
        case QUICLY_ADDRESS_TOKEN_TYPE_RESUMPTION:
            if (decode_resumption_info(address_token->resumption.bytes, address_token->resumption.len,
                                       &(*conn)->super.stats.jumpstart.prev_rate, &(*conn)->super.stats.jumpstart.prev_rtt) != 0) {
                (*conn)->super.stats.jumpstart.prev_rate = 0;
                (*conn)->super.stats.jumpstart.prev_rtt = 0;
            }
            break;
        default:
            /* We might not get here as tokens are integrity-protected, but as this is information supplied via network, potentially
             * from broken quicly instances, we drop anything unexpected rather than calling abort(). */
            break;
        }
    }
    if ((ret = setup_handshake_space_and_flow(*conn, QUICLY_EPOCH_INITIAL)) != 0)
        goto Exit;
    (*conn)->initial->super.next_expected_packet_number = next_expected_pn;
    (*conn)->initial->cipher.ingress = cipher.ingress;
    (*conn)->initial->cipher.egress = cipher.egress;
    cipher.alive = 0;
    (*conn)->crypto.handshake_properties.collected_extensions = server_collected_extensions;
    (*conn)->initial->largest_ingress_udp_payload_size = packet->datagram_size;

    QUICLY_PROBE(ACCEPT, *conn, (*conn)->stash.now,
                 QUICLY_PROBE_HEXDUMP(packet->cid.dest.encrypted.base, packet->cid.dest.encrypted.len), address_token);
    QUICLY_LOG_CONN(accept, *conn, {
        PTLS_LOG_ELEMENT_HEXDUMP(dcid, packet->cid.dest.encrypted.base, packet->cid.dest.encrypted.len);
        PTLS_LOG_ELEMENT_PTR(address_token, address_token);
    });
    QUICLY_PROBE(PACKET_RECEIVED, *conn, (*conn)->stash.now, pn, payload.base, payload.len, get_epoch(packet->octets.base[0]));
    QUICLY_LOG_CONN(packet_received, *conn, {
        PTLS_LOG_ELEMENT_UNSIGNED(pn, pn);
        PTLS_LOG_APPDATA_ELEMENT_HEXDUMP(decrypted, payload.base, payload.len);
        PTLS_LOG_ELEMENT_UNSIGNED(packet_type, get_epoch(packet->octets.base[0]));
    });

    /* handle the input; we ignore is_ack_only, we consult if there's any output from TLS in response to CH anyways */
    (*conn)->super.stats.num_packets.received += 1;
    (*conn)->super.stats.num_packets.initial_received += 1;
    if (packet->ecn != 0)
        (*conn)->super.stats.num_packets.received_ecn_counts[get_ecn_index_from_bits(packet->ecn)] += 1;
    (*conn)->super.stats.num_bytes.received += packet->datagram_size;
    if ((ret = handle_payload(*conn, QUICLY_EPOCH_INITIAL, 0, payload.base, payload.len, &offending_frame_type, &is_ack_only,
                              &is_probe_only)) != 0)
        goto Exit;
    if ((ret = record_receipt(&(*conn)->initial->super, pn, packet->ecn, 0, (*conn)->stash.now, &(*conn)->egress.send_ack_at,
                              &(*conn)->super.stats.num_packets.received_out_of_order)) != 0)
        goto Exit;

Exit:
    if (*conn != NULL) {
        if (ret == 0) {
            /* if CONNECTION_CLOSE was found and the state advanced to DRAINING, we need to retain that state */
            if ((*conn)->super.state < QUICLY_STATE_CONNECTED)
                (*conn)->super.state = QUICLY_STATE_CONNECTED;
        } else {
            initiate_close(*conn, ret, offending_frame_type, "");
            ret = 0;
        }
        unlock_now(*conn);
    }
    if (cipher.alive) {
        dispose_cipher(&cipher.ingress);
        dispose_cipher(&cipher.egress);
    }
    return ret;
}

int quicly_receive(quicly_conn_t *conn, struct sockaddr *dest_addr, struct sockaddr *src_addr, quicly_decoded_packet_t *packet)
{
    ptls_cipher_context_t *header_protection;
    struct {
        int (*cb)(void *, uint64_t, quicly_decoded_packet_t *, size_t, size_t *);
        void *ctx;
    } aead;
    struct st_quicly_pn_space_t **space;
    size_t epoch, path_index;
    ptls_iovec_t payload;
    uint64_t pn, offending_frame_type = QUICLY_FRAME_TYPE_PADDING;
    int is_ack_only, is_probe_only, ret;

    assert(src_addr->sa_family == AF_INET || src_addr->sa_family == AF_INET6);

    lock_now(conn, 0);

    QUICLY_PROBE(RECEIVE, conn, conn->stash.now,
                 QUICLY_PROBE_HEXDUMP(packet->cid.dest.encrypted.base, packet->cid.dest.encrypted.len), packet->octets.base,
                 packet->octets.len);
    QUICLY_LOG_CONN(receive, conn, {
        PTLS_LOG_ELEMENT_HEXDUMP(dcid, packet->cid.dest.encrypted.base, packet->cid.dest.encrypted.len);
        PTLS_LOG_ELEMENT_HEXDUMP(bytes, packet->octets.base, packet->octets.len);
    });

    /* drop packets with invalid server tuple (note: when running as a server, `dest_addr` may not be available depending on the
     * socket option being used */
    if (quicly_is_client(conn)) {
        if (compare_socket_address(src_addr, &conn->paths[0]->address.remote.sa) != 0) {
            ret = QUICLY_ERROR_PACKET_IGNORED;
            goto Exit;
        }
    } else if (dest_addr != NULL && dest_addr->sa_family != AF_UNSPEC) {
        assert(conn->paths[0]->address.local.sa.sa_family != AF_UNSPEC);
        if (compare_socket_address(dest_addr, &conn->paths[0]->address.local.sa) != 0) {
            ret = QUICLY_ERROR_PACKET_IGNORED;
            goto Exit;
        }
    }

    if (is_stateless_reset(conn, packet)) {
        ret = handle_stateless_reset(conn);
        goto Exit;
    }

    /* Determine the incoming path. path_index may be set to PTLS_ELEMENTSOF(conn->paths), which indicates that a new path needs to
     * be created once packet decryption succeeds. */
    for (path_index = 0; path_index < PTLS_ELEMENTSOF(conn->paths); ++path_index)
        if (conn->paths[path_index] != NULL && compare_socket_address(src_addr, &conn->paths[path_index]->address.remote.sa) == 0)
            break;
    if (path_index != 0 && !quicly_is_client(conn) &&
        (QUICLY_PACKET_IS_LONG_HEADER(packet->octets.base[0]) || !conn->super.remote.address_validation.validated)) {
        ret = QUICLY_ERROR_PACKET_IGNORED;
        goto Exit;
    }
    if (path_index == PTLS_ELEMENTSOF(conn->paths) &&
        conn->super.stats.num_paths.validation_failed >= conn->super.ctx->max_path_validation_failures) {
        ret = QUICLY_ERROR_PACKET_IGNORED;
        goto Exit;
    }

    /* add unconditionally, as packet->datagram_size is set only for the first packet within the UDP datagram */
    conn->super.stats.num_bytes.received += packet->datagram_size;

    switch (conn->super.state) {
    case QUICLY_STATE_CLOSING:
        ++conn->egress.connection_close.num_packets_received;
        /* respond with a CONNECTION_CLOSE frame using exponential back-off */
        if (__builtin_popcountl(conn->egress.connection_close.num_packets_received) == 1)
            conn->egress.send_ack_at = 0;
        ret = 0;
        goto Exit;
    case QUICLY_STATE_DRAINING:
        ret = 0;
        goto Exit;
    default:
        break;
    }

    if (QUICLY_PACKET_IS_LONG_HEADER(packet->octets.base[0])) {
        if (conn->super.state == QUICLY_STATE_FIRSTFLIGHT) {
            if (packet->version == 0) {
                ret = handle_version_negotiation_packet(conn, packet);
                goto Exit;
            }
        }
        if (packet->version != conn->super.version) {
            ret = QUICLY_ERROR_PACKET_IGNORED;
            goto Exit;
        }
        switch (packet->octets.base[0] & QUICLY_PACKET_TYPE_BITMASK) {
        case QUICLY_PACKET_TYPE_RETRY: {
            assert(packet->encrypted_off + PTLS_AESGCM_TAG_SIZE == packet->octets.len);
            /* handle only if the connection is the client */
            if (!quicly_is_client(conn)) {
                ret = QUICLY_ERROR_PACKET_IGNORED;
                goto Exit;
            }
            /* server CID has to change */
            if (quicly_cid_is_equal(&conn->super.remote.cid_set.cids[0].cid, packet->cid.src)) {
                ret = QUICLY_ERROR_PACKET_IGNORED;
                goto Exit;
            }
            /* do not accept a second Retry */
            if (is_retry(conn)) {
                ret = QUICLY_ERROR_PACKET_IGNORED;
                goto Exit;
            }
            ptls_aead_context_t *retry_aead = create_retry_aead(conn->super.ctx, conn->super.version, 0);
            int retry_ok = validate_retry_tag(packet, &conn->super.remote.cid_set.cids[0].cid, retry_aead);
            ptls_aead_free(retry_aead);
            if (!retry_ok) {
                ret = QUICLY_ERROR_PACKET_IGNORED;
                goto Exit;
            }
            /* check size of the Retry packet */
            if (packet->token.len > QUICLY_MAX_TOKEN_LEN) {
                ret = QUICLY_ERROR_PACKET_IGNORED; /* TODO this is a immediate fatal error, chose a better error code */
                goto Exit;
            }
            /* store token and ODCID */
            free(conn->token.base);
            if ((conn->token.base = malloc(packet->token.len)) == NULL) {
                ret = PTLS_ERROR_NO_MEMORY;
                goto Exit;
            }
            memcpy(conn->token.base, packet->token.base, packet->token.len);
            conn->token.len = packet->token.len;
            /* update DCID */
            quicly_set_cid(&conn->super.remote.cid_set.cids[0].cid, packet->cid.src);
            conn->retry_scid = conn->super.remote.cid_set.cids[0].cid;
            /* replace initial keys, or drop the keys if this is a response packet to a greased version */
            if ((ret = reinstall_initial_encryption(conn, QUICLY_ERROR_PACKET_IGNORED)) != 0)
                goto Exit;
            /* schedule retransmit */
            ret = discard_sentmap_by_epoch(conn, ~0u);
            goto Exit;
        } break;
        case QUICLY_PACKET_TYPE_INITIAL:
            if (conn->initial == NULL || (header_protection = conn->initial->cipher.ingress.header_protection) == NULL) {
                ret = QUICLY_ERROR_PACKET_IGNORED;
                goto Exit;
            }
            if (quicly_is_client(conn)) {
                /* client: update cid if this is the first Initial packet that's being received */
                if (conn->super.state == QUICLY_STATE_FIRSTFLIGHT)
                    quicly_set_cid(&conn->super.remote.cid_set.cids[0].cid, packet->cid.src);
            } else {
                /* server: ignore packets that are too small */
                if (packet->datagram_size < QUICLY_MIN_CLIENT_INITIAL_SIZE) {
                    ret = QUICLY_ERROR_PACKET_IGNORED;
                    goto Exit;
                }
            }
            aead.cb = aead_decrypt_fixed_key;
            aead.ctx = conn->initial->cipher.ingress.aead;
            space = (void *)&conn->initial;
            epoch = QUICLY_EPOCH_INITIAL;
            break;
        case QUICLY_PACKET_TYPE_HANDSHAKE:
            if (conn->handshake == NULL || (header_protection = conn->handshake->cipher.ingress.header_protection) == NULL) {
                ret = QUICLY_ERROR_PACKET_IGNORED;
                goto Exit;
            }
            aead.cb = aead_decrypt_fixed_key;
            aead.ctx = conn->handshake->cipher.ingress.aead;
            space = (void *)&conn->handshake;
            epoch = QUICLY_EPOCH_HANDSHAKE;
            break;
        case QUICLY_PACKET_TYPE_0RTT:
            if (quicly_is_client(conn)) {
                ret = QUICLY_ERROR_PACKET_IGNORED;
                goto Exit;
            }
            if (conn->application == NULL ||
                (header_protection = conn->application->cipher.ingress.header_protection.zero_rtt) == NULL) {
                ret = QUICLY_ERROR_PACKET_IGNORED;
                goto Exit;
            }
            aead.cb = aead_decrypt_fixed_key;
            aead.ctx = conn->application->cipher.ingress.aead[1];
            space = (void *)&conn->application;
            epoch = QUICLY_EPOCH_0RTT;
            break;
        default:
            ret = QUICLY_ERROR_PACKET_IGNORED;
            goto Exit;
        }
    } else {
        /* short header packet */
        if (conn->application == NULL ||
            (header_protection = conn->application->cipher.ingress.header_protection.one_rtt) == NULL) {
            ret = QUICLY_ERROR_PACKET_IGNORED;
            goto Exit;
        }
        aead.cb = aead_decrypt_1rtt;
        aead.ctx = conn;
        space = (void *)&conn->application;
        epoch = QUICLY_EPOCH_1RTT;
    }

    /* decrypt */
    if ((ret = decrypt_packet(header_protection, aead.cb, aead.ctx, &(*space)->next_expected_packet_number, packet, &pn,
                              &payload)) != 0) {
        ++conn->super.stats.num_packets.decryption_failed;
        QUICLY_PROBE(PACKET_DECRYPTION_FAILED, conn, conn->stash.now, pn);
        goto Exit;
    }

    QUICLY_PROBE(PACKET_RECEIVED, conn, conn->stash.now, pn, payload.base, payload.len, get_epoch(packet->octets.base[0]));
    QUICLY_LOG_CONN(packet_received, conn, {
        PTLS_LOG_ELEMENT_UNSIGNED(pn, pn);
        PTLS_LOG_ELEMENT_UNSIGNED(decrypted_len, payload.len);
        PTLS_LOG_ELEMENT_UNSIGNED(packet_type, get_epoch(packet->octets.base[0]));
    });

    /* open a new path if necessary, now that decryption succeeded */
    if (path_index == PTLS_ELEMENTSOF(conn->paths) && (ret = open_path(conn, &path_index, src_addr, dest_addr)) != 0)
        goto Exit;

    /* update states */
    if (conn->super.state == QUICLY_STATE_FIRSTFLIGHT)
        conn->super.state = QUICLY_STATE_CONNECTED;
    conn->super.stats.num_packets.received += 1;
    conn->paths[path_index]->packet_last_received = conn->super.stats.num_packets.received;
    conn->paths[path_index]->num_packets.received += 1;
    if (QUICLY_PACKET_IS_LONG_HEADER(packet->octets.base[0])) {
        switch (packet->octets.base[0] & QUICLY_PACKET_TYPE_BITMASK) {
        case QUICLY_PACKET_TYPE_INITIAL:
            conn->super.stats.num_packets.initial_received += 1;
            break;
        case QUICLY_PACKET_TYPE_0RTT:
            conn->super.stats.num_packets.zero_rtt_received += 1;
            break;
        case QUICLY_PACKET_TYPE_HANDSHAKE:
            conn->super.stats.num_packets.handshake_received += 1;
            break;
        }
    }
    if (packet->ecn != 0)
        conn->super.stats.num_packets.received_ecn_counts[get_ecn_index_from_bits(packet->ecn)] += 1;

    /* state updates, that are triggered by the receipt of a packet */
    switch (epoch) {
    case QUICLY_EPOCH_INITIAL:
        /* update max_ingress_udp_payload_size if necessary */
        if (conn->initial->largest_ingress_udp_payload_size < packet->datagram_size)
            conn->initial->largest_ingress_udp_payload_size = packet->datagram_size;
        break;
    case QUICLY_EPOCH_HANDSHAKE:
        /* Discard Initial space before processing the payload of the Handshake packet to avoid the chance of an ACK frame included
         * in the Handshake packet setting a loss timer for the Initial packet. */
        if (conn->initial != NULL) {
            if ((ret = discard_handshake_context(conn, QUICLY_EPOCH_INITIAL)) != 0)
                goto Exit;
            setup_next_send(conn);
            conn->super.remote.address_validation.validated = 1;
        }
        break;
    default:
        break;
    }

    /* handle the payload */
    if ((ret = handle_payload(conn, epoch, path_index, payload.base, payload.len, &offending_frame_type, &is_ack_only,
                              &is_probe_only)) != 0)
        goto Exit;
    if (!is_probe_only && conn->paths[path_index]->probe_only) {
        assert(path_index != 0);
        conn->paths[path_index]->probe_only = 0;
        ++conn->super.stats.num_paths.migration_elicited;
        QUICLY_PROBE(ELICIT_PATH_MIGRATION, conn, conn->stash.now, path_index);
        QUICLY_LOG_CONN(elicit_path_migration, conn, { PTLS_LOG_ELEMENT_UNSIGNED(path_index, path_index); });
    }
    if (*space != NULL && conn->super.state < QUICLY_STATE_CLOSING) {
        if ((ret = record_receipt(*space, pn, packet->ecn, is_ack_only, conn->stash.now, &conn->egress.send_ack_at,
                                  &conn->super.stats.num_packets.received_out_of_order)) != 0)
            goto Exit;
    }

    /* state updates post payload processing */
    switch (epoch) {
    case QUICLY_EPOCH_INITIAL:
        assert(conn->initial != NULL);
        if (quicly_is_client(conn) && conn->handshake != NULL && conn->handshake->cipher.egress.aead != NULL) {
            if ((ret = discard_handshake_context(conn, QUICLY_EPOCH_INITIAL)) != 0)
                goto Exit;
            setup_next_send(conn);
        }
        break;
    case QUICLY_EPOCH_HANDSHAKE:
        if (quicly_is_client(conn)) {
            /* Running as a client.
             * Respect "disable_migration" TP sent by the remote peer at the end of the TLS handshake. */
            if (conn->paths[0]->address.local.sa.sa_family == AF_UNSPEC && dest_addr != NULL && dest_addr->sa_family != AF_UNSPEC &&
                ptls_handshake_is_complete(conn->crypto.tls) && conn->super.remote.transport_params.disable_active_migration)
                set_address(&conn->paths[0]->address.local, dest_addr);
        } else {
            /* Running as a server.
             * If handshake was just completed, drop handshake context, schedule the first emission of HANDSHAKE_DONE frame. */
            if (ptls_handshake_is_complete(conn->crypto.tls)) {
                if ((ret = discard_handshake_context(conn, QUICLY_EPOCH_HANDSHAKE)) != 0)
                    goto Exit;
                assert(conn->handshake == NULL);
                conn->egress.pending_flows |= QUICLY_PENDING_FLOW_HANDSHAKE_DONE_BIT;
                setup_next_send(conn);
            }
        }
        break;
    case QUICLY_EPOCH_1RTT:
        if (!is_ack_only && should_send_max_data(conn))
            conn->egress.pending_flows |= QUICLY_PENDING_FLOW_OTHERS_BIT;
        /* switch active path to current path, if current path is validated and not probe-only */
        if (path_index != 0 && conn->paths[path_index]->path_challenge.send_at == INT64_MAX &&
            !conn->paths[path_index]->probe_only) {
            if ((ret = promote_path(conn, path_index)) != 0)
                goto Exit;
            recalc_send_probe_at(conn);
        }
        break;
    default:
        break;
    }

    update_idle_timeout(conn, 1);

Exit:
    switch (ret) {
    case 0:
        /* Avoid time in the past being emitted by quicly_get_first_timeout. We hit the condition below when retransmission is
         * suspended by the 3x limit (in which case we have loss.alarm_at set but return INT64_MAX from quicly_get_first_timeout
         * until we receive something from the client).
         */
        if (conn->egress.loss.alarm_at < conn->stash.now)
            conn->egress.loss.alarm_at = conn->stash.now;
        assert_consistency(conn, 0);
        break;
    case PTLS_ERROR_NO_MEMORY:
    case QUICLY_ERROR_STATE_EXHAUSTION:
    case QUICLY_ERROR_PACKET_IGNORED:
        break;
    default: /* close connection */
        initiate_close(conn, ret, offending_frame_type, "");
        ret = 0;
        break;
    }
    unlock_now(conn);
    return ret;
}

int quicly_open_stream(quicly_conn_t *conn, quicly_stream_t **_stream, int uni)
{
    quicly_stream_t *stream;
    struct st_quicly_conn_streamgroup_state_t *group;
    uint64_t *max_stream_count;
    uint32_t max_stream_data_local;
    uint64_t max_stream_data_remote;
    int ret;

    /* determine the states */
    if (uni) {
        group = &conn->super.local.uni;
        max_stream_count = &conn->egress.max_streams.uni.count;
        max_stream_data_local = 0;
        max_stream_data_remote = conn->super.remote.transport_params.max_stream_data.uni;
    } else {
        group = &conn->super.local.bidi;
        max_stream_count = &conn->egress.max_streams.bidi.count;
        max_stream_data_local = (uint32_t)conn->super.ctx->transport_params.max_stream_data.bidi_local;
        max_stream_data_remote = conn->super.remote.transport_params.max_stream_data.bidi_remote;
    }

    /* open */
    if ((stream = open_stream(conn, group->next_stream_id, max_stream_data_local, max_stream_data_remote)) == NULL)
        return PTLS_ERROR_NO_MEMORY;
    ++group->num_streams;
    group->next_stream_id += 4;

    /* adjust blocked */
    if (stream->stream_id / 4 >= *max_stream_count) {
        stream->streams_blocked = 1;
        quicly_linklist_insert((uni ? &conn->egress.pending_streams.blocked.uni : &conn->egress.pending_streams.blocked.bidi)->prev,
                               &stream->_send_aux.pending_link.control);
        /* schedule the emission of STREAMS_BLOCKED if application write key is available (otherwise the scheduling is done when
         * the key becomes available) */
        if (stream->conn->application != NULL && stream->conn->application->cipher.egress.key.aead != NULL)
            conn->egress.pending_flows |= QUICLY_PENDING_FLOW_OTHERS_BIT;
    }

    /* application-layer initialization */
    QUICLY_PROBE(STREAM_ON_OPEN, conn, conn->stash.now, stream);
    QUICLY_LOG_CONN(stream_on_open, conn, {});

    if ((ret = conn->super.ctx->stream_open->cb(conn->super.ctx->stream_open, stream)) != 0)
        return ret;

    *_stream = stream;
    return 0;
}

void quicly_reset_stream(quicly_stream_t *stream, int err)
{
    assert(quicly_stream_has_send_side(quicly_is_client(stream->conn), stream->stream_id));
    assert(QUICLY_ERROR_IS_QUIC_APPLICATION(err));
    assert(stream->_send_aux.reset_stream.sender_state == QUICLY_SENDER_STATE_NONE);
    assert(!quicly_sendstate_transfer_complete(&stream->sendstate));

    /* dispose sendbuf state */
    quicly_sendstate_reset(&stream->sendstate);

    /* setup RESET_STREAM */
    stream->_send_aux.reset_stream.sender_state = QUICLY_SENDER_STATE_SEND;
    stream->_send_aux.reset_stream.error_code = QUICLY_ERROR_GET_ERROR_CODE(err);

    /* schedule for delivery */
    sched_stream_control(stream);
    resched_stream_data(stream);
}

void quicly_request_stop(quicly_stream_t *stream, int err)
{
    assert(quicly_stream_has_receive_side(quicly_is_client(stream->conn), stream->stream_id));
    assert(QUICLY_ERROR_IS_QUIC_APPLICATION(err));

    /* send STOP_SENDING if the incoming side of the stream is still open */
    if (stream->recvstate.eos == UINT64_MAX && stream->_send_aux.stop_sending.sender_state == QUICLY_SENDER_STATE_NONE) {
        stream->_send_aux.stop_sending.sender_state = QUICLY_SENDER_STATE_SEND;
        stream->_send_aux.stop_sending.error_code = QUICLY_ERROR_GET_ERROR_CODE(err);
        sched_stream_control(stream);
    }
}

socklen_t quicly_get_socklen(struct sockaddr *sa)
{
    switch (sa->sa_family) {
    case AF_INET:
        return sizeof(struct sockaddr_in);
    case AF_INET6:
        return sizeof(struct sockaddr_in6);
    default:
        assert(!"unexpected socket type");
        return 0;
    }
}

char *quicly_escape_unsafe_string(char *buf, const void *bytes, size_t len)
{
    char *dst = buf;
    const char *src = bytes, *end = src + len;

    for (; src != end; ++src) {
        if ((0x20 <= *src && *src <= 0x7e) && !(*src == '"' || *src == '\'' || *src == '\\')) {
            *dst++ = *src;
        } else {
            *dst++ = '\\';
            *dst++ = 'x';
            quicly_byte_to_hex(dst, (uint8_t)*src);
            dst += 2;
        }
    }
    *dst = '\0';

    return buf;
}

char *quicly_hexdump(const uint8_t *bytes, size_t len, size_t indent)
{
    size_t i, line, row, bufsize = indent == SIZE_MAX ? len * 2 + 1 : (indent + 5 + 3 * 16 + 2 + 16 + 1) * ((len + 15) / 16) + 1;
    char *buf, *p;

    if ((buf = malloc(bufsize)) == NULL)
        return NULL;
    p = buf;
    if (indent == SIZE_MAX) {
        for (i = 0; i != len; ++i) {
            quicly_byte_to_hex(p, bytes[i]);
            p += 2;
        }
    } else {
        for (line = 0; line * 16 < len; ++line) {
            for (i = 0; i < indent; ++i)
                *p++ = ' ';
            quicly_byte_to_hex(p, (line >> 4) & 0xff);
            p += 2;
            quicly_byte_to_hex(p, (line << 4) & 0xff);
            p += 2;
            *p++ = ' ';
            for (row = 0; row < 16; ++row) {
                *p++ = row == 8 ? '-' : ' ';
                if (line * 16 + row < len) {
                    quicly_byte_to_hex(p, bytes[line * 16 + row]);
                    p += 2;
                } else {
                    *p++ = ' ';
                    *p++ = ' ';
                }
            }
            *p++ = ' ';
            *p++ = ' ';
            for (row = 0; row < 16; ++row) {
                if (line * 16 + row < len) {
                    int ch = bytes[line * 16 + row];
                    *p++ = 0x20 <= ch && ch < 0x7f ? ch : '.';
                } else {
                    *p++ = ' ';
                }
            }
            *p++ = '\n';
        }
    }
    *p++ = '\0';

    assert(p - buf <= bufsize);

    return buf;
}

void quicly_amend_ptls_context(ptls_context_t *ptls)
{
    static ptls_update_traffic_key_t update_traffic_key = {update_traffic_key_cb};

    ptls->omit_end_of_early_data = 1;
    ptls->update_traffic_key = &update_traffic_key;

    /* if TLS 1.3 config permits use of early data, convert the value to 0xffffffff in accordance with QUIC-TLS */
    if (ptls->max_early_data_size != 0)
        ptls->max_early_data_size = UINT32_MAX;
}

int quicly_encrypt_address_token(void (*random_bytes)(void *, size_t), ptls_aead_context_t *aead, ptls_buffer_t *buf,
                                 size_t start_off, const quicly_address_token_plaintext_t *plaintext)
{
    int ret;

    /* type and IV */
    if ((ret = ptls_buffer_reserve(buf, 1 + aead->algo->iv_size)) != 0)
        goto Exit;
    buf->base[buf->off++] = plaintext->type;
    random_bytes(buf->base + buf->off, aead->algo->iv_size);
    buf->off += aead->algo->iv_size;

    size_t enc_start = buf->off;

    /* data */
    ptls_buffer_push64(buf, plaintext->issued_at);
    {
        uint16_t port;
        ptls_buffer_push_block(buf, 1, {
            switch (plaintext->remote.sa.sa_family) {
            case AF_INET:
                ptls_buffer_pushv(buf, &plaintext->remote.sin.sin_addr.s_addr, 4);
                port = ntohs(plaintext->remote.sin.sin_port);
                break;
            case AF_INET6:
                ptls_buffer_pushv(buf, &plaintext->remote.sin6.sin6_addr, 16);
                ptls_buffer_push32(buf, plaintext->remote.sin6.sin6_scope_id);
                port = ntohs(plaintext->remote.sin6.sin6_port);
                break;
            default:
                assert(!"unsupported address type");
                break;
            }
        });
        ptls_buffer_push16(buf, port);
    }
    switch (plaintext->type) {
    case QUICLY_ADDRESS_TOKEN_TYPE_RETRY:
        ptls_buffer_push_block(buf, 1,
                               { ptls_buffer_pushv(buf, plaintext->retry.original_dcid.cid, plaintext->retry.original_dcid.len); });
        ptls_buffer_push_block(buf, 1,
                               { ptls_buffer_pushv(buf, plaintext->retry.client_cid.cid, plaintext->retry.client_cid.len); });
        ptls_buffer_push_block(buf, 1,
                               { ptls_buffer_pushv(buf, plaintext->retry.server_cid.cid, plaintext->retry.server_cid.len); });
        break;
    case QUICLY_ADDRESS_TOKEN_TYPE_RESUMPTION:
        ptls_buffer_push_block(buf, 1, { ptls_buffer_pushv(buf, plaintext->resumption.bytes, plaintext->resumption.len); });
        break;
    default:
        assert(!"unexpected token type");
        abort();
    }
    ptls_buffer_push_block(buf, 1, { ptls_buffer_pushv(buf, plaintext->appdata.bytes, plaintext->appdata.len); });

    /* encrypt, supplying full IV */
    if ((ret = ptls_buffer_reserve(buf, aead->algo->tag_size)) != 0)
        goto Exit;
    ptls_aead_set_iv(aead, buf->base + enc_start - aead->algo->iv_size);
    ptls_aead_encrypt(aead, buf->base + enc_start, buf->base + enc_start, buf->off - enc_start, 0, buf->base + start_off,
                      enc_start - start_off);
    buf->off += aead->algo->tag_size;

Exit:
    return ret;
}

int quicly_decrypt_address_token(ptls_aead_context_t *aead, quicly_address_token_plaintext_t *plaintext, const void *_token,
                                 size_t len, size_t prefix_len, const char **err_desc)
{
    const uint8_t *const token = _token;
    uint8_t ptbuf[QUICLY_MIN_CLIENT_INITIAL_SIZE];
    size_t ptlen;

    *err_desc = NULL;

    /* check if we can get type and decrypt */
    if (len < prefix_len + 1 + aead->algo->iv_size + aead->algo->tag_size) {
        *err_desc = "token too small";
        return PTLS_ALERT_DECODE_ERROR;
    }
    if (prefix_len + 1 + aead->algo->iv_size + sizeof(ptbuf) + aead->algo->tag_size < len) {
        *err_desc = "token too large";
        return PTLS_ALERT_DECODE_ERROR;
    }

    /* check type */
    switch (token[prefix_len]) {
    case QUICLY_ADDRESS_TOKEN_TYPE_RETRY:
        plaintext->type = QUICLY_ADDRESS_TOKEN_TYPE_RETRY;
        break;
    case QUICLY_ADDRESS_TOKEN_TYPE_RESUMPTION:
        plaintext->type = QUICLY_ADDRESS_TOKEN_TYPE_RESUMPTION;
        break;
    default:
        *err_desc = "unknown token type";
        return PTLS_ALERT_DECODE_ERROR;
    }

    /* `goto Exit` can only happen below this line, and that is guaranteed by declaring `ret` here */
    int ret;

    /* decrypt */
    ptls_aead_set_iv(aead, token + prefix_len + 1);
    if ((ptlen = ptls_aead_decrypt(aead, ptbuf, token + prefix_len + 1 + aead->algo->iv_size,
                                   len - (prefix_len + 1 + aead->algo->iv_size), 0, token, prefix_len + 1 + aead->algo->iv_size)) ==
        SIZE_MAX) {
        ret = PTLS_ALERT_DECRYPT_ERROR;
        *err_desc = "token decryption failure";
        goto Exit;
    }

    /* parse */
    const uint8_t *src = ptbuf, *end = src + ptlen;
    if ((ret = ptls_decode64(&plaintext->issued_at, &src, end)) != 0)
        goto Exit;
    {
        in_port_t *portaddr;
        ptls_decode_open_block(src, end, 1, {
            switch (end - src) {
            case 4: /* ipv4 */
                plaintext->remote.sin.sin_family = AF_INET;
                memcpy(&plaintext->remote.sin.sin_addr.s_addr, src, 4);
                portaddr = &plaintext->remote.sin.sin_port;
                break;
            case 20: /* ipv6 */
                plaintext->remote.sin6 = (struct sockaddr_in6){.sin6_family = AF_INET6};
                memcpy(&plaintext->remote.sin6.sin6_addr, src, 16);
                if ((ret = ptls_decode32(&plaintext->remote.sin6.sin6_scope_id, &src, end)) != 0)
                    goto Exit;
                portaddr = &plaintext->remote.sin6.sin6_port;
                break;
            default:
                ret = PTLS_ALERT_DECODE_ERROR;
                goto Exit;
            }
            src = end;
        });
        uint16_t port;
        if ((ret = ptls_decode16(&port, &src, end)) != 0)
            goto Exit;
        *portaddr = htons(port);
    }
    switch (plaintext->type) {
    case QUICLY_ADDRESS_TOKEN_TYPE_RETRY:
#define DECODE_CID(field)                                                                                                          \
    do {                                                                                                                           \
        ptls_decode_open_block(src, end, 1, {                                                                                      \
            if (end - src > sizeof(plaintext->retry.field.cid)) {                                                                  \
                ret = PTLS_ALERT_DECODE_ERROR;                                                                                     \
                goto Exit;                                                                                                         \
            }                                                                                                                      \
            quicly_set_cid(&plaintext->retry.field, ptls_iovec_init(src, end - src));                                              \
            src = end;                                                                                                             \
        });                                                                                                                        \
    } while (0)
        DECODE_CID(original_dcid);
        DECODE_CID(client_cid);
        DECODE_CID(server_cid);
#undef DECODE_CID
        break;
    case QUICLY_ADDRESS_TOKEN_TYPE_RESUMPTION:
        ptls_decode_open_block(src, end, 1, {
            PTLS_BUILD_ASSERT(sizeof(plaintext->resumption.bytes) >= 256);
            plaintext->resumption.len = end - src;
            memcpy(plaintext->resumption.bytes, src, plaintext->resumption.len);
            src = end;
        });
        break;
    default:
        assert(!"unexpected token type");
        abort();
    }
    ptls_decode_block(src, end, 1, {
        PTLS_BUILD_ASSERT(sizeof(plaintext->appdata.bytes) >= 256);
        plaintext->appdata.len = end - src;
        memcpy(plaintext->appdata.bytes, src, plaintext->appdata.len);
        src = end;
    });
    ret = 0;

Exit:
    if (ret != 0) {
        if (*err_desc == NULL)
            *err_desc = "token decode error";
        /* promote the error to one that triggers the emission of INVALID_TOKEN_ERROR, if the token looked like a retry */
        if (plaintext->type == QUICLY_ADDRESS_TOKEN_TYPE_RETRY)
            ret = QUICLY_TRANSPORT_ERROR_INVALID_TOKEN;
    }
    return ret;
}

int quicly_build_session_ticket_auth_data(ptls_buffer_t *auth_data, const quicly_context_t *ctx)
{
    int ret;

#define PUSH_TP(id, block)                                                                                                         \
    do {                                                                                                                           \
        ptls_buffer_push_quicint(auth_data, id);                                                                                   \
        ptls_buffer_push_block(auth_data, -1, block);                                                                              \
    } while (0)

    ptls_buffer_push_block(auth_data, -1, {
        PUSH_TP(QUICLY_TRANSPORT_PARAMETER_ID_ACTIVE_CONNECTION_ID_LIMIT,
                { ptls_buffer_push_quicint(auth_data, ctx->transport_params.active_connection_id_limit); });
        PUSH_TP(QUICLY_TRANSPORT_PARAMETER_ID_INITIAL_MAX_DATA,
                { ptls_buffer_push_quicint(auth_data, ctx->transport_params.max_data); });
        PUSH_TP(QUICLY_TRANSPORT_PARAMETER_ID_INITIAL_MAX_STREAM_DATA_BIDI_LOCAL,
                { ptls_buffer_push_quicint(auth_data, ctx->transport_params.max_stream_data.bidi_local); });
        PUSH_TP(QUICLY_TRANSPORT_PARAMETER_ID_INITIAL_MAX_STREAM_DATA_BIDI_REMOTE,
                { ptls_buffer_push_quicint(auth_data, ctx->transport_params.max_stream_data.bidi_remote); });
        PUSH_TP(QUICLY_TRANSPORT_PARAMETER_ID_INITIAL_MAX_STREAM_DATA_UNI,
                { ptls_buffer_push_quicint(auth_data, ctx->transport_params.max_stream_data.uni); });
        PUSH_TP(QUICLY_TRANSPORT_PARAMETER_ID_INITIAL_MAX_STREAMS_BIDI,
                { ptls_buffer_push_quicint(auth_data, ctx->transport_params.max_streams_bidi); });
        PUSH_TP(QUICLY_TRANSPORT_PARAMETER_ID_INITIAL_MAX_STREAMS_UNI,
                { ptls_buffer_push_quicint(auth_data, ctx->transport_params.max_streams_uni); });
    });

#undef PUSH_TP

    ret = 0;
Exit:
    return ret;
}

void quicly_stream_noop_on_destroy(quicly_stream_t *stream, int err)
{
}

void quicly_stream_noop_on_send_shift(quicly_stream_t *stream, size_t delta)
{
}

void quicly_stream_noop_on_send_emit(quicly_stream_t *stream, size_t off, void *dst, size_t *len, int *wrote_all)
{
}

void quicly_stream_noop_on_send_stop(quicly_stream_t *stream, int err)
{
}

void quicly_stream_noop_on_receive(quicly_stream_t *stream, size_t off, const void *src, size_t len)
{
}

void quicly_stream_noop_on_receive_reset(quicly_stream_t *stream, int err)
{
}

const quicly_stream_callbacks_t quicly_stream_noop_callbacks = {
    quicly_stream_noop_on_destroy,   quicly_stream_noop_on_send_shift, quicly_stream_noop_on_send_emit,
    quicly_stream_noop_on_send_stop, quicly_stream_noop_on_receive,    quicly_stream_noop_on_receive_reset};

void quicly__debug_printf(quicly_conn_t *conn, const char *function, int line, const char *fmt, ...)
{
    PTLS_LOG_DEFINE_POINT(quicly, debug_message, debug_message_logpoint);
    if (QUICLY_PROBE_ENABLED(DEBUG_MESSAGE) ||
        (ptls_log_point_maybe_active(&debug_message_logpoint) &
         ptls_log_conn_maybe_active(ptls_get_log_state(conn->crypto.tls), (const char *(*)(void *))ptls_get_server_name,
                                    conn->crypto.tls)) != 0) {
        char buf[1024];
        va_list args;

        va_start(args, fmt);
        vsnprintf(buf, sizeof(buf), fmt, args);
        va_end(args);

        QUICLY_PROBE(DEBUG_MESSAGE, conn, function, line, buf);
        QUICLY_LOG_CONN(debug_message, conn, {
            PTLS_LOG_ELEMENT_UNSAFESTR(function, function, strlen(function));
            PTLS_LOG_ELEMENT_SIGNED(line, line);
            PTLS_LOG_ELEMENT_UNSAFESTR(message, buf, strlen(buf));
        });
    }
}

const uint32_t quicly_supported_versions[] = {QUICLY_PROTOCOL_VERSION_1, QUICLY_PROTOCOL_VERSION_DRAFT29,
                                              QUICLY_PROTOCOL_VERSION_DRAFT27, 0};<|MERGE_RESOLUTION|>--- conflicted
+++ resolved
@@ -1839,14 +1839,25 @@
     return 0;
 }
 
-static void do_delete_path(quicly_conn_t *conn, struct st_quicly_conn_path_t *path)
-{
-    if (path->dcid != UINT64_MAX && conn->super.remote.cid_set.cids[0].cid.len != 0)
-        retire_connection_id(conn, path->dcid);
+static int do_delete_path(quicly_conn_t *conn, struct st_quicly_conn_path_t *path)
+{
+    int ret;
+
+    if (path->dcid != UINT64_MAX && conn->super.remote.cid_set.cids[0].cid.len != 0) {
+        uint64_t cid = path->dcid;
+        dissociate_cid(conn, cid);
+        if ((ret = quicly_remote_cid_unregister(&conn->super.remote.cid_set, cid)) != 0)
+            return ret;
+        assert(conn->super.remote.cid_set.retired.count != 0);
+        conn->egress.pending_flows |= QUICLY_PENDING_FLOW_OTHERS_BIT;
+    }
+
     free(path);
-}
-
-static void delete_path(quicly_conn_t *conn, size_t path_index)
+
+    return 0;
+}
+
+static int delete_path(quicly_conn_t *conn, size_t path_index)
 {
     QUICLY_PROBE(DELETE_PATH, conn, conn->stash.now, path_index);
     QUICLY_LOG_CONN(delete_path, conn, { PTLS_LOG_ELEMENT_UNSIGNED(path_index, path_index); });
@@ -1856,27 +1867,21 @@
     if (path->path_challenge.send_at != INT64_MAX)
         conn->super.stats.num_paths.validation_failed += 1;
 
-    do_delete_path(conn, path);
+    return do_delete_path(conn, path);
 }
 
 /**
  * paths[0] (the default path) is freed and the path specified by `path_index` is promoted
  */
-<<<<<<< HEAD
-static int delete_path(quicly_conn_t *conn, int is_promote, size_t path_index)
-{
-    struct st_quicly_conn_path_t *path;
+static int promote_path(quicly_conn_t *conn, size_t path_index)
+{
     int ret;
-=======
-static int promote_path(quicly_conn_t *conn, size_t path_index)
-{
+
     QUICLY_PROBE(PROMOTE_PATH, conn, conn->stash.now, path_index);
     QUICLY_LOG_CONN(promote_path, conn, { PTLS_LOG_ELEMENT_UNSIGNED(path_index, path_index); });
->>>>>>> f336bd8a
 
     { /* mark all packets as lost, as it is unlikely that packets sent on the old path wound be acknowledged */
         quicly_sentmap_iter_t iter;
-        int ret;
         if ((ret = quicly_loss_init_sentmap_iter(&conn->egress.loss, &iter, conn->stash.now,
                                                  conn->super.remote.transport_params.max_ack_delay, 0)) != 0)
             return ret;
@@ -1887,19 +1892,6 @@
         }
     }
 
-<<<<<<< HEAD
-    /* deinstantiate */
-    if (path->dcid != UINT64_MAX && conn->super.remote.cid_set.cids[0].cid.len != 0) {
-        uint64_t cid = path->dcid;
-        dissociate_cid(conn, cid);
-        if ((ret = quicly_remote_cid_unregister(&conn->super.remote.cid_set, cid)) != 0)
-            return ret;
-        assert(conn->super.remote.cid_set.retired.count != 0);
-        conn->egress.pending_flows |= QUICLY_PENDING_FLOW_OTHERS_BIT;
-    }
-
-    free(path);
-=======
     /* reset CC (FIXME flush sentmap and reset loss recovery) */
     conn->egress.cc.type->cc_init->cb(
         conn->egress.cc.type->cc_init, &conn->egress.cc,
@@ -1926,13 +1918,12 @@
     conn->paths[path_index] = NULL;
     conn->super.stats.num_paths.promoted += 1;
 
-    do_delete_path(conn, path);
+    ret = do_delete_path(conn, path);
 
     /* rearm the loss timer, now that the RTT estimate has been changed */
     setup_next_send(conn);
->>>>>>> f336bd8a
-
-    return 0;
+
+    return ret;
 }
 
 static int open_path(quicly_conn_t *conn, size_t *path_index, struct sockaddr *remote_addr, struct sockaddr *local_addr)
@@ -1956,13 +1947,8 @@
         return QUICLY_ERROR_PACKET_IGNORED;
 
     /* free existing path info */
-<<<<<<< HEAD
-    if (conn->paths[*path_index] != NULL && (ret = delete_path(conn, 0, *path_index)) != 0)
+    if (conn->paths[*path_index] != NULL && (ret = delete_path(conn, *path_index)) != 0)
         return ret;
-=======
-    if (conn->paths[*path_index] != NULL)
-        delete_path(conn, *path_index);
->>>>>>> f336bd8a
 
     /* initialize new path info */
     if ((ret = new_path(conn, *path_index, remote_addr, local_addr)) != 0)
