/*
 * Copyright (c) 2017 Fastly, Kazuho Oku
 *
 * Permission is hereby granted, free of charge, to any person obtaining a copy
 * of this software and associated documentation files (the "Software"), to
 * deal in the Software without restriction, including without limitation the
 * rights to use, copy, modify, merge, publish, distribute, sublicense, and/or
 * sell copies of the Software, and to permit persons to whom the Software is
 * furnished to do so, subject to the following conditions:
 *
 * The above copyright notice and this permission notice shall be included in
 * all copies or substantial portions of the Software.
 *
 * THE SOFTWARE IS PROVIDED "AS IS", WITHOUT WARRANTY OF ANY KIND, EXPRESS OR
 * IMPLIED, INCLUDING BUT NOT LIMITED TO THE WARRANTIES OF MERCHANTABILITY,
 * FITNESS FOR A PARTICULAR PURPOSE AND NONINFRINGEMENT. IN NO EVENT SHALL THE
 * AUTHORS OR COPYRIGHT HOLDERS BE LIABLE FOR ANY CLAIM, DAMAGES OR OTHER
 * LIABILITY, WHETHER IN AN ACTION OF CONTRACT, TORT OR OTHERWISE, ARISING
 * FROM, OUT OF OR IN CONNECTION WITH THE SOFTWARE OR THE USE OR OTHER DEALINGS
 * IN THE SOFTWARE.
 */
#include <assert.h>
#include <inttypes.h>
#include <netinet/in.h>
#include <pthread.h>
#include <stdarg.h>
#include <stdio.h>
#include <stdlib.h>
#include <sys/socket.h>
#include <sys/time.h>
#include "khash.h"
#include "quicly.h"
#include "quicly/defaults.h"
#include "quicly/sentmap.h"
#include "quicly/frame.h"
#include "quicly/streambuf.h"
#include "quicly/cc.h"
#if QUICLY_USE_EMBEDDED_PROBES
#include "embedded-probes.h"
#elif QUICLY_USE_DTRACE
#include "quicly-probes.h"
#endif
#include "quicly/retire_cid.h"

#define QUICLY_TLS_EXTENSION_TYPE_TRANSPORT_PARAMETERS 0xffa5
#define QUICLY_TRANSPORT_PARAMETER_ID_ORIGINAL_CONNECTION_ID 0
#define QUICLY_TRANSPORT_PARAMETER_ID_MAX_IDLE_TIMEOUT 1
#define QUICLY_TRANSPORT_PARAMETER_ID_STATELESS_RESET_TOKEN 2
#define QUICLY_TRANSPORT_PARAMETER_ID_MAX_UDP_PAYLOAD_SIZE 3
#define QUICLY_TRANSPORT_PARAMETER_ID_INITIAL_MAX_DATA 4
#define QUICLY_TRANSPORT_PARAMETER_ID_INITIAL_MAX_STREAM_DATA_BIDI_LOCAL 5
#define QUICLY_TRANSPORT_PARAMETER_ID_INITIAL_MAX_STREAM_DATA_BIDI_REMOTE 6
#define QUICLY_TRANSPORT_PARAMETER_ID_INITIAL_MAX_STREAM_DATA_UNI 7
#define QUICLY_TRANSPORT_PARAMETER_ID_INITIAL_MAX_STREAMS_BIDI 8
#define QUICLY_TRANSPORT_PARAMETER_ID_INITIAL_MAX_STREAMS_UNI 9
#define QUICLY_TRANSPORT_PARAMETER_ID_ACK_DELAY_EXPONENT 10
#define QUICLY_TRANSPORT_PARAMETER_ID_MAX_ACK_DELAY 11
#define QUICLY_TRANSPORT_PARAMETER_ID_DISABLE_ACTIVE_MIGRATION 12
#define QUICLY_TRANSPORT_PARAMETER_ID_PREFERRED_ADDRESS 13
#define QUICLY_TRANSPORT_PARAMETER_ID_ACTIVE_CONNECTION_ID_LIMIT 14
#define QUICLY_TRANSPORT_PARAMETER_ID_INITIAL_SOURCE_CONNECTION_ID 15
#define QUICLY_TRANSPORT_PARAMETER_ID_RETRY_SOURCE_CONNECTION_ID 16
#define QUICLY_TRANSPORT_PARAMETER_ID_MAX_DATAGRAM_FRAME_SIZE 0x20
#define QUICLY_TRANSPORT_PARAMETER_ID_MIN_ACK_DELAY 0xde1a

/**
 * maximum size of token that quicly accepts
 */
#define QUICLY_MAX_TOKEN_LEN 512
/**
 * sends ACK bundled with PING, when number of gaps in the ack queue reaches or exceeds this threshold. This value should be much
 * smaller than QUICLY_MAX_RANGES.
 */
#define QUICLY_NUM_ACK_BLOCKS_TO_INDUCE_ACKACK 8

KHASH_MAP_INIT_INT64(quicly_stream_t, quicly_stream_t *)

#if QUICLY_USE_EMBEDDED_PROBES || QUICLY_USE_DTRACE
#define QUICLY_PROBE(label, conn, ...)                                                                                             \
    do {                                                                                                                           \
        quicly_conn_t *_conn = (conn);                                                                                             \
        if (PTLS_UNLIKELY(QUICLY_##label##_ENABLED()) && !ptls_skip_tracing(_conn->crypto.tls))                                    \
            QUICLY_##label(_conn, __VA_ARGS__);                                                                                    \
    } while (0)
#define QUICLY_PROBE_HEXDUMP(s, l)                                                                                                 \
    ({                                                                                                                             \
        size_t _l = (l);                                                                                                           \
        ptls_hexdump(alloca(_l * 2 + 1), (s), _l);                                                                                 \
    })
#define QUICLY_PROBE_ESCAPE_UNSAFE_STRING(s, l)                                                                                    \
    ({                                                                                                                             \
        size_t _l = (l);                                                                                                           \
        quicly_escape_unsafe_string(alloca(_l * 4 + 1), (s), _l);                                                                  \
    })
#else
#define QUICLY_PROBE(label, conn, ...)
#define QUICLY_PROBE_HEXDUMP(s, l)
#define QUICLY_PROBE_ESCAPE_UNSAFE_STRING(s, l)
#endif

struct st_quicly_cipher_context_t {
    ptls_aead_context_t *aead;
    ptls_cipher_context_t *header_protection;
};

struct st_quicly_pending_path_challenge_t {
    struct st_quicly_pending_path_challenge_t *next;
    uint8_t is_response;
    uint8_t data[QUICLY_PATH_CHALLENGE_DATA_LEN];
};

struct st_quicly_pn_space_t {
    /**
     * acks to be sent to remote peer
     */
    quicly_ranges_t ack_queue;
    /**
     * time at when the largest pn in the ack_queue has been received (or INT64_MAX if none)
     */
    int64_t largest_pn_received_at;
    /**
     *
     */
    uint64_t next_expected_packet_number;
    /**
     * number of ACK-eliciting packets that have not been ACKed yet
     */
    uint32_t unacked_count;
    /**
     * maximum number of ACK-eliciting packets to be queued before sending an ACK
     */
    uint32_t packet_tolerance;
    /**
     * boolean indicating if reorder should NOT trigger an immediate ack
     */
    uint8_t ignore_order;
};

struct st_quicly_handshake_space_t {
    struct st_quicly_pn_space_t super;
    struct {
        struct st_quicly_cipher_context_t ingress;
        struct st_quicly_cipher_context_t egress;
    } cipher;
    uint16_t largest_ingress_udp_payload_size;
};

struct st_quicly_application_space_t {
    struct st_quicly_pn_space_t super;
    struct {
        struct {
            struct {
                ptls_cipher_context_t *zero_rtt, *one_rtt;
            } header_protection;
            ptls_aead_context_t *aead[2]; /* 0-RTT uses aead[1], 1-RTT uses aead[key_phase] */
            uint8_t secret[PTLS_MAX_DIGEST_SIZE];
            struct {
                uint64_t prepared;
                uint64_t decrypted;
            } key_phase;
        } ingress;
        struct {
            struct st_quicly_cipher_context_t key;
            uint8_t secret[PTLS_MAX_DIGEST_SIZE];
            uint64_t key_phase;
            struct {
                /**
                 * PN at which key update was initiated. Set to UINT64_MAX once key update is acked.
                 */
                uint64_t last;
                /**
                 * PN at which key update should be initiated. Set to UINT64_MAX when key update cannot be initiated.
                 */
                uint64_t next;
            } key_update_pn;
        } egress;
    } cipher;
    int one_rtt_writable;
};

struct st_quicly_conn_t {
    struct _st_quicly_conn_public_t super;
    /**
     * the initial context
     */
    struct st_quicly_handshake_space_t *initial;
    /**
     * the handshake context
     */
    struct st_quicly_handshake_space_t *handshake;
    /**
     * 0-RTT and 1-RTT context
     */
    struct st_quicly_application_space_t *application;
    /**
     * hashtable of streams
     */
    khash_t(quicly_stream_t) * streams;
    /**
     *
     */
    struct {
        /**
         *
         */
        struct {
            uint64_t bytes_consumed;
            quicly_maxsender_t sender;
        } max_data;
        /**
         *
         */
        struct {
            quicly_maxsender_t uni, bidi;
        } max_streams;
        /**
         *
         */
        struct {
            uint64_t next_sequence;
        } ack_frequency;
    } ingress;
    /**
     *
     */
    struct {
        /**
         * loss recovery
         */
        quicly_loss_t loss;
        /**
         * next or the currently encoding packet number
         */
        uint64_t packet_number;
        /**
         * next PN to be skipped
         */
        uint64_t next_pn_to_skip;
        /**
         *
         */
        uint16_t max_udp_payload_size;
        /**
         * valid if state is CLOSING
         */
        struct {
            uint16_t error_code;
            uint64_t frame_type; /* UINT64_MAX if application close */
            const char *reason_phrase;
            unsigned long num_packets_received;
        } connection_close;
        /**
         *
         */
        struct {
            uint64_t permitted;
            uint64_t sent;
        } max_data;
        /**
         *
         */
        struct {
            struct st_quicly_max_streams_t {
                uint64_t count;
                quicly_maxsender_t blocked_sender;
            } uni, bidi;
        } max_streams;
        /**
         *
         */
        struct {
            struct st_quicly_pending_path_challenge_t *head, **tail_ref;
        } path_challenge;
        /**
         *
         */
        struct {
            uint64_t generation;
            uint64_t max_acked;
            uint32_t num_inflight;
        } new_token;
        /**
         *
         */
        struct {
            int64_t update_at;
            uint64_t sequence;
        } ack_frequency;
        /**
         *
         */
        int64_t last_retransmittable_sent_at;
        /**
         * when to send an ACK, or other frames used for managing the connection
         */
        int64_t send_ack_at;
        /**
         * congestion control
         */
        quicly_cc_t cc;
        /**
         * things to be sent at the stream-level, that are not governed by the stream scheduler
         */
        struct {
            /**
             * list of blocked streams (sorted in ascending order of stream_ids)
             */
            struct {
                quicly_linklist_t uni;
                quicly_linklist_t bidi;
            } blocked;
            /**
             * list of streams with pending control data (e.g., RESET_STREAM)
             */
            quicly_linklist_t control;
        } pending_streams;
        /**
         * send state for DATA_BLOCKED frame that corresponds to the current value of `conn->egress.max_data.permitted`
         */
        quicly_sender_state_t data_blocked;
        /**
         * bit vector indicating if there's any pending crypto data (the insignificant 4 bits), or other non-stream data
         */
        uint8_t pending_flows;
#define QUICLY_PENDING_FLOW_NEW_TOKEN_BIT (1 << 5)
#define QUICLY_PENDING_FLOW_HANDSHAKE_DONE_BIT (1 << 6)
/**
 * is there a pending NEW_CONNECTION_ID or RETIRE_CONNECTION_ID frame?
 *
 * This single bit represents two frame types, to keep `pending_flows` within 8 bits, and to reduce `if` branch in `do_send`
 * function. If we had two separate bits, we would have to check each bit separately in `do_send` function. Given NEW_CONNECTION_ID
 * and RETIRE_CONNECTION_ID frames are expected to be rarely sent, folding two types into a single bit makes sense.
 */
#define QUICLY_PENDING_FLOW_CID_FRAME_BIT (1 << 7)
        /**
         * pending RETIRE_CONNECTION_ID frames to be sent
         */
        quicly_retire_cid_set_t retire_cid;
        /**
         * DATAGRAM frame payload to be sent
         */
        ptls_iovec_t datagram_frame_payload;
    } egress;
    /**
     * crypto data
     */
    struct {
        ptls_t *tls;
        ptls_handshake_properties_t handshake_properties;
        struct {
            ptls_raw_extension_t ext[2];
            ptls_buffer_t buf;
        } transport_params;
    } crypto;
    /**
     * token (if the token is a Retry token can be determined by consulting the length of retry_scid)
     */
    ptls_iovec_t token;
    /**
     * len=UINT8_MAX if Retry was not used, use client_received_retry() to check
     */
    quicly_cid_t retry_scid;
    /**
     *
     */
    struct {
        /**
         * The moment when the idle timeout fires (including the additional 3 PTO). The value is set to INT64_MAX while the
         * handshake is in progress.
         */
        int64_t at;
        /**
         * idle timeout
         */
        uint8_t should_rearm_on_send : 1;
    } idle_timeout;
    /**
     * structure to hold various data used internally
     */
    struct {
        /**
         * This value holds current time that remains constant while quicly functions that deal with time are running. Only
         * available when the lock is held using `lock_now`.
         */
        int64_t now;
        /**
         *
         */
        uint8_t lock_count;
        struct {
            /**
             * This cache is used to concatenate acked ranges of streams before processing them, reducing the frequency of function
             * calls to `quicly_sendstate_t` and to the application-level send window management callbacks. This approach works,
             * because in most cases acks will contain contiguous ranges of a single stream.
             */
            struct {
                /**
                 * set to INT64_MIN when the cache is invalid
                 */
                quicly_stream_id_t stream_id;
                quicly_sendstate_sent_t args;
            } active_acked_cache;
        } on_ack_stream;
    } stash;
};

struct st_quicly_handle_payload_state_t {
    const uint8_t *src, *const end;
    size_t epoch;
    uint64_t frame_type;
};

struct st_ptls_salt_t {
    uint8_t initial[20];
    struct {
        uint8_t key[PTLS_AES128_KEY_SIZE];
        uint8_t iv[PTLS_AESGCM_IV_SIZE];
    } retry;
};

static void crypto_stream_receive(quicly_stream_t *stream, size_t off, const void *src, size_t len);

static const quicly_stream_callbacks_t crypto_stream_callbacks = {quicly_streambuf_destroy, quicly_streambuf_egress_shift,
                                                                  quicly_streambuf_egress_emit, NULL, crypto_stream_receive};

static int update_traffic_key_cb(ptls_update_traffic_key_t *self, ptls_t *tls, int is_enc, size_t epoch, const void *secret);
static int initiate_close(quicly_conn_t *conn, int err, uint64_t frame_type, const char *reason_phrase);
static int handle_close(quicly_conn_t *conn, int err, uint64_t frame_type, ptls_iovec_t reason_phrase);
static int discard_sentmap_by_epoch(quicly_conn_t *conn, unsigned ack_epochs);

static const quicly_transport_parameters_t default_transport_params = {.max_udp_payload_size = QUICLY_DEFAULT_MAX_UDP_PAYLOAD_SIZE,
                                                                       .ack_delay_exponent = QUICLY_DEFAULT_ACK_DELAY_EXPONENT,
                                                                       .max_ack_delay = QUICLY_DEFAULT_MAX_ACK_DELAY,
                                                                       .min_ack_delay_usec = UINT64_MAX,
                                                                       .active_connection_id_limit =
                                                                           QUICLY_DEFAULT_ACTIVE_CONNECTION_ID_LIMIT};

static const struct st_ptls_salt_t *get_salt(uint32_t protocol_version)
{
    static const struct st_ptls_salt_t current = {.initial = {0xaf, 0xbf, 0xec, 0x28, 0x99, 0x93, 0xd2, 0x4c, 0x9e, 0x97,
                                                              0x86, 0xf1, 0x9c, 0x61, 0x11, 0xe0, 0x43, 0x90, 0xa8, 0x99},
                                                  .retry = {.key = {0xcc, 0xce, 0x18, 0x7e, 0xd0, 0x9a, 0x09, 0xd0, 0x57, 0x28,
                                                                    0x15, 0x5a, 0x6c, 0xb9, 0x6b, 0xe1},
                                                            .iv = {0xe5, 0x49, 0x30, 0xf9, 0x7f, 0x21, 0x36, 0xf0, 0x53, 0x0a, 0x8c,
                                                                   0x1c}}},
                                       draft27 = {.initial = {0xc3, 0xee, 0xf7, 0x12, 0xc7, 0x2e, 0xbb, 0x5a, 0x11, 0xa7,
                                                              0xd2, 0x43, 0x2b, 0xb4, 0x63, 0x65, 0xbe, 0xf9, 0xf5, 0x02},
                                                  .retry = {.key = {0x4d, 0x32, 0xec, 0xdb, 0x2a, 0x21, 0x33, 0xc8, 0x41, 0xe4,
                                                                    0x04, 0x3d, 0xf2, 0x7d, 0x44, 0x30},
                                                            .iv = {0x4d, 0x16, 0x11, 0xd0, 0x55, 0x13, 0xa5, 0x52, 0xc5, 0x87, 0xd5,
                                                                   0x75}}};

    switch (protocol_version) {
    case QUICLY_PROTOCOL_VERSION_CURRENT:
        return &current;
    case QUICLY_PROTOCOL_VERSION_DRAFT27:
        return &draft27;
        break;
    default:
        return NULL;
    }
}

static void lock_now(quicly_conn_t *conn, int is_reentrant)
{
    if (conn->stash.now == 0) {
        assert(conn->stash.lock_count == 0);
        conn->stash.now = conn->super.ctx->now->cb(conn->super.ctx->now);
    } else {
        assert(is_reentrant && "caller must be reentrant");
        assert(conn->stash.lock_count != 0);
    }

    ++conn->stash.lock_count;
}

static void unlock_now(quicly_conn_t *conn)
{
    assert(conn->stash.now != 0);

    if (--conn->stash.lock_count == 0)
        conn->stash.now = 0;
}

static void set_address(quicly_address_t *addr, struct sockaddr *sa)
{
    if (sa == NULL) {
        addr->sa.sa_family = AF_UNSPEC;
        return;
    }

    switch (sa->sa_family) {
    case AF_UNSPEC:
        addr->sa.sa_family = AF_UNSPEC;
        break;
    case AF_INET:
        addr->sin = *(struct sockaddr_in *)sa;
        break;
    case AF_INET6:
        addr->sin6 = *(struct sockaddr_in6 *)sa;
        break;
    default:
        memset(addr, 0xff, sizeof(*addr));
        assert(!"unexpected address type");
        break;
    }
}

static ptls_cipher_suite_t *get_aes128gcmsha256(quicly_context_t *ctx)
{
    ptls_cipher_suite_t **cs;

    for (cs = ctx->tls->cipher_suites;; ++cs) {
        assert(cs != NULL);
        if ((*cs)->id == PTLS_CIPHER_SUITE_AES_128_GCM_SHA256)
            break;
    }
    return *cs;
}

static inline uint8_t get_epoch(uint8_t first_byte)
{
    if (!QUICLY_PACKET_IS_LONG_HEADER(first_byte))
        return QUICLY_EPOCH_1RTT;

    switch (first_byte & QUICLY_PACKET_TYPE_BITMASK) {
    case QUICLY_PACKET_TYPE_INITIAL:
        return QUICLY_EPOCH_INITIAL;
    case QUICLY_PACKET_TYPE_HANDSHAKE:
        return QUICLY_EPOCH_HANDSHAKE;
    case QUICLY_PACKET_TYPE_0RTT:
        return QUICLY_EPOCH_0RTT;
    default:
        assert(!"FIXME");
    }
}

static ptls_aead_context_t *create_retry_aead(quicly_context_t *ctx, uint32_t protocol_version, int is_enc)
{
    const struct st_ptls_salt_t *salt = get_salt(protocol_version);
    assert(salt != NULL);

    ptls_cipher_suite_t *algo = get_aes128gcmsha256(ctx);
    ptls_aead_context_t *aead = ptls_aead_new_direct(algo->aead, is_enc, salt->retry.key, salt->retry.iv);
    assert(aead != NULL);
    return aead;
}

static void dispose_cipher(struct st_quicly_cipher_context_t *ctx)
{
    ptls_aead_free(ctx->aead);
    ptls_cipher_free(ctx->header_protection);
}

static int is_retry(quicly_conn_t *conn)
{
    return conn->retry_scid.len != UINT8_MAX;
}

static int needs_cid_auth(quicly_conn_t *conn)
{
    return conn->super.version > QUICLY_PROTOCOL_VERSION_DRAFT27;
}

static int64_t get_sentmap_expiration_time(quicly_conn_t *conn)
{
    return quicly_loss_get_sentmap_expiration_time(&conn->egress.loss, conn->super.remote.transport_params.max_ack_delay);
}

static void ack_frequency_set_next_update_at(quicly_conn_t *conn)
{
    if (conn->super.remote.transport_params.min_ack_delay_usec != UINT64_MAX)
        conn->egress.ack_frequency.update_at = conn->stash.now + get_sentmap_expiration_time(conn);
}

size_t quicly_decode_packet(quicly_context_t *ctx, quicly_decoded_packet_t *packet, const uint8_t *datagram, size_t datagram_size,
                            size_t *off)
{
    const uint8_t *src = datagram, *src_end = datagram + datagram_size;

    assert(*off <= datagram_size);

    packet->octets = ptls_iovec_init(src + *off, datagram_size - *off);
    if (packet->octets.len < 2)
        goto Error;
    packet->datagram_size = *off == 0 ? datagram_size : 0;
    packet->token = ptls_iovec_init(NULL, 0);
    packet->decrypted.pn = UINT64_MAX;

    /* move the cursor to the sencond byte */
    src += *off + 1;

    if (QUICLY_PACKET_IS_LONG_HEADER(packet->octets.base[0])) {
        /* long header */
        uint64_t rest_length;
        if (src_end - src < 5)
            goto Error;
        packet->version = quicly_decode32(&src);
        packet->cid.dest.encrypted.len = *src++;
        if (src_end - src < packet->cid.dest.encrypted.len + 1)
            goto Error;
        packet->cid.dest.encrypted.base = (uint8_t *)src;
        src += packet->cid.dest.encrypted.len;
        packet->cid.src.len = *src++;
        if (src_end - src < packet->cid.src.len)
            goto Error;
        packet->cid.src.base = (uint8_t *)src;
        src += packet->cid.src.len;
        if (ctx->cid_encryptor != NULL) {
            ctx->cid_encryptor->decrypt_cid(ctx->cid_encryptor, &packet->cid.dest.plaintext, packet->cid.dest.encrypted.base,
                                            packet->cid.dest.encrypted.len);
        } else {
            packet->cid.dest.plaintext = (quicly_cid_plaintext_t){0};
        }
        switch (packet->octets.base[0] & QUICLY_PACKET_TYPE_BITMASK) {
        case QUICLY_PACKET_TYPE_INITIAL:
        case QUICLY_PACKET_TYPE_0RTT:
            packet->cid.dest.might_be_client_generated = 1;
            break;
        default:
            packet->cid.dest.might_be_client_generated = 0;
            break;
        }
        switch (packet->version) {
        case QUICLY_PROTOCOL_VERSION_CURRENT:
        case QUICLY_PROTOCOL_VERSION_DRAFT27:
            /* these are the recognized versions, and they share the same packet header format */
            if ((packet->octets.base[0] & QUICLY_PACKET_TYPE_BITMASK) == QUICLY_PACKET_TYPE_RETRY) {
                /* retry */
                if (src_end - src <= PTLS_AESGCM_TAG_SIZE)
                    goto Error;
                packet->token = ptls_iovec_init(src, src_end - src - PTLS_AESGCM_TAG_SIZE);
                src += packet->token.len;
                packet->encrypted_off = src - packet->octets.base;
            } else {
                /* coalescible long header packet */
                if ((packet->octets.base[0] & QUICLY_PACKET_TYPE_BITMASK) == QUICLY_PACKET_TYPE_INITIAL) {
                    /* initial has a token */
                    uint64_t token_len;
                    if ((token_len = quicly_decodev(&src, src_end)) == UINT64_MAX)
                        goto Error;
                    if (src_end - src < token_len)
                        goto Error;
                    packet->token = ptls_iovec_init(src, token_len);
                    src += token_len;
                }
                if ((rest_length = quicly_decodev(&src, src_end)) == UINT64_MAX)
                    goto Error;
                if (rest_length < 1)
                    goto Error;
                if (src_end - src < rest_length)
                    goto Error;
                packet->encrypted_off = src - packet->octets.base;
                packet->octets.len = packet->encrypted_off + rest_length;
            }
            break;
        default:
            /* VN packet or packets of unknown version cannot be parsed. `encrypted_off` is set to the first byte after SCID. */
            packet->encrypted_off = src - packet->octets.base;
        }
        packet->_is_stateless_reset_cached = QUICLY__DECODED_PACKET_CACHED_NOT_STATELESS_RESET;
    } else {
        /* short header */
        if (ctx->cid_encryptor != NULL) {
            if (src_end - src < QUICLY_MAX_CID_LEN_V1)
                goto Error;
            size_t local_cidl = ctx->cid_encryptor->decrypt_cid(ctx->cid_encryptor, &packet->cid.dest.plaintext, src, 0);
            if (local_cidl == SIZE_MAX)
                goto Error;
            packet->cid.dest.encrypted = ptls_iovec_init(src, local_cidl);
            src += local_cidl;
        } else {
            packet->cid.dest.encrypted = ptls_iovec_init(NULL, 0);
            packet->cid.dest.plaintext = (quicly_cid_plaintext_t){0};
        }
        packet->cid.dest.might_be_client_generated = 0;
        packet->cid.src = ptls_iovec_init(NULL, 0);
        packet->version = 0;
        packet->encrypted_off = src - packet->octets.base;
        packet->_is_stateless_reset_cached = QUICLY__DECODED_PACKET_CACHED_MAYBE_STATELESS_RESET;
    }

    *off += packet->octets.len;
    return packet->octets.len;

Error:
    return SIZE_MAX;
}

uint64_t quicly_determine_packet_number(uint32_t truncated, size_t num_bits, uint64_t expected)
{
    uint64_t win = (uint64_t)1 << num_bits, candidate = (expected & ~(win - 1)) | truncated;

    if (candidate + win / 2 <= expected)
        return candidate + win;
    if (candidate > expected + win / 2 && candidate >= win)
        return candidate - win;
    return candidate;
}

static void assert_consistency(quicly_conn_t *conn, int timer_must_be_in_future)
{
    if (conn->super.state >= QUICLY_STATE_CLOSING) {
        assert(!timer_must_be_in_future || conn->stash.now < conn->egress.send_ack_at);
        return;
    }

    if (conn->egress.loss.sentmap.bytes_in_flight != 0 || conn->super.remote.address_validation.send_probe) {
        assert(conn->egress.loss.alarm_at != INT64_MAX);
    } else {
        assert(conn->egress.loss.loss_time == INT64_MAX);
    }
    /* Allow timers not in the future when the remote peer is not yet validated, since we may not be able to send packets even when
     * timers fire. */
    if (timer_must_be_in_future && conn->super.remote.address_validation.validated)
        assert(conn->stash.now < conn->egress.loss.alarm_at);
}

static int on_invalid_ack(quicly_sentmap_t *map, const quicly_sent_packet_t *packet, int acked, quicly_sent_t *sent)
{
    if (acked)
        return QUICLY_TRANSPORT_ERROR_PROTOCOL_VIOLATION;
    return 0;
}

static uint64_t calc_next_pn_to_skip(ptls_context_t *tlsctx, uint64_t next_pn, uint32_t cwnd, uint64_t mtu)
{
    static __thread struct {
        uint32_t values[8];
        size_t off;
    } cached_rand;

    if (cached_rand.off == 0) {
        tlsctx->random_bytes(cached_rand.values, sizeof(cached_rand.values));
        cached_rand.off = PTLS_ELEMENTSOF(cached_rand.values);
    }

    /* on average, skip one PN per every min(256 packets, 8 * CWND) */
    uint32_t packet_cwnd = cwnd / mtu;
    if (packet_cwnd < 32)
        packet_cwnd = 32;
    uint64_t skip_after = cached_rand.values[--cached_rand.off] % (16 * packet_cwnd);
    return next_pn + 1 + skip_after;
}

static void init_max_streams(struct st_quicly_max_streams_t *m)
{
    m->count = 0;
    quicly_maxsender_init(&m->blocked_sender, -1);
}

static int update_max_streams(struct st_quicly_max_streams_t *m, uint64_t count)
{
    if (count > (uint64_t)1 << 60)
        return QUICLY_TRANSPORT_ERROR_STREAM_LIMIT;

    if (m->count < count) {
        m->count = count;
        if (m->blocked_sender.max_acked < count)
            m->blocked_sender.max_acked = count;
    }

    return 0;
}

int quicly_connection_is_ready(quicly_conn_t *conn)
{
    return conn->application != NULL;
}

static int stream_is_destroyable(quicly_stream_t *stream)
{
    if (!quicly_recvstate_transfer_complete(&stream->recvstate))
        return 0;
    if (!quicly_sendstate_transfer_complete(&stream->sendstate))
        return 0;
    switch (stream->_send_aux.reset_stream.sender_state) {
    case QUICLY_SENDER_STATE_NONE:
    case QUICLY_SENDER_STATE_ACKED:
        break;
    default:
        return 0;
    }
    return 1;
}

static void sched_stream_control(quicly_stream_t *stream)
{
    assert(stream->stream_id >= 0);

    if (!quicly_linklist_is_linked(&stream->_send_aux.pending_link.control))
        quicly_linklist_insert(stream->conn->egress.pending_streams.control.prev, &stream->_send_aux.pending_link.control);
}

static void resched_stream_data(quicly_stream_t *stream)
{
    if (stream->stream_id < 0) {
        assert(-4 <= stream->stream_id);
        uint8_t mask = 1 << -(1 + stream->stream_id);
        if (stream->sendstate.pending.num_ranges != 0) {
            stream->conn->egress.pending_flows |= mask;
        } else {
            stream->conn->egress.pending_flows &= ~mask;
        }
        return;
    }

    /* do nothing if blocked */
    if (stream->streams_blocked)
        return;

    quicly_stream_scheduler_t *scheduler = stream->conn->super.ctx->stream_scheduler;
    scheduler->update_state(scheduler, stream);
}

static int should_send_max_data(quicly_conn_t *conn)
{
    return quicly_maxsender_should_send_max(&conn->ingress.max_data.sender, conn->ingress.max_data.bytes_consumed,
                                            (uint32_t)conn->super.ctx->transport_params.max_data, 512);
}

static int should_send_max_stream_data(quicly_stream_t *stream)
{
    if (stream->recvstate.eos != UINT64_MAX)
        return 0;
    return quicly_maxsender_should_send_max(&stream->_send_aux.max_stream_data_sender, stream->recvstate.data_off,
                                            stream->_recv_aux.window, 512);
}

int quicly_stream_sync_sendbuf(quicly_stream_t *stream, int activate)
{
    int ret;

    if (activate) {
        if ((ret = quicly_sendstate_activate(&stream->sendstate)) != 0)
            return ret;
    }

    resched_stream_data(stream);
    return 0;
}

void quicly_stream_sync_recvbuf(quicly_stream_t *stream, size_t shift_amount)
{
    stream->recvstate.data_off += shift_amount;
    if (stream->stream_id >= 0) {
        if (should_send_max_stream_data(stream))
            sched_stream_control(stream);
    }
}

static int schedule_path_challenge_frame(quicly_conn_t *conn, int is_response, const uint8_t *data)
{
    struct st_quicly_pending_path_challenge_t *pending;

    if ((pending = malloc(sizeof(struct st_quicly_pending_path_challenge_t))) == NULL)
        return PTLS_ERROR_NO_MEMORY;

    pending->next = NULL;
    pending->is_response = is_response;
    memcpy(pending->data, data, QUICLY_PATH_CHALLENGE_DATA_LEN);

    *conn->egress.path_challenge.tail_ref = pending;
    conn->egress.path_challenge.tail_ref = &pending->next;
    return 0;
}

/**
 * calculate how many CIDs we provide to the remote peer
 */
static size_t local_cid_size(const quicly_conn_t *conn)
{
    PTLS_BUILD_ASSERT(QUICLY_LOCAL_ACTIVE_CONNECTION_ID_LIMIT < SIZE_MAX / sizeof(uint64_t));

    /* if we don't have an encryptor, the only CID we issue is the one we send during handshake */
    if (conn->super.ctx->cid_encryptor == NULL)
        return 1;

    uint64_t capacity = conn->super.remote.transport_params.active_connection_id_limit;
    if (capacity > QUICLY_LOCAL_ACTIVE_CONNECTION_ID_LIMIT)
        capacity = QUICLY_LOCAL_ACTIVE_CONNECTION_ID_LIMIT;
    return capacity;
}

/**
 * set up an internal record to send RETIRE_CONNECTION_ID frame later
 */
static void schedule_retire_connection_id_frame(quicly_conn_t *conn, uint64_t sequence)
{
    quicly_retire_cid_push(&conn->egress.retire_cid, sequence);
    conn->egress.pending_flows |= QUICLY_PENDING_FLOW_CID_FRAME_BIT;
}

static int write_crypto_data(quicly_conn_t *conn, ptls_buffer_t *tlsbuf, size_t epoch_offsets[5])
{
    size_t epoch;
    int ret;

    if (tlsbuf->off == 0)
        return 0;

    for (epoch = 0; epoch < 4; ++epoch) {
        size_t len = epoch_offsets[epoch + 1] - epoch_offsets[epoch];
        if (len == 0)
            continue;
        quicly_stream_t *stream = quicly_get_stream(conn, -(quicly_stream_id_t)(1 + epoch));
        assert(stream != NULL);
        if ((ret = quicly_streambuf_egress_write(stream, tlsbuf->base + epoch_offsets[epoch], len)) != 0)
            return ret;
    }

    return 0;
}

void crypto_stream_receive(quicly_stream_t *stream, size_t off, const void *src, size_t len)
{
    quicly_conn_t *conn = stream->conn;
    size_t in_epoch = -(1 + stream->stream_id), epoch_offsets[5] = {0};
    ptls_iovec_t input;
    ptls_buffer_t output;

    if (quicly_streambuf_ingress_receive(stream, off, src, len) != 0)
        return;

    ptls_buffer_init(&output, "", 0);

    /* send handshake messages to picotls, and let it fill in the response */
    while ((input = quicly_streambuf_ingress_get(stream)).len != 0) {
        int handshake_result = ptls_handle_message(conn->crypto.tls, &output, epoch_offsets, in_epoch, input.base, input.len,
                                                   &conn->crypto.handshake_properties);
        quicly_streambuf_ingress_shift(stream, input.len);
        QUICLY_PROBE(CRYPTO_HANDSHAKE, conn, conn->stash.now, handshake_result);
        switch (handshake_result) {
        case 0:
        case PTLS_ERROR_IN_PROGRESS:
            break;
        default:
            initiate_close(conn,
                           PTLS_ERROR_GET_CLASS(handshake_result) == PTLS_ERROR_CLASS_SELF_ALERT ? handshake_result
                                                                                                 : QUICLY_TRANSPORT_ERROR_INTERNAL,
                           QUICLY_FRAME_TYPE_CRYPTO, NULL);
            goto Exit;
        }
        /* drop 0-RTT write key if 0-RTT is rejected by remote peer */
        if (conn->application != NULL && !conn->application->one_rtt_writable &&
            conn->application->cipher.egress.key.aead != NULL) {
            assert(quicly_is_client(conn));
            if (conn->crypto.handshake_properties.client.early_data_acceptance == PTLS_EARLY_DATA_REJECTED) {
                dispose_cipher(&conn->application->cipher.egress.key);
                conn->application->cipher.egress.key = (struct st_quicly_cipher_context_t){NULL};
                discard_sentmap_by_epoch(
                    conn, 1u << QUICLY_EPOCH_1RTT); /* retire all packets with ack_epoch == 3; they are all 0-RTT packets */
            }
        }
    }
    write_crypto_data(conn, &output, epoch_offsets);

Exit:
    ptls_buffer_dispose(&output);
}

static void init_stream_properties(quicly_stream_t *stream, uint32_t initial_max_stream_data_local,
                                   uint64_t initial_max_stream_data_remote)
{
    int is_client = quicly_is_client(stream->conn);

    if (quicly_stream_has_send_side(is_client, stream->stream_id)) {
        quicly_sendstate_init(&stream->sendstate);
    } else {
        quicly_sendstate_init_closed(&stream->sendstate);
    }
    if (quicly_stream_has_receive_side(is_client, stream->stream_id)) {
        quicly_recvstate_init(&stream->recvstate);
    } else {
        quicly_recvstate_init_closed(&stream->recvstate);
    }
    stream->streams_blocked = 0;

    stream->_send_aux.max_stream_data = initial_max_stream_data_remote;
    stream->_send_aux.stop_sending.sender_state = QUICLY_SENDER_STATE_NONE;
    stream->_send_aux.stop_sending.error_code = 0;
    stream->_send_aux.reset_stream.sender_state = QUICLY_SENDER_STATE_NONE;
    stream->_send_aux.reset_stream.error_code = 0;
    quicly_maxsender_init(&stream->_send_aux.max_stream_data_sender, initial_max_stream_data_local);
    stream->_send_aux.blocked = QUICLY_SENDER_STATE_NONE;
    quicly_linklist_init(&stream->_send_aux.pending_link.control);
    quicly_linklist_init(&stream->_send_aux.pending_link.default_scheduler);

    stream->_recv_aux.window = initial_max_stream_data_local;

    /* Set the number of max ranges to be capable of handling following case:
     * * every one of the two packets being sent are lost
     * * average size of a STREAM frame found in a packet is >= ~512 bytes
     * See also: the doc-comment on `_recv_aux.max_ranges`.
     */
    if ((stream->_recv_aux.max_ranges = initial_max_stream_data_local / 1024) < 63)
        stream->_recv_aux.max_ranges = 63;
}

static void dispose_stream_properties(quicly_stream_t *stream)
{
    quicly_sendstate_dispose(&stream->sendstate);
    quicly_recvstate_dispose(&stream->recvstate);
    quicly_maxsender_dispose(&stream->_send_aux.max_stream_data_sender);
    quicly_linklist_unlink(&stream->_send_aux.pending_link.control);
    quicly_linklist_unlink(&stream->_send_aux.pending_link.default_scheduler);
}

static quicly_stream_t *open_stream(quicly_conn_t *conn, uint64_t stream_id, uint32_t initial_max_stream_data_local,
                                    uint64_t initial_max_stream_data_remote)
{
    quicly_stream_t *stream;

    if ((stream = malloc(sizeof(*stream))) == NULL)
        return NULL;
    stream->conn = conn;
    stream->stream_id = stream_id;
    stream->callbacks = NULL;
    stream->data = NULL;

    int r;
    khiter_t iter = kh_put(quicly_stream_t, conn->streams, stream_id, &r);
    assert(iter != kh_end(conn->streams));
    kh_val(conn->streams, iter) = stream;

    init_stream_properties(stream, initial_max_stream_data_local, initial_max_stream_data_remote);

    return stream;
}

static struct st_quicly_conn_streamgroup_state_t *get_streamgroup_state(quicly_conn_t *conn, quicly_stream_id_t stream_id)
{
    if (quicly_is_client(conn) == quicly_stream_is_client_initiated(stream_id)) {
        return quicly_stream_is_unidirectional(stream_id) ? &conn->super.local.uni : &conn->super.local.bidi;
    } else {
        return quicly_stream_is_unidirectional(stream_id) ? &conn->super.remote.uni : &conn->super.remote.bidi;
    }
}

static int should_send_max_streams(quicly_conn_t *conn, int uni)
{
    uint64_t concurrency;
    quicly_maxsender_t *maxsender;
    struct st_quicly_conn_streamgroup_state_t *group;

#define INIT_VARS(type)                                                                                                            \
    do {                                                                                                                           \
        concurrency = conn->super.ctx->transport_params.max_streams_##type;                                                        \
        maxsender = &conn->ingress.max_streams.type;                                                                               \
        group = &conn->super.remote.type;                                                                                          \
    } while (0)
    if (uni) {
        INIT_VARS(uni);
    } else {
        INIT_VARS(bidi);
    }
#undef INIT_VARS

    if (concurrency == 0)
        return 0;

    if (!quicly_maxsender_should_send_max(maxsender, group->next_stream_id / 4, group->num_streams, 768))
        return 0;

    return 1;
}

static void destroy_stream(quicly_stream_t *stream, int err)
{
    quicly_conn_t *conn = stream->conn;

    QUICLY_PROBE(STREAM_ON_DESTROY, conn, conn->stash.now, stream, err);

    if (stream->callbacks != NULL)
        stream->callbacks->on_destroy(stream, err);

    khiter_t iter = kh_get(quicly_stream_t, conn->streams, stream->stream_id);
    assert(iter != kh_end(conn->streams));
    kh_del(quicly_stream_t, conn->streams, iter);

    if (stream->stream_id < 0) {
        size_t epoch = -(1 + stream->stream_id);
        stream->conn->egress.pending_flows &= ~(uint8_t)(1 << epoch);
    } else {
        struct st_quicly_conn_streamgroup_state_t *group = get_streamgroup_state(conn, stream->stream_id);
        --group->num_streams;
    }

    dispose_stream_properties(stream);

    if (conn->application != NULL) {
        /* The function is normally invoked when receiving a packet, therefore just setting send_ack_at to zero is sufficient to
         * trigger the emission of the MAX_STREAMS frame. FWIW, the only case the function is invoked when not receiving a packet is
         * when the connection is being closed. In such case, the change will not have any bad side effects.
         */
        if (should_send_max_streams(conn, quicly_stream_is_unidirectional(stream->stream_id)))
            conn->egress.send_ack_at = 0;
    }

    free(stream);
}

static void destroy_all_streams(quicly_conn_t *conn, int err, int including_crypto_streams)
{
    quicly_stream_t *stream;
    kh_foreach_value(conn->streams, stream, {
        /* TODO do we need to send reset signals to open streams? */
        if (including_crypto_streams || stream->stream_id >= 0)
            destroy_stream(stream, err);
    });
    assert(quicly_num_streams(conn) == 0);
}

int quicly_foreach_stream(quicly_conn_t *conn, void *thunk, int (*cb)(void *thunk, quicly_stream_t *stream))
{
    quicly_stream_t *stream;
    kh_foreach_value(conn->streams, stream, {
        if (stream->stream_id >= 0) {
            int ret = cb(thunk, stream);
            if (ret != 0)
                return ret;
        }
    });
    return 0;
}

quicly_stream_t *quicly_get_stream(quicly_conn_t *conn, quicly_stream_id_t stream_id)
{
    khiter_t iter = kh_get(quicly_stream_t, conn->streams, stream_id);
    if (iter != kh_end(conn->streams))
        return kh_val(conn->streams, iter);
    return NULL;
}

ptls_t *quicly_get_tls(quicly_conn_t *conn)
{
    return conn->crypto.tls;
}

int quicly_get_stats(quicly_conn_t *conn, quicly_stats_t *stats)
{
    /* copy the pre-built stats fields */
    memcpy(stats, &conn->super.stats, sizeof(conn->super.stats));

    /* set or generate the non-pre-built stats fields here */
    stats->rtt = conn->egress.loss.rtt;
    stats->cc = conn->egress.cc;
    return 0;
}

quicly_stream_id_t quicly_get_ingress_max_streams(quicly_conn_t *conn, int uni)
{
    quicly_maxsender_t *maxsender = uni ? &conn->ingress.max_streams.uni : &conn->ingress.max_streams.bidi;
    return maxsender->max_committed;
}

void quicly_get_max_data(quicly_conn_t *conn, uint64_t *send_permitted, uint64_t *sent, uint64_t *consumed)
{
    if (send_permitted != NULL)
        *send_permitted = conn->egress.max_data.permitted;
    if (sent != NULL)
        *sent = conn->egress.max_data.sent;
    if (consumed != NULL)
        *consumed = conn->ingress.max_data.bytes_consumed;
}

static void update_idle_timeout(quicly_conn_t *conn, int is_in_receive)
{
    if (!is_in_receive && !conn->idle_timeout.should_rearm_on_send)
        return;

    /* calculate the minimum of the two max_idle_timeout */
    int64_t idle_msec = INT64_MAX;
    if (conn->initial == NULL && conn->handshake == NULL && conn->super.remote.transport_params.max_idle_timeout != 0)
        idle_msec = conn->super.remote.transport_params.max_idle_timeout;
    if (conn->super.ctx->transport_params.max_idle_timeout != 0 && conn->super.ctx->transport_params.max_idle_timeout < idle_msec)
        idle_msec = conn->super.ctx->transport_params.max_idle_timeout;

    if (idle_msec == INT64_MAX)
        return;

    uint32_t three_pto = 3 * quicly_rtt_get_pto(&conn->egress.loss.rtt, conn->super.ctx->transport_params.max_ack_delay,
                                                conn->egress.loss.conf->min_pto);
    conn->idle_timeout.at = conn->stash.now + (idle_msec > three_pto ? idle_msec : three_pto);
    conn->idle_timeout.should_rearm_on_send = is_in_receive;
}

static int scheduler_can_send(quicly_conn_t *conn)
{
    /* scheduler would never have data to send, until application keys become available */
    if (conn->application == NULL)
        return 0;
    int conn_is_saturated = !(conn->egress.max_data.sent < conn->egress.max_data.permitted);
    return conn->super.ctx->stream_scheduler->can_send(conn->super.ctx->stream_scheduler, conn, conn_is_saturated);
}

static void update_loss_alarm(quicly_conn_t *conn, int is_after_send)
{
    int has_outstanding = conn->egress.loss.sentmap.bytes_in_flight != 0 || conn->super.remote.address_validation.send_probe,
        handshake_is_in_progress = conn->initial != NULL || conn->handshake != NULL;
    quicly_loss_update_alarm(&conn->egress.loss, conn->stash.now, conn->egress.last_retransmittable_sent_at, has_outstanding,
                             scheduler_can_send(conn), handshake_is_in_progress, conn->egress.max_data.sent, is_after_send);
}

static int create_handshake_flow(quicly_conn_t *conn, size_t epoch)
{
    quicly_stream_t *stream;
    int ret;

    if ((stream = open_stream(conn, -(quicly_stream_id_t)(1 + epoch), 65536, 65536)) == NULL)
        return PTLS_ERROR_NO_MEMORY;
    if ((ret = quicly_streambuf_create(stream, sizeof(quicly_streambuf_t))) != 0) {
        destroy_stream(stream, ret);
        return ret;
    }
    stream->callbacks = &crypto_stream_callbacks;

    return 0;
}

static void destroy_handshake_flow(quicly_conn_t *conn, size_t epoch)
{
    quicly_stream_t *stream = quicly_get_stream(conn, -(quicly_stream_id_t)(1 + epoch));
    if (stream != NULL)
        destroy_stream(stream, 0);
}

static struct st_quicly_pn_space_t *alloc_pn_space(size_t sz, uint32_t packet_tolerance)
{
    struct st_quicly_pn_space_t *space;

    if ((space = malloc(sz)) == NULL)
        return NULL;

    quicly_ranges_init(&space->ack_queue);
    space->largest_pn_received_at = INT64_MAX;
    space->next_expected_packet_number = 0;
    space->unacked_count = 0;
    space->packet_tolerance = packet_tolerance;
    space->ignore_order = 0;
    if (sz != sizeof(*space))
        memset((uint8_t *)space + sizeof(*space), 0, sz - sizeof(*space));

    return space;
}

static void do_free_pn_space(struct st_quicly_pn_space_t *space)
{
    quicly_ranges_clear(&space->ack_queue);
    free(space);
}

static int record_pn(quicly_ranges_t *ranges, uint64_t pn, int *is_out_of_order)
{
    int ret;

    *is_out_of_order = 0;

    if (ranges->num_ranges != 0) {
        /* fast path that is taken when we receive a packet in-order */
        if (ranges->ranges[ranges->num_ranges - 1].end == pn) {
            ranges->ranges[ranges->num_ranges - 1].end = pn + 1;
            return 0;
        }
        *is_out_of_order = 1;
    }

    /* slow path; we add, then remove the oldest ranges when the number of ranges exceed the maximum */
    if ((ret = quicly_ranges_add(ranges, pn, pn + 1)) != 0)
        return ret;
    if (ranges->num_ranges > QUICLY_MAX_ACK_BLOCKS)
        quicly_ranges_drop_by_range_indices(ranges, ranges->num_ranges - QUICLY_MAX_ACK_BLOCKS, ranges->num_ranges);

    return 0;
}

static int record_receipt(struct st_quicly_pn_space_t *space, uint64_t pn, int is_ack_only, int64_t now, int64_t *send_ack_at)
{
    int ret, ack_now, is_out_of_order;

    if ((ret = record_pn(&space->ack_queue, pn, &is_out_of_order)) != 0)
        goto Exit;

    ack_now = is_out_of_order && !space->ignore_order && !is_ack_only;

    /* update largest_pn_received_at (TODO implement deduplication at an earlier moment?) */
    if (space->ack_queue.ranges[space->ack_queue.num_ranges - 1].end == pn + 1)
        space->largest_pn_received_at = now;

    /* if the received packet is ack-eliciting, update / schedule transmission of ACK */
    if (!is_ack_only) {
        space->unacked_count++;
        if (space->unacked_count >= space->packet_tolerance)
            ack_now = 1;
    }

    if (ack_now) {
        *send_ack_at = now;
    } else if (*send_ack_at == INT64_MAX && space->unacked_count != 0) {
        *send_ack_at = now + QUICLY_DELAYED_ACK_TIMEOUT;
    }

    ret = 0;
Exit:
    return ret;
}

static void free_handshake_space(struct st_quicly_handshake_space_t **space)
{
    if (*space != NULL) {
        if ((*space)->cipher.ingress.aead != NULL)
            dispose_cipher(&(*space)->cipher.ingress);
        if ((*space)->cipher.egress.aead != NULL)
            dispose_cipher(&(*space)->cipher.egress);
        do_free_pn_space(&(*space)->super);
        *space = NULL;
    }
}

static int setup_cipher(quicly_conn_t *conn, size_t epoch, int is_enc, ptls_cipher_context_t **hp_ctx,
                        ptls_aead_context_t **aead_ctx, ptls_aead_algorithm_t *aead, ptls_hash_algorithm_t *hash,
                        const void *secret)
{
    /* quicly_accept builds cipher before instantitating a connection. In such case, we use the default crypto engine */
    quicly_crypto_engine_t *engine = conn != NULL ? conn->super.ctx->crypto_engine : &quicly_default_crypto_engine;

    return engine->setup_cipher(engine, conn, epoch, is_enc, hp_ctx, aead_ctx, aead, hash, secret);
}

static int setup_handshake_space_and_flow(quicly_conn_t *conn, size_t epoch)
{
    struct st_quicly_handshake_space_t **space = epoch == QUICLY_EPOCH_INITIAL ? &conn->initial : &conn->handshake;
    if ((*space = (void *)alloc_pn_space(sizeof(struct st_quicly_handshake_space_t), 1)) == NULL)
        return PTLS_ERROR_NO_MEMORY;
    return create_handshake_flow(conn, epoch);
}

static void free_application_space(struct st_quicly_application_space_t **space)
{
    if (*space != NULL) {
#define DISPOSE_INGRESS(label, func)                                                                                               \
    if ((*space)->cipher.ingress.label != NULL)                                                                                    \
    func((*space)->cipher.ingress.label)
        DISPOSE_INGRESS(header_protection.zero_rtt, ptls_cipher_free);
        DISPOSE_INGRESS(header_protection.one_rtt, ptls_cipher_free);
        DISPOSE_INGRESS(aead[0], ptls_aead_free);
        DISPOSE_INGRESS(aead[1], ptls_aead_free);
#undef DISPOSE_INGRESS
        if ((*space)->cipher.egress.key.aead != NULL)
            dispose_cipher(&(*space)->cipher.egress.key);
        ptls_clear_memory((*space)->cipher.egress.secret, sizeof((*space)->cipher.egress.secret));
        do_free_pn_space(&(*space)->super);
        *space = NULL;
    }
}

static int setup_application_space(quicly_conn_t *conn)
{
    if ((conn->application =
             (void *)alloc_pn_space(sizeof(struct st_quicly_application_space_t), QUICLY_DEFAULT_PACKET_TOLERANCE)) == NULL)
        return PTLS_ERROR_NO_MEMORY;

    /* prohibit key-update until receiving an ACK for an 1-RTT packet */
    conn->application->cipher.egress.key_update_pn.last = 0;
    conn->application->cipher.egress.key_update_pn.next = UINT64_MAX;

    return create_handshake_flow(conn, QUICLY_EPOCH_1RTT);
}

static int discard_handshake_context(quicly_conn_t *conn, size_t epoch)
{
    int ret;

    assert(epoch == QUICLY_EPOCH_INITIAL || epoch == QUICLY_EPOCH_HANDSHAKE);

    if ((ret = discard_sentmap_by_epoch(conn, 1u << epoch)) != 0)
        return ret;
    destroy_handshake_flow(conn, epoch);
    free_handshake_space(epoch == QUICLY_EPOCH_INITIAL ? &conn->initial : &conn->handshake);

    return 0;
}

static int apply_remote_transport_params(quicly_conn_t *conn)
{
    int ret;

    conn->egress.max_data.permitted = conn->super.remote.transport_params.max_data;
    if ((ret = update_max_streams(&conn->egress.max_streams.uni, conn->super.remote.transport_params.max_streams_uni)) != 0)
        return ret;
    if ((ret = update_max_streams(&conn->egress.max_streams.bidi, conn->super.remote.transport_params.max_streams_bidi)) != 0)
        return ret;

    return 0;
}

static int update_1rtt_key(quicly_conn_t *conn, ptls_cipher_suite_t *cipher, int is_enc, ptls_aead_context_t **aead,
                           uint8_t *secret)
{
    uint8_t new_secret[PTLS_MAX_DIGEST_SIZE];
    ptls_aead_context_t *new_aead = NULL;
    int ret;

    /* generate next AEAD key */
    if ((ret = ptls_hkdf_expand_label(cipher->hash, new_secret, cipher->hash->digest_size,
                                      ptls_iovec_init(secret, cipher->hash->digest_size), "quic ku", ptls_iovec_init(NULL, 0),
                                      NULL)) != 0)
        goto Exit;
    if ((ret = setup_cipher(conn, QUICLY_EPOCH_1RTT, is_enc, NULL, &new_aead, cipher->aead, cipher->hash, new_secret)) != 0)
        goto Exit;

    /* success! update AEAD and secret */
    if (*aead != NULL)
        ptls_aead_free(*aead);
    *aead = new_aead;
    new_aead = NULL;
    memcpy(secret, new_secret, cipher->hash->digest_size);

    ret = 0;
Exit:
    if (new_aead != NULL)
        ptls_aead_free(new_aead);
    ptls_clear_memory(new_secret, cipher->hash->digest_size);
    return ret;
}

static int update_1rtt_egress_key(quicly_conn_t *conn)
{
    struct st_quicly_application_space_t *space = conn->application;
    ptls_cipher_suite_t *cipher = ptls_get_cipher(conn->crypto.tls);
    int ret;

    /* generate next AEAD key, and increment key phase if it succeeds */
    if ((ret = update_1rtt_key(conn, cipher, 1, &space->cipher.egress.key.aead, space->cipher.egress.secret)) != 0)
        return ret;
    ++space->cipher.egress.key_phase;

    /* signal that we are waiting for an ACK */
    space->cipher.egress.key_update_pn.last = conn->egress.packet_number;
    space->cipher.egress.key_update_pn.next = UINT64_MAX;

    QUICLY_PROBE(CRYPTO_SEND_KEY_UPDATE, conn, conn->stash.now, space->cipher.egress.key_phase,
                 QUICLY_PROBE_HEXDUMP(space->cipher.egress.secret, cipher->hash->digest_size));

    return 0;
}

static int received_key_update(quicly_conn_t *conn, uint64_t newly_decrypted_key_phase)
{
    struct st_quicly_application_space_t *space = conn->application;

    assert(space->cipher.ingress.key_phase.decrypted < newly_decrypted_key_phase);
    assert(newly_decrypted_key_phase <= space->cipher.ingress.key_phase.prepared);

    space->cipher.ingress.key_phase.decrypted = newly_decrypted_key_phase;

    QUICLY_PROBE(CRYPTO_RECEIVE_KEY_UPDATE, conn, conn->stash.now, space->cipher.ingress.key_phase.decrypted,
                 QUICLY_PROBE_HEXDUMP(space->cipher.ingress.secret, ptls_get_cipher(conn->crypto.tls)->hash->digest_size));

    if (space->cipher.egress.key_phase < space->cipher.ingress.key_phase.decrypted) {
        return update_1rtt_egress_key(conn);
    } else {
        return 0;
    }
}

void quicly_free(quicly_conn_t *conn)
{
    lock_now(conn, 0);

    QUICLY_PROBE(FREE, conn, conn->stash.now);

#if QUICLY_USE_EMBEDDED_PROBES || QUICLY_USE_DTRACE
    if (QUICLY_CONN_STATS_ENABLED()) {
        quicly_stats_t stats;
        quicly_get_stats(conn, &stats);
        QUICLY_PROBE(CONN_STATS, conn, conn->stash.now, &stats, sizeof(stats));
    }
#endif

    destroy_all_streams(conn, 0, 1);

    quicly_maxsender_dispose(&conn->ingress.max_data.sender);
    quicly_maxsender_dispose(&conn->ingress.max_streams.uni);
    quicly_maxsender_dispose(&conn->ingress.max_streams.bidi);
    while (conn->egress.path_challenge.head != NULL) {
        struct st_quicly_pending_path_challenge_t *pending = conn->egress.path_challenge.head;
        conn->egress.path_challenge.head = pending->next;
        free(pending);
    }
    quicly_loss_dispose(&conn->egress.loss);

    kh_destroy(quicly_stream_t, conn->streams);

    assert(!quicly_linklist_is_linked(&conn->egress.pending_streams.blocked.uni));
    assert(!quicly_linklist_is_linked(&conn->egress.pending_streams.blocked.bidi));
    assert(!quicly_linklist_is_linked(&conn->egress.pending_streams.control));
    assert(!quicly_linklist_is_linked(&conn->super._default_scheduler.active));
    assert(!quicly_linklist_is_linked(&conn->super._default_scheduler.blocked));

    free_handshake_space(&conn->initial);
    free_handshake_space(&conn->handshake);
    free_application_space(&conn->application);

    ptls_buffer_dispose(&conn->crypto.transport_params.buf);
    ptls_free(conn->crypto.tls);

    unlock_now(conn);

    free(conn->token.base);
    free(conn);
}

static int setup_initial_key(struct st_quicly_cipher_context_t *ctx, ptls_cipher_suite_t *cs, const void *master_secret,
                             const char *label, int is_enc, quicly_conn_t *conn)
{
    uint8_t aead_secret[PTLS_MAX_DIGEST_SIZE];
    int ret;

    if ((ret = ptls_hkdf_expand_label(cs->hash, aead_secret, cs->hash->digest_size,
                                      ptls_iovec_init(master_secret, cs->hash->digest_size), label, ptls_iovec_init(NULL, 0),
                                      NULL)) != 0)
        goto Exit;
    if ((ret = setup_cipher(conn, QUICLY_EPOCH_INITIAL, is_enc, &ctx->header_protection, &ctx->aead, cs->aead, cs->hash,
                            aead_secret)) != 0)
        goto Exit;

Exit:
    ptls_clear_memory(aead_secret, sizeof(aead_secret));
    return ret;
}

/**
 * @param conn maybe NULL when called by quicly_accept
 */
static int setup_initial_encryption(ptls_cipher_suite_t *cs, struct st_quicly_cipher_context_t *ingress,
                                    struct st_quicly_cipher_context_t *egress, ptls_iovec_t cid, int is_client, ptls_iovec_t salt,
                                    quicly_conn_t *conn)
{
    static const char *labels[2] = {"client in", "server in"};
    uint8_t secret[PTLS_MAX_DIGEST_SIZE];
    int ret;

    /* extract master secret */
    if ((ret = ptls_hkdf_extract(cs->hash, secret, salt, cid)) != 0)
        goto Exit;

    /* create aead contexts */
    if (ingress != NULL && (ret = setup_initial_key(ingress, cs, secret, labels[is_client], 0, conn)) != 0)
        goto Exit;
    if (egress != NULL && (ret = setup_initial_key(egress, cs, secret, labels[!is_client], 1, conn)) != 0) {
        if (ingress != NULL)
            dispose_cipher(ingress);
        goto Exit;
    }

Exit:
    ptls_clear_memory(secret, sizeof(secret));
    return ret;
}

static int reinstall_initial_encryption(quicly_conn_t *conn, int err_code_if_unknown_version)
{
    const struct st_ptls_salt_t *salt;

    /* get salt */
    if ((salt = get_salt(conn->super.version)) == NULL)
        return err_code_if_unknown_version;

    /* dispose existing context */
    dispose_cipher(&conn->initial->cipher.ingress);
    dispose_cipher(&conn->initial->cipher.egress);

    /* setup encryption context */
    return setup_initial_encryption(
        get_aes128gcmsha256(conn->super.ctx), &conn->initial->cipher.ingress, &conn->initial->cipher.egress,
        ptls_iovec_init(conn->super.remote.cid_set.cids[0].cid.cid, conn->super.remote.cid_set.cids[0].cid.len), 1,
        ptls_iovec_init(salt->initial, sizeof(salt->initial)), NULL);
}

static int apply_stream_frame(quicly_stream_t *stream, quicly_stream_frame_t *frame)
{
    int ret;

    QUICLY_PROBE(STREAM_RECEIVE, stream->conn, stream->conn->stash.now, stream, frame->offset, frame->data.len);

    if (quicly_recvstate_transfer_complete(&stream->recvstate))
        return 0;

    /* flow control */
    if (stream->stream_id >= 0) {
        /* STREAMs */
        uint64_t max_stream_data = frame->offset + frame->data.len;
        if ((int64_t)stream->_recv_aux.window < (int64_t)max_stream_data - (int64_t)stream->recvstate.data_off)
            return QUICLY_TRANSPORT_ERROR_FLOW_CONTROL;
        if (stream->recvstate.received.ranges[stream->recvstate.received.num_ranges - 1].end < max_stream_data) {
            uint64_t newly_received =
                max_stream_data - stream->recvstate.received.ranges[stream->recvstate.received.num_ranges - 1].end;
            if (stream->conn->ingress.max_data.bytes_consumed + newly_received >
                stream->conn->ingress.max_data.sender.max_committed)
                return QUICLY_TRANSPORT_ERROR_FLOW_CONTROL;
            stream->conn->ingress.max_data.bytes_consumed += newly_received;
            /* FIXME send MAX_DATA if necessary */
        }
    } else {
        /* CRYPTO streams; maybe add different limit for 1-RTT CRYPTO? */
        if (frame->offset + frame->data.len > stream->conn->super.ctx->max_crypto_bytes)
            return QUICLY_TRANSPORT_ERROR_CRYPTO_BUFFER_EXCEEDED;
    }

    /* update recvbuf */
    size_t apply_len = frame->data.len;
    if ((ret = quicly_recvstate_update(&stream->recvstate, frame->offset, &apply_len, frame->is_fin,
                                       stream->_recv_aux.max_ranges)) != 0)
        return ret;

    if (apply_len != 0 || quicly_recvstate_transfer_complete(&stream->recvstate)) {
        uint64_t buf_offset = frame->offset + frame->data.len - apply_len - stream->recvstate.data_off;
        const void *apply_src = frame->data.base + frame->data.len - apply_len;
        QUICLY_PROBE(STREAM_ON_RECEIVE, stream->conn, stream->conn->stash.now, stream, (size_t)buf_offset, apply_src, apply_len);
        stream->callbacks->on_receive(stream, (size_t)buf_offset, apply_src, apply_len);
        if (stream->conn->super.state >= QUICLY_STATE_CLOSING)
            return QUICLY_ERROR_IS_CLOSING;
    }

    if (should_send_max_stream_data(stream))
        sched_stream_control(stream);

    if (stream_is_destroyable(stream))
        destroy_stream(stream, 0);

    return 0;
}

int quicly_encode_transport_parameter_list(ptls_buffer_t *buf, const quicly_transport_parameters_t *params,
                                           const quicly_cid_t *original_dcid, const quicly_cid_t *initial_scid,
                                           const quicly_cid_t *retry_scid, const void *stateless_reset_token, size_t expand_by)
{
    int ret;

#define PUSH_TP(buf, id, block)                                                                                                    \
    do {                                                                                                                           \
        ptls_buffer_push_quicint((buf), (id));                                                                                     \
        ptls_buffer_push_block((buf), -1, block);                                                                                  \
    } while (0)

    PUSH_TP(buf, QUICLY_TRANSPORT_PARAMETER_ID_MAX_UDP_PAYLOAD_SIZE,
            { ptls_buffer_push_quicint(buf, params->max_udp_payload_size); });
    if (params->max_stream_data.bidi_local != 0)
        PUSH_TP(buf, QUICLY_TRANSPORT_PARAMETER_ID_INITIAL_MAX_STREAM_DATA_BIDI_LOCAL,
                { ptls_buffer_push_quicint(buf, params->max_stream_data.bidi_local); });
    if (params->max_stream_data.bidi_remote != 0)
        PUSH_TP(buf, QUICLY_TRANSPORT_PARAMETER_ID_INITIAL_MAX_STREAM_DATA_BIDI_REMOTE,
                { ptls_buffer_push_quicint(buf, params->max_stream_data.bidi_remote); });
    if (params->max_stream_data.uni != 0)
        PUSH_TP(buf, QUICLY_TRANSPORT_PARAMETER_ID_INITIAL_MAX_STREAM_DATA_UNI,
                { ptls_buffer_push_quicint(buf, params->max_stream_data.uni); });
    if (params->max_data != 0)
        PUSH_TP(buf, QUICLY_TRANSPORT_PARAMETER_ID_INITIAL_MAX_DATA, { ptls_buffer_push_quicint(buf, params->max_data); });
    if (params->max_idle_timeout != 0)
        PUSH_TP(buf, QUICLY_TRANSPORT_PARAMETER_ID_MAX_IDLE_TIMEOUT, { ptls_buffer_push_quicint(buf, params->max_idle_timeout); });
    if (original_dcid != NULL)
        PUSH_TP(buf, QUICLY_TRANSPORT_PARAMETER_ID_ORIGINAL_CONNECTION_ID,
                { ptls_buffer_pushv(buf, original_dcid->cid, original_dcid->len); });
    if (initial_scid != NULL)
        PUSH_TP(buf, QUICLY_TRANSPORT_PARAMETER_ID_INITIAL_SOURCE_CONNECTION_ID,
                { ptls_buffer_pushv(buf, initial_scid->cid, initial_scid->len); });
    if (retry_scid != NULL)
        PUSH_TP(buf, QUICLY_TRANSPORT_PARAMETER_ID_RETRY_SOURCE_CONNECTION_ID,
                { ptls_buffer_pushv(buf, retry_scid->cid, retry_scid->len); });
    if (stateless_reset_token != NULL)
        PUSH_TP(buf, QUICLY_TRANSPORT_PARAMETER_ID_STATELESS_RESET_TOKEN,
                { ptls_buffer_pushv(buf, stateless_reset_token, QUICLY_STATELESS_RESET_TOKEN_LEN); });
    if (params->max_streams_bidi != 0)
        PUSH_TP(buf, QUICLY_TRANSPORT_PARAMETER_ID_INITIAL_MAX_STREAMS_BIDI,
                { ptls_buffer_push_quicint(buf, params->max_streams_bidi); });
    if (params->max_streams_uni != 0)
        PUSH_TP(buf, QUICLY_TRANSPORT_PARAMETER_ID_INITIAL_MAX_STREAMS_UNI,
                { ptls_buffer_push_quicint(buf, params->max_streams_uni); });
    if (QUICLY_LOCAL_ACK_DELAY_EXPONENT != QUICLY_DEFAULT_ACK_DELAY_EXPONENT)
        PUSH_TP(buf, QUICLY_TRANSPORT_PARAMETER_ID_ACK_DELAY_EXPONENT,
                { ptls_buffer_push_quicint(buf, QUICLY_LOCAL_ACK_DELAY_EXPONENT); });
    if (QUICLY_LOCAL_MAX_ACK_DELAY != QUICLY_DEFAULT_MAX_ACK_DELAY)
        PUSH_TP(buf, QUICLY_TRANSPORT_PARAMETER_ID_MAX_ACK_DELAY, { ptls_buffer_push_quicint(buf, QUICLY_LOCAL_MAX_ACK_DELAY); });
    PUSH_TP(buf, QUICLY_TRANSPORT_PARAMETER_ID_MIN_ACK_DELAY,
            { ptls_buffer_push_quicint(buf, QUICLY_LOCAL_MAX_ACK_DELAY * 1000 /* in microseconds */); });
    if (params->disable_active_migration)
        PUSH_TP(buf, QUICLY_TRANSPORT_PARAMETER_ID_DISABLE_ACTIVE_MIGRATION, {});
    if (QUICLY_LOCAL_ACTIVE_CONNECTION_ID_LIMIT != QUICLY_DEFAULT_ACTIVE_CONNECTION_ID_LIMIT)
        PUSH_TP(buf, QUICLY_TRANSPORT_PARAMETER_ID_ACTIVE_CONNECTION_ID_LIMIT,
                { ptls_buffer_push_quicint(buf, QUICLY_LOCAL_ACTIVE_CONNECTION_ID_LIMIT); });
    if (params->max_datagram_frame_size != 0)
        PUSH_TP(buf, QUICLY_TRANSPORT_PARAMETER_ID_MAX_DATAGRAM_FRAME_SIZE,
                { ptls_buffer_push_quicint(buf, params->max_datagram_frame_size); });
    /* if requested, add a greasing TP of 1 MTU size so that CH spans across multiple packets */
    if (expand_by != 0) {
        PUSH_TP(buf, 31 * 100 + 27, {
            if ((ret = ptls_buffer_reserve(buf, expand_by)) != 0)
                goto Exit;
            memset(buf->base + buf->off, 0, expand_by);
            buf->off += expand_by;
        });
    }

#undef PUSH_TP

    ret = 0;
Exit:
    return ret;
}

/**
 * sentinel used for indicating that the corresponding TP should be ignored
 */
static const quicly_cid_t _tp_cid_ignore;
#define tp_cid_ignore (*(quicly_cid_t *)&_tp_cid_ignore)

int quicly_decode_transport_parameter_list(quicly_transport_parameters_t *params, quicly_cid_t *original_dcid,
                                           quicly_cid_t *initial_scid, quicly_cid_t *retry_scid, void *stateless_reset_token,
                                           const uint8_t *src, const uint8_t *end)
{
/* When non-negative, tp_index contains the literal position within the list of transport parameters recognized by this function.
 * That index is being used to find duplicates using a 64-bit bitmap (found_bits). When the transport parameter is being processed,
 * tp_index is set to -1. */
#define DECODE_TP(_id, block)                                                                                                      \
    do {                                                                                                                           \
        if (tp_index >= 0) {                                                                                                       \
            if (id == (_id)) {                                                                                                     \
                if ((found_bits & ((uint64_t)1 << tp_index)) != 0) {                                                               \
                    ret = QUICLY_TRANSPORT_ERROR_TRANSPORT_PARAMETER;                                                              \
                    goto Exit;                                                                                                     \
                }                                                                                                                  \
                found_bits |= (uint64_t)1 << tp_index;                                                                             \
                {block} tp_index = -1;                                                                                             \
            } else {                                                                                                               \
                ++tp_index;                                                                                                        \
            }                                                                                                                      \
        }                                                                                                                          \
    } while (0)
#define DECODE_CID_TP(_id, dest)                                                                                                   \
    DECODE_TP(_id, {                                                                                                               \
        size_t cidl = end - src;                                                                                                   \
        if (cidl > QUICLY_MAX_CID_LEN_V1) {                                                                                        \
            ret = QUICLY_TRANSPORT_ERROR_TRANSPORT_PARAMETER;                                                                      \
            goto Exit;                                                                                                             \
        }                                                                                                                          \
        if (dest == NULL) {                                                                                                        \
            ret = QUICLY_TRANSPORT_ERROR_TRANSPORT_PARAMETER;                                                                      \
            goto Exit;                                                                                                             \
        } else if (dest != &tp_cid_ignore) {                                                                                       \
            quicly_set_cid(dest, ptls_iovec_init(src, cidl));                                                                      \
        }                                                                                                                          \
        src = end;                                                                                                                 \
    });

    uint64_t found_bits = 0;
    int ret;

    /* set parameters to their default values */
    *params = default_transport_params;

    /* Set optional parameters to UINT8_MAX. It is used to as a sentinel for detecting missing TPs. */
    if (original_dcid != NULL && original_dcid != &tp_cid_ignore)
        original_dcid->len = UINT8_MAX;
    if (initial_scid != NULL && initial_scid != &tp_cid_ignore)
        initial_scid->len = UINT8_MAX;
    if (retry_scid != NULL && retry_scid != &tp_cid_ignore)
        retry_scid->len = UINT8_MAX;

    /* decode the parameters block */
    while (src != end) {
        uint64_t id;
        if ((id = quicly_decodev(&src, end)) == UINT64_MAX) {
            ret = QUICLY_TRANSPORT_ERROR_TRANSPORT_PARAMETER;
            goto Exit;
        }
        int tp_index = 0;
        ptls_decode_open_block(src, end, -1, {
            DECODE_CID_TP(QUICLY_TRANSPORT_PARAMETER_ID_ORIGINAL_CONNECTION_ID, original_dcid);
            DECODE_CID_TP(QUICLY_TRANSPORT_PARAMETER_ID_INITIAL_SOURCE_CONNECTION_ID, initial_scid);
            DECODE_CID_TP(QUICLY_TRANSPORT_PARAMETER_ID_RETRY_SOURCE_CONNECTION_ID, retry_scid);
            DECODE_TP(QUICLY_TRANSPORT_PARAMETER_ID_MAX_UDP_PAYLOAD_SIZE, {
                uint64_t v;
                if ((v = ptls_decode_quicint(&src, end)) == UINT64_MAX) {
                    ret = QUICLY_TRANSPORT_ERROR_TRANSPORT_PARAMETER;
                    goto Exit;
                }
                if (v < 1200) {
                    ret = QUICLY_TRANSPORT_ERROR_TRANSPORT_PARAMETER;
                    goto Exit;
                }
                if (v > UINT16_MAX)
                    v = UINT16_MAX;
                params->max_udp_payload_size = (uint16_t)v;
            });
            DECODE_TP(QUICLY_TRANSPORT_PARAMETER_ID_INITIAL_MAX_STREAM_DATA_BIDI_LOCAL, {
                if ((params->max_stream_data.bidi_local = ptls_decode_quicint(&src, end)) == UINT64_MAX) {
                    ret = QUICLY_TRANSPORT_ERROR_TRANSPORT_PARAMETER;
                    goto Exit;
                }
            });
            DECODE_TP(QUICLY_TRANSPORT_PARAMETER_ID_INITIAL_MAX_STREAM_DATA_BIDI_REMOTE, {
                if ((params->max_stream_data.bidi_remote = ptls_decode_quicint(&src, end)) == UINT64_MAX) {
                    ret = QUICLY_TRANSPORT_ERROR_TRANSPORT_PARAMETER;
                    goto Exit;
                }
            });
            DECODE_TP(QUICLY_TRANSPORT_PARAMETER_ID_INITIAL_MAX_STREAM_DATA_UNI, {
                if ((params->max_stream_data.uni = ptls_decode_quicint(&src, end)) == UINT64_MAX) {
                    ret = QUICLY_TRANSPORT_ERROR_TRANSPORT_PARAMETER;
                    goto Exit;
                }
            });
            DECODE_TP(QUICLY_TRANSPORT_PARAMETER_ID_INITIAL_MAX_DATA, {
                if ((params->max_data = ptls_decode_quicint(&src, end)) == UINT64_MAX) {
                    ret = QUICLY_TRANSPORT_ERROR_TRANSPORT_PARAMETER;
                    goto Exit;
                }
            });
            DECODE_TP(QUICLY_TRANSPORT_PARAMETER_ID_STATELESS_RESET_TOKEN, {
                if (!(stateless_reset_token != NULL && end - src == QUICLY_STATELESS_RESET_TOKEN_LEN)) {
                    ret = QUICLY_TRANSPORT_ERROR_TRANSPORT_PARAMETER;
                    goto Exit;
                }
                memcpy(stateless_reset_token, src, QUICLY_STATELESS_RESET_TOKEN_LEN);
                src = end;
            });
            DECODE_TP(QUICLY_TRANSPORT_PARAMETER_ID_MAX_IDLE_TIMEOUT, {
                if ((params->max_idle_timeout = ptls_decode_quicint(&src, end)) == UINT64_MAX) {
                    ret = QUICLY_TRANSPORT_ERROR_TRANSPORT_PARAMETER;
                    goto Exit;
                }
            });
            DECODE_TP(QUICLY_TRANSPORT_PARAMETER_ID_INITIAL_MAX_STREAMS_BIDI, {
                if ((params->max_streams_bidi = ptls_decode_quicint(&src, end)) == UINT64_MAX) {
                    ret = QUICLY_TRANSPORT_ERROR_TRANSPORT_PARAMETER;
                    goto Exit;
                }
            });
            DECODE_TP(QUICLY_TRANSPORT_PARAMETER_ID_INITIAL_MAX_STREAMS_UNI, {
                if ((params->max_streams_uni = ptls_decode_quicint(&src, end)) == UINT64_MAX) {
                    ret = QUICLY_TRANSPORT_ERROR_TRANSPORT_PARAMETER;
                    goto Exit;
                }
            });
            DECODE_TP(QUICLY_TRANSPORT_PARAMETER_ID_ACK_DELAY_EXPONENT, {
                uint64_t v;
                if ((v = ptls_decode_quicint(&src, end)) == UINT64_MAX) {
                    ret = QUICLY_TRANSPORT_ERROR_TRANSPORT_PARAMETER;
                    goto Exit;
                }
                if (v > 20) {
                    ret = QUICLY_TRANSPORT_ERROR_TRANSPORT_PARAMETER;
                    goto Exit;
                }
                params->ack_delay_exponent = (uint8_t)v;
            });
            DECODE_TP(QUICLY_TRANSPORT_PARAMETER_ID_MAX_ACK_DELAY, {
                uint64_t v;
                if ((v = ptls_decode_quicint(&src, end)) == UINT64_MAX) {
                    ret = QUICLY_TRANSPORT_ERROR_TRANSPORT_PARAMETER;
                    goto Exit;
                }
                if (v >= 16384) { /* "values of 2^14 or greater are invalid" */
                    ret = QUICLY_TRANSPORT_ERROR_TRANSPORT_PARAMETER;
                    goto Exit;
                }
                params->max_ack_delay = (uint16_t)v;
            });
            DECODE_TP(QUICLY_TRANSPORT_PARAMETER_ID_MIN_ACK_DELAY, {
                if ((params->min_ack_delay_usec = ptls_decode_quicint(&src, end)) == UINT64_MAX) {
                    ret = QUICLY_TRANSPORT_ERROR_TRANSPORT_PARAMETER;
                    goto Exit;
                }
                if (params->min_ack_delay_usec >= 16777216) { /* "values of 2^24 or greater are invalid" */
                    ret = QUICLY_TRANSPORT_ERROR_TRANSPORT_PARAMETER;
                    goto Exit;
                }
            });
            DECODE_TP(QUICLY_TRANSPORT_PARAMETER_ID_ACTIVE_CONNECTION_ID_LIMIT, {
                uint64_t v;
                if ((v = ptls_decode_quicint(&src, end)) == UINT64_MAX) {
                    ret = QUICLY_TRANSPORT_ERROR_TRANSPORT_PARAMETER;
                    goto Exit;
                }
                if (v < QUICLY_MIN_ACTIVE_CONNECTION_ID_LIMIT) {
                    ret = QUICLY_TRANSPORT_ERROR_TRANSPORT_PARAMETER;
                    goto Exit;
                }
                params->active_connection_id_limit = v;
            });
            DECODE_TP(QUICLY_TRANSPORT_PARAMETER_ID_DISABLE_ACTIVE_MIGRATION, { params->disable_active_migration = 1; });
            DECODE_TP(QUICLY_TRANSPORT_PARAMETER_ID_MAX_DATAGRAM_FRAME_SIZE, {
                uint64_t v;
                if ((v = ptls_decode_quicint(&src, end)) == UINT64_MAX) {
                    ret = QUICLY_TRANSPORT_ERROR_TRANSPORT_PARAMETER;
                    goto Exit;
                }
                if (v > UINT16_MAX)
                    v = UINT16_MAX;
                params->max_datagram_frame_size = (uint16_t)v;
            });
            /* skip unknown extension */
            if (tp_index >= 0)
                src = end;
        });
    }

    /* check consistency between the transpart parameters */
    if (params->min_ack_delay_usec != UINT64_MAX) {
        if (params->min_ack_delay_usec > params->max_ack_delay * 1000) {
            ret = QUICLY_TRANSPORT_ERROR_PROTOCOL_VIOLATION;
            goto Exit;
        }
    }

    /* check the absence of CIDs */
    if ((original_dcid != NULL && original_dcid->len == UINT8_MAX) || (initial_scid != NULL && initial_scid->len == UINT8_MAX) ||
        (retry_scid != NULL && retry_scid->len == UINT8_MAX)) {
        ret = QUICLY_TRANSPORT_ERROR_TRANSPORT_PARAMETER;
        goto Exit;
    }

    ret = 0;
Exit:
    if (ret == PTLS_ALERT_DECODE_ERROR)
        ret = QUICLY_TRANSPORT_ERROR_TRANSPORT_PARAMETER;
    return ret;

#undef DECODE_TP
#undef DECODE_CID_TP
}

static int collect_transport_parameters(ptls_t *tls, struct st_ptls_handshake_properties_t *properties, uint16_t type)
{
    return type == QUICLY_TLS_EXTENSION_TYPE_TRANSPORT_PARAMETERS;
}

static quicly_conn_t *create_connection(quicly_context_t *ctx, uint32_t protocol_version, const char *server_name,
                                        struct sockaddr *remote_addr, struct sockaddr *local_addr, ptls_iovec_t *remote_cid,
                                        const quicly_cid_plaintext_t *local_cid, ptls_handshake_properties_t *handshake_properties,
                                        uint32_t initcwnd)
{
    ptls_t *tls = NULL;
    quicly_conn_t *conn;

    /* consistency checks */
    assert(remote_addr != NULL && remote_addr->sa_family != AF_UNSPEC);
    if (ctx->transport_params.max_datagram_frame_size != 0)
        assert(ctx->receive_datagram_frame != NULL);

    /* create TLS context */
    if ((tls = ptls_new(ctx->tls, server_name == NULL)) == NULL)
        return NULL;
    if (server_name != NULL && ptls_set_server_name(tls, server_name, strlen(server_name)) != 0) {
        ptls_free(tls);
        return NULL;
    }

    /* allocate memory and start creating QUIC context */
    if ((conn = malloc(sizeof(*conn))) == NULL) {
        ptls_free(tls);
        return NULL;
    }
    memset(conn, 0, sizeof(*conn));
    conn->super.ctx = ctx;
    lock_now(conn, 0);
    set_address(&conn->super.local.address, local_addr);
    set_address(&conn->super.remote.address, remote_addr);
    quicly_local_cid_init_set(&conn->super.local.cid_set, ctx->cid_encryptor, local_cid);
    conn->super.local.long_header_src_cid = conn->super.local.cid_set.cids[0].cid;
    quicly_remote_cid_init_set(&conn->super.remote.cid_set, remote_cid, ctx->tls->random_bytes);
    conn->super.state = QUICLY_STATE_FIRSTFLIGHT;
    if (server_name != NULL) {
        conn->super.local.bidi.next_stream_id = 0;
        conn->super.local.uni.next_stream_id = 2;
        conn->super.remote.bidi.next_stream_id = 1;
        conn->super.remote.uni.next_stream_id = 3;
    } else {
        conn->super.local.bidi.next_stream_id = 1;
        conn->super.local.uni.next_stream_id = 3;
        conn->super.remote.bidi.next_stream_id = 0;
        conn->super.remote.uni.next_stream_id = 2;
    }
    conn->super.remote.transport_params = default_transport_params;
    conn->super.version = protocol_version;
    conn->super.remote.largest_retire_prior_to = 0;
    quicly_linklist_init(&conn->super._default_scheduler.active);
    quicly_linklist_init(&conn->super._default_scheduler.blocked);
    conn->streams = kh_init(quicly_stream_t);
    quicly_maxsender_init(&conn->ingress.max_data.sender, conn->super.ctx->transport_params.max_data);
    quicly_maxsender_init(&conn->ingress.max_streams.uni, conn->super.ctx->transport_params.max_streams_uni);
    quicly_maxsender_init(&conn->ingress.max_streams.bidi, conn->super.ctx->transport_params.max_streams_bidi);
    quicly_loss_init(&conn->egress.loss, &conn->super.ctx->loss,
                     conn->super.ctx->loss.default_initial_rtt /* FIXME remember initial_rtt in session ticket */,
                     &conn->super.remote.transport_params.max_ack_delay, &conn->super.remote.transport_params.ack_delay_exponent);
    conn->egress.next_pn_to_skip =
        calc_next_pn_to_skip(conn->super.ctx->tls, 0, initcwnd, conn->super.ctx->initial_egress_max_udp_payload_size);
    conn->egress.max_udp_payload_size = conn->super.ctx->initial_egress_max_udp_payload_size;
    init_max_streams(&conn->egress.max_streams.uni);
    init_max_streams(&conn->egress.max_streams.bidi);
    conn->egress.path_challenge.tail_ref = &conn->egress.path_challenge.head;
    conn->egress.ack_frequency.update_at = INT64_MAX;
    conn->egress.send_ack_at = INT64_MAX;
    conn->super.ctx->init_cc->cb(conn->super.ctx->init_cc, &conn->egress.cc, initcwnd, conn->stash.now);
    quicly_retire_cid_init(&conn->egress.retire_cid);
    quicly_linklist_init(&conn->egress.pending_streams.blocked.uni);
    quicly_linklist_init(&conn->egress.pending_streams.blocked.bidi);
    quicly_linklist_init(&conn->egress.pending_streams.control);
    conn->crypto.tls = tls;
    if (handshake_properties != NULL) {
        assert(handshake_properties->additional_extensions == NULL);
        assert(handshake_properties->collect_extension == NULL);
        assert(handshake_properties->collected_extensions == NULL);
        conn->crypto.handshake_properties = *handshake_properties;
    } else {
        conn->crypto.handshake_properties = (ptls_handshake_properties_t){{{{NULL}}}};
    }
    conn->crypto.handshake_properties.collect_extension = collect_transport_parameters;
    conn->retry_scid.len = UINT8_MAX;
    conn->idle_timeout.at = INT64_MAX;
    conn->idle_timeout.should_rearm_on_send = 1;
    conn->stash.on_ack_stream.active_acked_cache.stream_id = INT64_MIN;

    *ptls_get_data_ptr(tls) = conn;

    return conn;
}

static int client_collected_extensions(ptls_t *tls, ptls_handshake_properties_t *properties, ptls_raw_extension_t *slots)
{
    quicly_conn_t *conn = (void *)((char *)properties - offsetof(quicly_conn_t, crypto.handshake_properties));
    int ret;

    assert(properties->client.early_data_acceptance != PTLS_EARLY_DATA_ACCEPTANCE_UNKNOWN);

    if (slots[0].type == UINT16_MAX) {
        ret = PTLS_ALERT_MISSING_EXTENSION;
        goto Exit;
    }
    assert(slots[0].type == QUICLY_TLS_EXTENSION_TYPE_TRANSPORT_PARAMETERS);
    assert(slots[1].type == UINT16_MAX);

    const uint8_t *src = slots[0].data.base, *end = src + slots[0].data.len;
    quicly_transport_parameters_t params;
    quicly_cid_t original_dcid, initial_scid, retry_scid = {};

    /* obtain pointer to initial CID of the peer. It is guaranteeed to exist in the first slot, as TP is received before any frame
     * that updates the CID set. */
    quicly_remote_cid_t *remote_cid = &conn->super.remote.cid_set.cids[0];
    assert(remote_cid->sequence == 0);

    /* decode */
    if ((ret = quicly_decode_transport_parameter_list(&params, needs_cid_auth(conn) || is_retry(conn) ? &original_dcid : NULL,
                                                      needs_cid_auth(conn) ? &initial_scid : &tp_cid_ignore,
                                                      needs_cid_auth(conn) ? is_retry(conn) ? &retry_scid : NULL : &tp_cid_ignore,
                                                      remote_cid->stateless_reset_token, src, end)) != 0)
        goto Exit;

    /* validate CIDs */
    if (needs_cid_auth(conn) || is_retry(conn)) {
        if (!quicly_cid_is_equal(&conn->super.original_dcid, ptls_iovec_init(original_dcid.cid, original_dcid.len))) {
            ret = QUICLY_TRANSPORT_ERROR_TRANSPORT_PARAMETER;
            goto Exit;
        }
    }
    if (needs_cid_auth(conn)) {
        if (!quicly_cid_is_equal(&remote_cid->cid, ptls_iovec_init(initial_scid.cid, initial_scid.len))) {
            ret = QUICLY_TRANSPORT_ERROR_TRANSPORT_PARAMETER;
            goto Exit;
        }
        if (is_retry(conn)) {
            if (!quicly_cid_is_equal(&conn->retry_scid, ptls_iovec_init(retry_scid.cid, retry_scid.len))) {
                ret = QUICLY_TRANSPORT_ERROR_TRANSPORT_PARAMETER;
                goto Exit;
            }
        }
    }

    if (properties->client.early_data_acceptance == PTLS_EARLY_DATA_ACCEPTED) {
#define ZERORTT_VALIDATE(x)                                                                                                        \
    if (params.x < conn->super.remote.transport_params.x) {                                                                        \
        ret = QUICLY_TRANSPORT_ERROR_TRANSPORT_PARAMETER;                                                                          \
        goto Exit;                                                                                                                 \
    }
        ZERORTT_VALIDATE(max_data);
        ZERORTT_VALIDATE(max_stream_data.bidi_local);
        ZERORTT_VALIDATE(max_stream_data.bidi_remote);
        ZERORTT_VALIDATE(max_stream_data.uni);
        ZERORTT_VALIDATE(max_streams_bidi);
        ZERORTT_VALIDATE(max_streams_uni);
#undef ZERORTT_VALIDATE
    }

    /* store the results */
    conn->super.remote.transport_params = params;
    ack_frequency_set_next_update_at(conn);

Exit:
    return ret; /* negative error codes used to transmit QUIC errors through picotls */
}

int quicly_connect(quicly_conn_t **_conn, quicly_context_t *ctx, const char *server_name, struct sockaddr *dest_addr,
                   struct sockaddr *src_addr, const quicly_cid_plaintext_t *new_cid, ptls_iovec_t address_token,
                   ptls_handshake_properties_t *handshake_properties, const quicly_transport_parameters_t *resumed_transport_params)
{
    const struct st_ptls_salt_t *salt;
    quicly_conn_t *conn = NULL;
    const quicly_cid_t *server_cid;
    ptls_buffer_t buf;
    size_t epoch_offsets[5] = {0};
    size_t max_early_data_size = 0;
    int ret;

    if ((salt = get_salt(ctx->initial_version)) == NULL) {
        if ((ctx->initial_version & 0x0f0f0f0f) == 0x0a0a0a0a) {
            /* greasing version, use our own greasing salt */
            static const struct st_ptls_salt_t grease_salt = {.initial = {0xde, 0xad, 0xbe, 0xef, 0xde, 0xad, 0xbe,
                                                                          0xef, 0xde, 0xad, 0xbe, 0xef, 0xde, 0xad,
                                                                          0xbe, 0xef, 0xde, 0xad, 0xbe, 0xef}};
            salt = &grease_salt;
        } else {
            ret = QUICLY_ERROR_INVALID_INITIAL_VERSION;
            goto Exit;
        }
    }

    if ((conn = create_connection(ctx, ctx->initial_version, server_name, dest_addr, src_addr, NULL, new_cid, handshake_properties,
                                  quicly_cc_calc_initial_cwnd(ctx->transport_params.max_udp_payload_size))) == NULL) {
        ret = PTLS_ERROR_NO_MEMORY;
        goto Exit;
    }
    conn->super.remote.address_validation.validated = 1;
    conn->super.remote.address_validation.send_probe = 1;
    if (address_token.len != 0) {
        if ((conn->token.base = malloc(address_token.len)) == NULL) {
            ret = PTLS_ERROR_NO_MEMORY;
            goto Exit;
        }
        memcpy(conn->token.base, address_token.base, address_token.len);
        conn->token.len = address_token.len;
    }
    server_cid = quicly_get_remote_cid(conn);
    conn->super.original_dcid = *server_cid;

    QUICLY_PROBE(CONNECT, conn, conn->stash.now, conn->super.version);

    if ((ret = setup_handshake_space_and_flow(conn, QUICLY_EPOCH_INITIAL)) != 0)
        goto Exit;
    if ((ret = setup_initial_encryption(get_aes128gcmsha256(ctx), &conn->initial->cipher.ingress, &conn->initial->cipher.egress,
                                        ptls_iovec_init(server_cid->cid, server_cid->len), 1,
                                        ptls_iovec_init(salt->initial, sizeof(salt->initial)), conn)) != 0)
        goto Exit;

    /* handshake (we always encode authentication CIDs, as we do not (yet) regenerate ClientHello when receiving Retry) */
    ptls_buffer_init(&conn->crypto.transport_params.buf, "", 0);
    if ((ret = quicly_encode_transport_parameter_list(
             &conn->crypto.transport_params.buf, &conn->super.ctx->transport_params, NULL, &conn->super.local.cid_set.cids[0].cid,
             NULL, NULL, conn->super.ctx->expand_client_hello ? conn->super.ctx->initial_egress_max_udp_payload_size : 0)) != 0)
        goto Exit;
    conn->crypto.transport_params.ext[0] =
        (ptls_raw_extension_t){QUICLY_TLS_EXTENSION_TYPE_TRANSPORT_PARAMETERS,
                               {conn->crypto.transport_params.buf.base, conn->crypto.transport_params.buf.off}};
    conn->crypto.transport_params.ext[1] = (ptls_raw_extension_t){UINT16_MAX};
    conn->crypto.handshake_properties.additional_extensions = conn->crypto.transport_params.ext;
    conn->crypto.handshake_properties.collected_extensions = client_collected_extensions;

    ptls_buffer_init(&buf, "", 0);
    if (resumed_transport_params != NULL)
        conn->crypto.handshake_properties.client.max_early_data_size = &max_early_data_size;
    ret = ptls_handle_message(conn->crypto.tls, &buf, epoch_offsets, 0, NULL, 0, &conn->crypto.handshake_properties);
    conn->crypto.handshake_properties.client.max_early_data_size = NULL;
    if (ret != PTLS_ERROR_IN_PROGRESS) {
        assert(ret > 0); /* no QUIC errors */
        goto Exit;
    }
    write_crypto_data(conn, &buf, epoch_offsets);
    ptls_buffer_dispose(&buf);

    if (max_early_data_size != 0) {
        /* when attempting 0-RTT, apply the remembered transport parameters */
#define APPLY(n) conn->super.remote.transport_params.n = resumed_transport_params->n
        APPLY(active_connection_id_limit);
        APPLY(max_data);
        APPLY(max_stream_data.bidi_local);
        APPLY(max_stream_data.bidi_remote);
        APPLY(max_stream_data.uni);
        APPLY(max_streams_bidi);
        APPLY(max_streams_uni);
#undef APPLY
        if ((ret = apply_remote_transport_params(conn)) != 0)
            goto Exit;
    }

    *_conn = conn;
    ret = 0;

Exit:
    if (conn != NULL)
        unlock_now(conn);
    if (ret != 0) {
        if (conn != NULL)
            quicly_free(conn);
    }
    return ret;
}

static int server_collected_extensions(ptls_t *tls, ptls_handshake_properties_t *properties, ptls_raw_extension_t *slots)
{
    quicly_conn_t *conn = (void *)((char *)properties - offsetof(quicly_conn_t, crypto.handshake_properties));
    quicly_cid_t initial_scid;
    int ret;

    if (slots[0].type == UINT16_MAX) {
        ret = PTLS_ALERT_MISSING_EXTENSION;
        goto Exit;
    }
    assert(slots[0].type == QUICLY_TLS_EXTENSION_TYPE_TRANSPORT_PARAMETERS);
    assert(slots[1].type == UINT16_MAX);

    { /* decode transport_parameters extension */
        const uint8_t *src = slots[0].data.base, *end = src + slots[0].data.len;
        if ((ret = quicly_decode_transport_parameter_list(&conn->super.remote.transport_params,
                                                          needs_cid_auth(conn) ? NULL : &tp_cid_ignore,
                                                          needs_cid_auth(conn) ? &initial_scid : &tp_cid_ignore,
                                                          needs_cid_auth(conn) ? NULL : &tp_cid_ignore, NULL, src, end)) != 0)
            goto Exit;
        if (needs_cid_auth(conn) &&
            !quicly_cid_is_equal(&conn->super.remote.cid_set.cids[0].cid, ptls_iovec_init(initial_scid.cid, initial_scid.len))) {
            ret = QUICLY_TRANSPORT_ERROR_PROTOCOL_VIOLATION;
            goto Exit;
        }
    }

    /* setup ack frequency */
    ack_frequency_set_next_update_at(conn);

    /* update UDP max payload size to:
     * max(current, min(max_the_remote_sent, remote.tp.max_udp_payload_size, local.tp.max_udp_payload_size)) */
    assert(conn->initial != NULL);
    if (conn->egress.max_udp_payload_size < conn->initial->largest_ingress_udp_payload_size) {
        uint16_t size = conn->initial->largest_ingress_udp_payload_size;
        if (size > conn->super.remote.transport_params.max_udp_payload_size)
            size = conn->super.remote.transport_params.max_udp_payload_size;
        if (size > conn->super.ctx->transport_params.max_udp_payload_size)
            size = conn->super.ctx->transport_params.max_udp_payload_size;
        conn->egress.max_udp_payload_size = size;
    }

    /* set transport_parameters extension to be sent in EE */
    assert(properties->additional_extensions == NULL);
    ptls_buffer_init(&conn->crypto.transport_params.buf, "", 0);
    assert(conn->super.local.cid_set.cids[0].sequence == 0 && "make sure that local_cid is in expected state before sending SRT");
    if ((ret = quicly_encode_transport_parameter_list(
             &conn->crypto.transport_params.buf, &conn->super.ctx->transport_params,
             needs_cid_auth(conn) || is_retry(conn) ? &conn->super.original_dcid : NULL,
             needs_cid_auth(conn) ? &conn->super.local.cid_set.cids[0].cid : NULL,
             needs_cid_auth(conn) && is_retry(conn) ? &conn->retry_scid : NULL,
             conn->super.ctx->cid_encryptor != NULL ? conn->super.local.cid_set.cids[0].stateless_reset_token : NULL, 0)) != 0)
        goto Exit;
    properties->additional_extensions = conn->crypto.transport_params.ext;
    conn->crypto.transport_params.ext[0] =
        (ptls_raw_extension_t){QUICLY_TLS_EXTENSION_TYPE_TRANSPORT_PARAMETERS,
                               {conn->crypto.transport_params.buf.base, conn->crypto.transport_params.buf.off}};
    conn->crypto.transport_params.ext[1] = (ptls_raw_extension_t){UINT16_MAX};
    conn->crypto.handshake_properties.additional_extensions = conn->crypto.transport_params.ext;

    ret = 0;

Exit:
    return ret;
}

static size_t aead_decrypt_core(ptls_aead_context_t *aead, uint64_t pn, quicly_decoded_packet_t *packet, size_t aead_off)
{
    return ptls_aead_decrypt(aead, packet->octets.base + aead_off, packet->octets.base + aead_off, packet->octets.len - aead_off,
                             pn, packet->octets.base, aead_off);
}

static int aead_decrypt_fixed_key(void *ctx, uint64_t pn, quicly_decoded_packet_t *packet, size_t aead_off, size_t *ptlen)
{
    ptls_aead_context_t *aead = ctx;

    if ((*ptlen = aead_decrypt_core(aead, pn, packet, aead_off)) == SIZE_MAX)
        return QUICLY_ERROR_PACKET_IGNORED;
    return 0;
}

static int aead_decrypt_1rtt(void *ctx, uint64_t pn, quicly_decoded_packet_t *packet, size_t aead_off, size_t *ptlen)
{
    quicly_conn_t *conn = ctx;
    struct st_quicly_application_space_t *space = conn->application;
    size_t aead_index = (packet->octets.base[0] & QUICLY_KEY_PHASE_BIT) != 0;
    int ret;

    /* prepare key, when not available (yet) */
    if (space->cipher.ingress.aead[aead_index] == NULL) {
    Retry_1RTT : {
        /* Replace the AEAD key at the alternative slot (note: decryption key slots are shared by 0-RTT and 1-RTT), at the same time
         * dropping 0-RTT header protection key. */
        if (conn->application->cipher.ingress.header_protection.zero_rtt != NULL) {
            ptls_cipher_free(conn->application->cipher.ingress.header_protection.zero_rtt);
            conn->application->cipher.ingress.header_protection.zero_rtt = NULL;
        }
        ptls_cipher_suite_t *cipher = ptls_get_cipher(conn->crypto.tls);
        if ((ret = update_1rtt_key(conn, cipher, 0, &space->cipher.ingress.aead[aead_index], space->cipher.ingress.secret)) != 0)
            return ret;
        ++space->cipher.ingress.key_phase.prepared;
        QUICLY_PROBE(CRYPTO_RECEIVE_KEY_UPDATE_PREPARE, conn, conn->stash.now, space->cipher.ingress.key_phase.prepared,
                     QUICLY_PROBE_HEXDUMP(space->cipher.ingress.secret, cipher->hash->digest_size));
    }
    }

    /* decrypt */
    ptls_aead_context_t *aead = space->cipher.ingress.aead[aead_index];
    if ((*ptlen = aead_decrypt_core(aead, pn, packet, aead_off)) == SIZE_MAX) {
        /* retry with a new key, if possible */
        if (space->cipher.ingress.key_phase.decrypted == space->cipher.ingress.key_phase.prepared &&
            space->cipher.ingress.key_phase.decrypted % 2 != aead_index) {
            /* reapply AEAD to revert payload to the encrypted form. This assumes that the cipher used in AEAD is CTR. */
            aead_decrypt_core(aead, pn, packet, aead_off);
            goto Retry_1RTT;
        }
        /* otherwise return failure */
        return QUICLY_ERROR_PACKET_IGNORED;
    }

    /* update the confirmed key phase and also the egress key phase, if necessary */
    if (space->cipher.ingress.key_phase.prepared != space->cipher.ingress.key_phase.decrypted &&
        space->cipher.ingress.key_phase.prepared % 2 == aead_index) {
        if ((ret = received_key_update(conn, space->cipher.ingress.key_phase.prepared)) != 0)
            return ret;
    }

    return 0;
}

static int do_decrypt_packet(ptls_cipher_context_t *header_protection,
                             int (*aead_cb)(void *, uint64_t, quicly_decoded_packet_t *, size_t, size_t *), void *aead_ctx,
                             uint64_t *next_expected_pn, quicly_decoded_packet_t *packet, uint64_t *pn, ptls_iovec_t *payload)
{
    size_t encrypted_len = packet->octets.len - packet->encrypted_off;
    uint8_t hpmask[5] = {0};
    uint32_t pnbits = 0;
    size_t pnlen, ptlen, i;
    int ret;

    /* decipher the header protection, as well as obtaining pnbits, pnlen */
    if (encrypted_len < header_protection->algo->iv_size + QUICLY_MAX_PN_SIZE) {
        *pn = UINT64_MAX;
        return QUICLY_ERROR_PACKET_IGNORED;
    }
    ptls_cipher_init(header_protection, packet->octets.base + packet->encrypted_off + QUICLY_MAX_PN_SIZE);
    ptls_cipher_encrypt(header_protection, hpmask, hpmask, sizeof(hpmask));
    packet->octets.base[0] ^= hpmask[0] & (QUICLY_PACKET_IS_LONG_HEADER(packet->octets.base[0]) ? 0xf : 0x1f);
    pnlen = (packet->octets.base[0] & 0x3) + 1;
    for (i = 0; i != pnlen; ++i) {
        packet->octets.base[packet->encrypted_off + i] ^= hpmask[i + 1];
        pnbits = (pnbits << 8) | packet->octets.base[packet->encrypted_off + i];
    }

    size_t aead_off = packet->encrypted_off + pnlen;
    *pn = quicly_determine_packet_number(pnbits, pnlen * 8, *next_expected_pn);

    /* AEAD decryption */
    if ((ret = (*aead_cb)(aead_ctx, *pn, packet, aead_off, &ptlen)) != 0) {
        if (QUICLY_DEBUG)
            fprintf(stderr, "%s: aead decryption failure (pn: %" PRIu64 ",code:%d)\n", __FUNCTION__, *pn, ret);
        return ret;
    }
    if (*next_expected_pn <= *pn)
        *next_expected_pn = *pn + 1;

    *payload = ptls_iovec_init(packet->octets.base + aead_off, ptlen);
    return 0;
}

static int decrypt_packet(ptls_cipher_context_t *header_protection,
                          int (*aead_cb)(void *, uint64_t, quicly_decoded_packet_t *, size_t, size_t *), void *aead_ctx,
                          uint64_t *next_expected_pn, quicly_decoded_packet_t *packet, uint64_t *pn, ptls_iovec_t *payload)
{
    int ret;

    /* decrypt ourselves, or use the pre-decrypted input */
    if (packet->decrypted.pn == UINT64_MAX) {
        if ((ret = do_decrypt_packet(header_protection, aead_cb, aead_ctx, next_expected_pn, packet, pn, payload)) != 0)
            return ret;
    } else {
        *payload = ptls_iovec_init(packet->octets.base + packet->encrypted_off, packet->octets.len - packet->encrypted_off);
        *pn = packet->decrypted.pn;
        if (aead_cb == aead_decrypt_1rtt) {
            quicly_conn_t *conn = aead_ctx;
            if (conn->application->cipher.ingress.key_phase.decrypted < packet->decrypted.key_phase) {
                if ((ret = received_key_update(conn, packet->decrypted.key_phase)) != 0)
                    return ret;
            }
        }
        if (*next_expected_pn < *pn)
            *next_expected_pn = *pn + 1;
    }

    /* check reserved bits after AEAD decryption */
    if ((packet->octets.base[0] & (QUICLY_PACKET_IS_LONG_HEADER(packet->octets.base[0]) ? QUICLY_LONG_HEADER_RESERVED_BITS
                                                                                        : QUICLY_SHORT_HEADER_RESERVED_BITS)) !=
        0) {
        if (QUICLY_DEBUG)
            fprintf(stderr, "%s: non-zero reserved bits (pn: %" PRIu64 ")\n", __FUNCTION__, *pn);
        return QUICLY_TRANSPORT_ERROR_PROTOCOL_VIOLATION;
    }
    if (payload->len == 0) {
        if (QUICLY_DEBUG)
            fprintf(stderr, "%s: payload length is zero (pn: %" PRIu64 ")\n", __FUNCTION__, *pn);
        return QUICLY_TRANSPORT_ERROR_PROTOCOL_VIOLATION;
    }

    if (QUICLY_DEBUG) {
        char *payload_hex = quicly_hexdump(payload->base, payload->len, 4);
        fprintf(stderr, "%s: AEAD payload:\n%s", __FUNCTION__, payload_hex);
        free(payload_hex);
    }

    return 0;
}

static int on_ack_ack(quicly_sentmap_t *map, const quicly_sent_packet_t *packet, int acked, quicly_sent_t *sent)
{
    quicly_conn_t *conn = (quicly_conn_t *)((char *)map - offsetof(quicly_conn_t, egress.loss.sentmap));

    /* TODO log */

    if (acked) {
        /* find the pn space */
        struct st_quicly_pn_space_t *space;
        switch (packet->ack_epoch) {
        case QUICLY_EPOCH_INITIAL:
            space = &conn->initial->super;
            break;
        case QUICLY_EPOCH_HANDSHAKE:
            space = &conn->handshake->super;
            break;
        case QUICLY_EPOCH_1RTT:
            space = &conn->application->super;
            break;
        default:
            assert(!"FIXME");
            return QUICLY_TRANSPORT_ERROR_INTERNAL;
        }
        /* subtract given ACK range, then make adjustments */
        int ret;
        if ((ret = quicly_ranges_subtract(&space->ack_queue, sent->data.ack.range.start, sent->data.ack.range.end)) != 0)
            return ret;
        if (space->ack_queue.num_ranges == 0) {
            space->largest_pn_received_at = INT64_MAX;
            space->unacked_count = 0;
        } else if (space->ack_queue.num_ranges > QUICLY_MAX_ACK_BLOCKS) {
            quicly_ranges_drop_by_range_indices(&space->ack_queue, space->ack_queue.num_ranges - QUICLY_MAX_ACK_BLOCKS,
                                                space->ack_queue.num_ranges);
        }
    }

    return 0;
}

static int on_ack_stream_ack_one(quicly_conn_t *conn, quicly_stream_id_t stream_id, quicly_sendstate_sent_t *sent, int is_active)
{
    quicly_stream_t *stream;
    int ret;

    if ((stream = quicly_get_stream(conn, stream_id)) == NULL)
        return 0;

    size_t bytes_to_shift;
    if ((ret = quicly_sendstate_acked(&stream->sendstate, sent, is_active, &bytes_to_shift)) != 0)
        return ret;
    if (bytes_to_shift != 0) {
        QUICLY_PROBE(STREAM_ON_SEND_SHIFT, stream->conn, stream->conn->stash.now, stream, bytes_to_shift);
        stream->callbacks->on_send_shift(stream, bytes_to_shift);
    }
    if (stream_is_destroyable(stream)) {
        destroy_stream(stream, 0);
    } else if (stream->_send_aux.reset_stream.sender_state == QUICLY_SENDER_STATE_NONE) {
        resched_stream_data(stream);
    }

    return 0;
}

static int on_ack_stream_ack_cached(quicly_conn_t *conn)
{
    int ret;

    if (conn->stash.on_ack_stream.active_acked_cache.stream_id == INT64_MIN)
        return 0;
    ret = on_ack_stream_ack_one(conn, conn->stash.on_ack_stream.active_acked_cache.stream_id,
                                &conn->stash.on_ack_stream.active_acked_cache.args, 1);
    conn->stash.on_ack_stream.active_acked_cache.stream_id = INT64_MIN;
    return ret;
}

static int on_ack_stream(quicly_sentmap_t *map, const quicly_sent_packet_t *packet, int acked, quicly_sent_t *sent)
{
    quicly_conn_t *conn = (quicly_conn_t *)((char *)map - offsetof(quicly_conn_t, egress.loss.sentmap));
    int ret;

    if (acked) {

        QUICLY_PROBE(STREAM_ACKED, conn, conn->stash.now, sent->data.stream.stream_id, sent->data.stream.args.start,
                     sent->data.stream.args.end - sent->data.stream.args.start);

        if (packet->frames_in_flight && conn->stash.on_ack_stream.active_acked_cache.stream_id == sent->data.stream.stream_id &&
            conn->stash.on_ack_stream.active_acked_cache.args.end == sent->data.stream.args.start) {
            /* Fast path: append the newly supplied range to the existing cached range. */
            conn->stash.on_ack_stream.active_acked_cache.args.end = sent->data.stream.args.end;
        } else {
            /* Slow path: submit the cached range, and if possible, cache the newly supplied range. Else submit the newly supplied
             * range directly. */
            if ((ret = on_ack_stream_ack_cached(conn)) != 0)
                return ret;
            if (packet->frames_in_flight) {
                conn->stash.on_ack_stream.active_acked_cache.stream_id = sent->data.stream.stream_id;
                conn->stash.on_ack_stream.active_acked_cache.args = sent->data.stream.args;
            } else {
                if ((ret = on_ack_stream_ack_one(conn, sent->data.stream.stream_id, &sent->data.stream.args,
                                                 packet->frames_in_flight)) != 0)
                    return ret;
            }
        }

    } else {

        QUICLY_PROBE(STREAM_LOST, conn, conn->stash.now, sent->data.stream.stream_id, sent->data.stream.args.start,
                     sent->data.stream.args.end - sent->data.stream.args.start);

        quicly_stream_t *stream;
        if ((stream = quicly_get_stream(conn, sent->data.stream.stream_id)) == NULL)
            return 0;
        /* FIXME handle rto error */
        if ((ret = quicly_sendstate_lost(&stream->sendstate, &sent->data.stream.args)) != 0)
            return ret;
        if (stream->_send_aux.reset_stream.sender_state == QUICLY_SENDER_STATE_NONE)
            resched_stream_data(stream);
    }

    return 0;
}

static int on_ack_max_stream_data(quicly_sentmap_t *map, const quicly_sent_packet_t *packet, int acked, quicly_sent_t *sent)
{
    quicly_conn_t *conn = (quicly_conn_t *)((char *)map - offsetof(quicly_conn_t, egress.loss.sentmap));
    quicly_stream_t *stream;

    /* TODO cache pointer to stream (using a generation counter?) */
    if ((stream = quicly_get_stream(conn, sent->data.stream.stream_id)) != NULL) {
        if (acked) {
            quicly_maxsender_acked(&stream->_send_aux.max_stream_data_sender, &sent->data.max_stream_data.args);
        } else {
            quicly_maxsender_lost(&stream->_send_aux.max_stream_data_sender, &sent->data.max_stream_data.args);
            if (should_send_max_stream_data(stream))
                sched_stream_control(stream);
        }
    }

    return 0;
}

static int on_ack_max_data(quicly_sentmap_t *map, const quicly_sent_packet_t *packet, int acked, quicly_sent_t *sent)
{
    quicly_conn_t *conn = (quicly_conn_t *)((char *)map - offsetof(quicly_conn_t, egress.loss.sentmap));

    if (acked) {
        quicly_maxsender_acked(&conn->ingress.max_data.sender, &sent->data.max_data.args);
    } else {
        quicly_maxsender_lost(&conn->ingress.max_data.sender, &sent->data.max_data.args);
    }

    return 0;
}

static int on_ack_max_streams(quicly_sentmap_t *map, const quicly_sent_packet_t *packet, int acked, quicly_sent_t *sent)
{
    quicly_conn_t *conn = (quicly_conn_t *)((char *)map - offsetof(quicly_conn_t, egress.loss.sentmap));
    quicly_maxsender_t *maxsender = sent->data.max_streams.uni ? &conn->ingress.max_streams.uni : &conn->ingress.max_streams.bidi;
    assert(maxsender != NULL); /* we would only receive an ACK if we have sent the frame */

    if (acked) {
        quicly_maxsender_acked(maxsender, &sent->data.max_streams.args);
    } else {
        quicly_maxsender_lost(maxsender, &sent->data.max_streams.args);
    }

    return 0;
}

static void on_ack_stream_state_sender(quicly_sender_state_t *sender_state, int acked)
{
    *sender_state = acked ? QUICLY_SENDER_STATE_ACKED : QUICLY_SENDER_STATE_SEND;
}

static int on_ack_reset_stream(quicly_sentmap_t *map, const quicly_sent_packet_t *packet, int acked, quicly_sent_t *sent)
{
    quicly_conn_t *conn = (quicly_conn_t *)((char *)map - offsetof(quicly_conn_t, egress.loss.sentmap));
    quicly_stream_t *stream;

    if ((stream = quicly_get_stream(conn, sent->data.stream_state_sender.stream_id)) != NULL) {
        on_ack_stream_state_sender(&stream->_send_aux.reset_stream.sender_state, acked);
        if (stream_is_destroyable(stream))
            destroy_stream(stream, 0);
    }

    return 0;
}

static int on_ack_stop_sending(quicly_sentmap_t *map, const quicly_sent_packet_t *packet, int acked, quicly_sent_t *sent)
{
    quicly_conn_t *conn = (quicly_conn_t *)((char *)map - offsetof(quicly_conn_t, egress.loss.sentmap));
    quicly_stream_t *stream;

    if ((stream = quicly_get_stream(conn, sent->data.stream_state_sender.stream_id)) != NULL) {
        on_ack_stream_state_sender(&stream->_send_aux.stop_sending.sender_state, acked);
        if (stream->_send_aux.stop_sending.sender_state != QUICLY_SENDER_STATE_ACKED)
            sched_stream_control(stream);
    }

    return 0;
}

static int on_ack_streams_blocked(quicly_sentmap_t *map, const quicly_sent_packet_t *packet, int acked, quicly_sent_t *sent)
{
    quicly_conn_t *conn = (quicly_conn_t *)((char *)map - offsetof(quicly_conn_t, egress.loss.sentmap));
    struct st_quicly_max_streams_t *m =
        sent->data.streams_blocked.uni ? &conn->egress.max_streams.uni : &conn->egress.max_streams.bidi;

    if (acked) {
        quicly_maxsender_acked(&m->blocked_sender, &sent->data.streams_blocked.args);
    } else {
        quicly_maxsender_lost(&m->blocked_sender, &sent->data.streams_blocked.args);
    }

    return 0;
}

static int on_ack_handshake_done(quicly_sentmap_t *map, const quicly_sent_packet_t *packet, int acked, quicly_sent_t *sent)
{
    quicly_conn_t *conn = (quicly_conn_t *)((char *)map - offsetof(quicly_conn_t, egress.loss.sentmap));

    /* When lost, reschedule for transmission. When acked, suppress retransmission if scheduled. */
    if (acked) {
        conn->egress.pending_flows &= ~QUICLY_PENDING_FLOW_HANDSHAKE_DONE_BIT;
    } else {
        conn->egress.pending_flows |= QUICLY_PENDING_FLOW_HANDSHAKE_DONE_BIT;
    }
    return 0;
}

static int on_ack_data_blocked(quicly_sentmap_t *map, const quicly_sent_packet_t *packet, int acked, quicly_sent_t *sent)
{
    quicly_conn_t *conn = (quicly_conn_t *)((char *)map - offsetof(quicly_conn_t, egress.loss.sentmap));

    if (conn->egress.max_data.permitted == sent->data.data_blocked.offset) {
        if (acked) {
            conn->egress.data_blocked = QUICLY_SENDER_STATE_ACKED;
        } else if (packet->frames_in_flight && conn->egress.data_blocked == QUICLY_SENDER_STATE_UNACKED) {
            conn->egress.data_blocked = QUICLY_SENDER_STATE_SEND;
        }
    }

    return 0;
}

static int on_ack_stream_data_blocked_frame(quicly_sentmap_t *map, const quicly_sent_packet_t *packet, int acked,
                                            quicly_sent_t *sent)
{
    quicly_conn_t *conn = (quicly_conn_t *)((char *)map - offsetof(quicly_conn_t, egress.loss.sentmap));
    quicly_stream_t *stream;

    if ((stream = quicly_get_stream(conn, sent->data.stream_data_blocked.stream_id)) == NULL)
        return 0;

    if (stream->_send_aux.max_stream_data == sent->data.stream_data_blocked.offset) {
        if (acked) {
            stream->_send_aux.blocked = QUICLY_SENDER_STATE_ACKED;
        } else if (packet->frames_in_flight && stream->_send_aux.blocked == QUICLY_SENDER_STATE_UNACKED) {
            stream->_send_aux.blocked = QUICLY_SENDER_STATE_SEND;
            sched_stream_control(stream);
        }
    }

    return 0;
}

static int on_ack_new_token(quicly_sentmap_t *map, const quicly_sent_packet_t *packet, int acked, quicly_sent_t *sent)
{
    quicly_conn_t *conn = (quicly_conn_t *)((char *)map - offsetof(quicly_conn_t, egress.loss.sentmap));

    /* TODO use `packet->bytes_in_flight != 0`, like on_ack_stream */
    if (sent->data.new_token.is_inflight) {
        --conn->egress.new_token.num_inflight;
        sent->data.new_token.is_inflight = 0;
    }
    if (acked) {
        QUICLY_PROBE(NEW_TOKEN_ACKED, conn, conn->stash.now, sent->data.new_token.generation);
        if (conn->egress.new_token.max_acked < sent->data.new_token.generation)
            conn->egress.new_token.max_acked = sent->data.new_token.generation;
    }

    if (conn->egress.new_token.num_inflight == 0 && conn->egress.new_token.max_acked < conn->egress.new_token.generation)
        conn->egress.pending_flows |= QUICLY_PENDING_FLOW_NEW_TOKEN_BIT;

    return 0;
}

static int on_ack_new_connection_id(quicly_sentmap_t *map, const quicly_sent_packet_t *packet, int acked, quicly_sent_t *sent)
{
    quicly_conn_t *conn = (quicly_conn_t *)((char *)map - offsetof(quicly_conn_t, egress.loss.sentmap));
    uint64_t sequence = sent->data.new_connection_id.sequence;

    if (acked) {
        quicly_local_cid_on_acked(&conn->super.local.cid_set, sequence);
    } else {
        if (quicly_local_cid_on_lost(&conn->super.local.cid_set, sequence))
            conn->egress.pending_flows |= QUICLY_PENDING_FLOW_CID_FRAME_BIT;
    }

    return 0;
}

static int on_ack_retire_connection_id(quicly_sentmap_t *map, const quicly_sent_packet_t *packet, int acked, quicly_sent_t *sent)
{
    quicly_conn_t *conn = (quicly_conn_t *)((char *)map - offsetof(quicly_conn_t, egress.loss.sentmap));
    uint64_t sequence = sent->data.retire_connection_id.sequence;

    if (!acked)
        schedule_retire_connection_id_frame(conn, sequence);

    return 0;
}

<<<<<<< HEAD
static int should_send_datagram_frame(quicly_conn_t *conn)
{
    if (conn->egress.datagram_frame_payload.base == NULL)
        return 0;
    if (conn->application == NULL)
        return 0;
    if (conn->application->cipher.egress.key.aead == NULL)
        return 0;
    if (conn->super.remote.transport_params.max_datagram_frame_size < conn->egress.datagram_frame_payload.len)
        return 0;
    return 1;
}

static ssize_t round_send_window(ssize_t window)
{
    if (window < MIN_SEND_WINDOW * 2) {
        if (window < MIN_SEND_WINDOW) {
            return 0;
        } else {
            return MIN_SEND_WINDOW * 2;
        }
    }
    return window;
}

=======
>>>>>>> 82f4d97c
static inline uint64_t calc_amplification_limit_allowance(quicly_conn_t *conn)
{
    if (conn->super.remote.address_validation.validated)
        return UINT64_MAX;
    uint64_t budget = conn->super.stats.num_bytes.received * conn->super.ctx->pre_validation_amplification_limit;
    if (budget <= conn->super.stats.num_bytes.sent)
        return 0;
    return budget - conn->super.stats.num_bytes.sent;
}

/* Helper function to compute send window based on:
 * * state of peer validation,
 * * current cwnd,
 * * minimum send requirements in |min_bytes_to_send|, and
 * * if sending is to be restricted to the minimum, indicated in |restrict_sending|
 */
static size_t calc_send_window(quicly_conn_t *conn, size_t min_bytes_to_send, uint64_t amp_window, int restrict_sending)
{
    uint64_t window = 0;
    if (restrict_sending) {
        /* Send min_bytes_to_send on PTO */
        window = min_bytes_to_send;
    } else {
        /* Limit to cwnd */
        if (conn->egress.cc.cwnd > conn->egress.loss.sentmap.bytes_in_flight)
            window = conn->egress.cc.cwnd - conn->egress.loss.sentmap.bytes_in_flight;
        /* Allow at least one packet on time-threshold loss detection */
        window = window > min_bytes_to_send ? window : min_bytes_to_send;
    }
    /* Cap the window by the amount allowed by address validation */
    if (amp_window < window)
        window = amp_window;

    return window;
}

/**
 * Checks if the server is waiting for ClientFinished. When that is the case, the loss timer is disactivated, to avoid repeatedly
 * sending 1-RTT packets while the client spends time verifying the certificate chain at the same time buffering 1-RTT packets.
 */
static int is_point5rtt_with_no_handshake_data_to_send(quicly_conn_t *conn)
{
    /* bail out unless this is a server-side connection waiting for ClientFinished */
    if (!(conn->handshake != NULL && conn->application != NULL && !quicly_is_client(conn)))
        return 0;
    quicly_stream_t *stream = quicly_get_stream(conn, (quicly_stream_id_t)-1 - QUICLY_EPOCH_HANDSHAKE);
    assert(stream != NULL);
    return stream->sendstate.pending.num_ranges == 0 && stream->sendstate.acked.ranges[0].end == stream->sendstate.size_inflight;
}

int64_t quicly_get_first_timeout(quicly_conn_t *conn)
{
    if (conn->super.state >= QUICLY_STATE_CLOSING)
        return conn->egress.send_ack_at;

<<<<<<< HEAD
    if (should_send_datagram_frame(conn))
        return 0;

    if (calc_send_window(conn, 0, 0) > 0) {
=======
    uint64_t amp_window = calc_amplification_limit_allowance(conn);

    if (calc_send_window(conn, 0, amp_window, 0) > 0) {
>>>>>>> 82f4d97c
        if (conn->egress.pending_flows != 0)
            return 0;
        if (quicly_linklist_is_linked(&conn->egress.pending_streams.control))
            return 0;
        if (scheduler_can_send(conn))
            return 0;
    }

    /* if something can be sent, return the earliest timeout. Otherwise return the idle timeout. */
    int64_t at = conn->idle_timeout.at;
    if (amp_window > 0) {
        if (conn->egress.loss.alarm_at < at && !is_point5rtt_with_no_handshake_data_to_send(conn))
            at = conn->egress.loss.alarm_at;
        if (conn->egress.send_ack_at < at)
            at = conn->egress.send_ack_at;
    }

    return at;
}

uint64_t quicly_get_next_expected_packet_number(quicly_conn_t *conn)
{
    if (!conn->application)
        return UINT64_MAX;

    return conn->application->super.next_expected_packet_number;
}

/**
 * data structure that is used during one call through quicly_send()
 */
struct st_quicly_send_context_t {
    /**
     * current encryption context
     */
    struct {
        struct st_quicly_cipher_context_t *cipher;
        uint8_t first_byte;
    } current;
    /**
     * packet under construction
     */
    struct {
        struct st_quicly_cipher_context_t *cipher;
        /**
         * points to the first byte of the target QUIC packet. It will not point to packet->octets.base[0] when the datagram
         * contains multiple QUIC packet.
         */
        uint8_t *first_byte_at;
        uint8_t ack_eliciting : 1;
    } target;
    /**
     * output buffer into which list of datagrams is written
     */
    struct iovec *datagrams;
    /**
     * max number of datagrams that can be stored in |packets|
     */
    size_t max_datagrams;
    /**
     * number of datagrams currently stored in |packets|
     */
    size_t num_datagrams;
    /**
     * buffer in which packets are built
     */
    struct {
        /**
         * starting position of the current (or next) datagram
         */
        uint8_t *datagram;
        /**
         * end position of the payload buffer
         */
        uint8_t *end;
    } payload_buf;
    /**
     * the currently available window for sending (in bytes)
     */
    ssize_t send_window;
    /**
     * location where next frame should be written
     */
    uint8_t *dst;
    /**
     * end of the payload area, beyond which frames cannot be written
     */
    uint8_t *dst_end;
    /**
     * address at which payload starts
     */
    uint8_t *dst_payload_from;
};

enum en_quicly_send_packet_mode_t {
    QUICLY_COMMIT_SEND_PACKET_MODE_FULL_SIZE,
    QUICLY_COMMIT_SEND_PACKET_MODE_SMALL,
    QUICLY_COMMIT_SEND_PACKET_MODE_COALESCED,
};

static int commit_send_packet(quicly_conn_t *conn, quicly_send_context_t *s, enum en_quicly_send_packet_mode_t mode)
{
    size_t datagram_size, packet_bytes_in_flight;

    assert(s->target.cipher->aead != NULL);

    assert(s->dst != s->dst_payload_from);

    /* pad so that the pn + payload would be at least 4 bytes */
    while (s->dst - s->dst_payload_from < QUICLY_MAX_PN_SIZE - QUICLY_SEND_PN_SIZE)
        *s->dst++ = QUICLY_FRAME_TYPE_PADDING;

    if (mode == QUICLY_COMMIT_SEND_PACKET_MODE_FULL_SIZE) {
        assert(s->num_datagrams == 0 || s->datagrams[s->num_datagrams - 1].iov_len == conn->egress.max_udp_payload_size);
        const size_t max_size = conn->egress.max_udp_payload_size - QUICLY_AEAD_TAG_SIZE;
        assert(s->dst - s->payload_buf.datagram <= max_size);
        memset(s->dst, QUICLY_FRAME_TYPE_PADDING, s->payload_buf.datagram + max_size - s->dst);
        s->dst = s->payload_buf.datagram + max_size;
    }

    /* encode packet size, packet number, key-phase */
    if (QUICLY_PACKET_IS_LONG_HEADER(*s->target.first_byte_at)) {
        uint16_t length = s->dst - s->dst_payload_from + s->target.cipher->aead->algo->tag_size + QUICLY_SEND_PN_SIZE;
        /* length is always 2 bytes, see _do_prepare_packet */
        length |= 0x4000;
        quicly_encode16(s->dst_payload_from - QUICLY_SEND_PN_SIZE - 2, length);
    } else {
        if (conn->egress.packet_number >= conn->application->cipher.egress.key_update_pn.next) {
            int ret;
            if ((ret = update_1rtt_egress_key(conn)) != 0)
                return ret;
        }
        if ((conn->application->cipher.egress.key_phase & 1) != 0)
            *s->target.first_byte_at |= QUICLY_KEY_PHASE_BIT;
    }
    quicly_encode16(s->dst_payload_from - QUICLY_SEND_PN_SIZE, (uint16_t)conn->egress.packet_number);

    /* encrypt the packet */
    s->dst += s->target.cipher->aead->algo->tag_size;
    datagram_size = s->dst - s->payload_buf.datagram;
    assert(datagram_size <= conn->egress.max_udp_payload_size);

    conn->super.ctx->crypto_engine->encrypt_packet(conn->super.ctx->crypto_engine, conn, s->target.cipher->header_protection,
                                                   s->target.cipher->aead, ptls_iovec_init(s->payload_buf.datagram, datagram_size),
                                                   s->target.first_byte_at - s->payload_buf.datagram,
                                                   s->dst_payload_from - s->payload_buf.datagram, conn->egress.packet_number,
                                                   mode == QUICLY_COMMIT_SEND_PACKET_MODE_COALESCED);

    /* update CC, commit sentmap */
    if (s->target.ack_eliciting) {
        packet_bytes_in_flight = s->dst - s->target.first_byte_at;
        s->send_window -= packet_bytes_in_flight;
    } else {
        packet_bytes_in_flight = 0;
    }
    if (quicly_sentmap_is_open(&conn->egress.loss.sentmap))
        quicly_sentmap_commit(&conn->egress.loss.sentmap, (uint16_t)packet_bytes_in_flight);

    conn->egress.cc.impl->cc_on_sent(&conn->egress.cc, &conn->egress.loss, (uint32_t)packet_bytes_in_flight, conn->stash.now);
    QUICLY_PROBE(PACKET_COMMIT, conn, conn->stash.now, conn->egress.packet_number, s->dst - s->target.first_byte_at,
                 !s->target.ack_eliciting);
    QUICLY_PROBE(QUICTRACE_SENT, conn, conn->stash.now, conn->egress.packet_number, s->dst - s->target.first_byte_at,
                 get_epoch(*s->target.first_byte_at));

    ++conn->egress.packet_number;
    ++conn->super.stats.num_packets.sent;

    if (mode != QUICLY_COMMIT_SEND_PACKET_MODE_COALESCED) {
        conn->super.stats.num_bytes.sent += datagram_size;
        s->datagrams[s->num_datagrams++] = (struct iovec){.iov_base = s->payload_buf.datagram, .iov_len = datagram_size};
        s->payload_buf.datagram += datagram_size;
        s->target.cipher = NULL;
        s->target.first_byte_at = NULL;
    }

    /* insert PN gap if necessary, registering the PN to the ack queue so that we'd close the connection in the event of receiving
     * an ACK for that gap. */
    if (conn->egress.packet_number >= conn->egress.next_pn_to_skip && !QUICLY_PACKET_IS_LONG_HEADER(s->current.first_byte) &&
        conn->super.state < QUICLY_STATE_CLOSING) {
        int ret;
        if ((ret = quicly_sentmap_prepare(&conn->egress.loss.sentmap, conn->egress.packet_number, conn->stash.now,
                                          QUICLY_EPOCH_1RTT)) != 0)
            return ret;
        if (quicly_sentmap_allocate(&conn->egress.loss.sentmap, on_invalid_ack) == NULL)
            return PTLS_ERROR_NO_MEMORY;
        quicly_sentmap_commit(&conn->egress.loss.sentmap, 0);
        ++conn->egress.packet_number;
        conn->egress.next_pn_to_skip = calc_next_pn_to_skip(conn->super.ctx->tls, conn->egress.packet_number, conn->egress.cc.cwnd,
                                                            conn->egress.max_udp_payload_size);
    }

    return 0;
}

static inline uint8_t *emit_cid(uint8_t *dst, const quicly_cid_t *cid)
{
    if (cid->len != 0) {
        memcpy(dst, cid->cid, cid->len);
        dst += cid->len;
    }
    return dst;
}

static int _do_allocate_frame(quicly_conn_t *conn, quicly_send_context_t *s, size_t min_space, int ack_eliciting)
{
    int coalescible, ret;

    assert((s->current.first_byte & QUICLY_QUIC_BIT) != 0);

    /* allocate and setup the new packet if necessary */
    if (s->dst_end - s->dst < min_space || s->target.first_byte_at == NULL) {
        coalescible = 0;
    } else if (((*s->target.first_byte_at ^ s->current.first_byte) & QUICLY_PACKET_TYPE_BITMASK) != 0) {
        coalescible = QUICLY_PACKET_IS_LONG_HEADER(*s->target.first_byte_at);
    } else if (s->dst_end - s->dst < min_space) {
        coalescible = 0;
    } else {
        /* use the existing packet */
        goto TargetReady;
    }

    /* commit at the same time determining if we will coalesce the packets */
    if (s->target.first_byte_at != NULL) {
        if (coalescible) {
            size_t overhead = 1 /* type */ + conn->super.remote.cid_set.cids[0].cid.len + QUICLY_SEND_PN_SIZE +
                              s->current.cipher->aead->algo->tag_size;
            if (QUICLY_PACKET_IS_LONG_HEADER(s->current.first_byte))
                overhead += 4 /* version */ + 1 /* cidl */ + conn->super.remote.cid_set.cids[0].cid.len +
                            conn->super.local.long_header_src_cid.len +
                            (s->current.first_byte == QUICLY_PACKET_TYPE_INITIAL) /* token_length == 0 */ + 2 /* length */;
            size_t packet_min_space = QUICLY_MAX_PN_SIZE - QUICLY_SEND_PN_SIZE;
            if (packet_min_space < min_space)
                packet_min_space = min_space;
            if (overhead + packet_min_space > s->dst_end - s->dst)
                coalescible = 0;
        }
        /* close out packet under construction */
        if ((ret = commit_send_packet(
                 conn, s, coalescible ? QUICLY_COMMIT_SEND_PACKET_MODE_COALESCED : QUICLY_COMMIT_SEND_PACKET_MODE_FULL_SIZE)) != 0)
            return ret;
    } else {
        coalescible = 0;
    }

    /* allocate packet */
    if (coalescible) {
        s->dst_end += s->target.cipher->aead->algo->tag_size; /* restore the AEAD tag size (tag size can differ bet. epochs) */
        s->target.cipher = s->current.cipher;
    } else {
        if (s->num_datagrams >= s->max_datagrams)
            return QUICLY_ERROR_SENDBUF_FULL;
        if (ack_eliciting && s->send_window == 0)
            return QUICLY_ERROR_SENDBUF_FULL;
        if (s->payload_buf.end - s->payload_buf.datagram < conn->egress.max_udp_payload_size)
            return QUICLY_ERROR_SENDBUF_FULL;
        s->target.cipher = s->current.cipher;
        s->dst = s->payload_buf.datagram;
        s->dst_end = s->dst + conn->egress.max_udp_payload_size;
    }
    s->target.ack_eliciting = 0;

    QUICLY_PROBE(PACKET_PREPARE, conn, conn->stash.now, s->current.first_byte,
                 QUICLY_PROBE_HEXDUMP(conn->super.remote.cid_set.cids[0].cid.cid, conn->super.remote.cid_set.cids[0].cid.len));

    /* emit header */
    s->target.first_byte_at = s->dst;
    *s->dst++ = s->current.first_byte | 0x1 /* pnlen == 2 */;
    if (QUICLY_PACKET_IS_LONG_HEADER(s->current.first_byte)) {
        s->dst = quicly_encode32(s->dst, conn->super.version);
        *s->dst++ = conn->super.remote.cid_set.cids[0].cid.len;
        s->dst = emit_cid(s->dst, &conn->super.remote.cid_set.cids[0].cid);
        *s->dst++ = conn->super.local.long_header_src_cid.len;
        s->dst = emit_cid(s->dst, &conn->super.local.long_header_src_cid);
        /* token */
        if (s->current.first_byte == QUICLY_PACKET_TYPE_INITIAL) {
            s->dst = quicly_encodev(s->dst, conn->token.len);
            assert(s->dst_end - s->dst > conn->token.len);
            memcpy(s->dst, conn->token.base, conn->token.len);
            s->dst += conn->token.len;
        }
        /* payload length is filled laterwards (see commit_send_packet) */
        *s->dst++ = 0;
        *s->dst++ = 0;
    } else {
        s->dst = emit_cid(s->dst, &conn->super.remote.cid_set.cids[0].cid);
    }
    s->dst += QUICLY_SEND_PN_SIZE; /* space for PN bits, filled in at commit time */
    s->dst_payload_from = s->dst;
    assert(s->target.cipher->aead != NULL);
    s->dst_end -= s->target.cipher->aead->algo->tag_size;
    assert(s->dst_end - s->dst >= QUICLY_MAX_PN_SIZE - QUICLY_SEND_PN_SIZE);

    if (conn->super.state < QUICLY_STATE_CLOSING) {
        /* register to sentmap */
        uint8_t ack_epoch = get_epoch(s->current.first_byte);
        if (ack_epoch == QUICLY_EPOCH_0RTT)
            ack_epoch = QUICLY_EPOCH_1RTT;
        if ((ret = quicly_sentmap_prepare(&conn->egress.loss.sentmap, conn->egress.packet_number, conn->stash.now, ack_epoch)) != 0)
            return ret;
        /* adjust ack-frequency */
        if (conn->stash.now >= conn->egress.ack_frequency.update_at) {
            if (conn->egress.packet_number >= QUICLY_FIRST_ACK_FREQUENCY_PACKET_NUMBER && conn->initial == NULL &&
                conn->handshake == NULL) {
                uint32_t fraction_of_cwnd = conn->egress.cc.cwnd / QUICLY_ACK_FREQUENCY_CWND_FRACTION;
                if (fraction_of_cwnd >= conn->egress.max_udp_payload_size * 3) {
                    uint32_t packet_tolerance = fraction_of_cwnd / conn->egress.max_udp_payload_size;
                    if (packet_tolerance > QUICLY_MAX_PACKET_TOLERANCE)
                        packet_tolerance = QUICLY_MAX_PACKET_TOLERANCE;
                    s->dst = quicly_encode_ack_frequency_frame(s->dst, conn->egress.ack_frequency.sequence++, packet_tolerance,
                                                               conn->super.remote.transport_params.max_ack_delay * 1000, 0);
                    ++conn->super.stats.num_frames_sent.ack_frequency;
                }
            }
            ack_frequency_set_next_update_at(conn);
        }
    }

TargetReady:
    if (ack_eliciting) {
        s->target.ack_eliciting = 1;
        conn->egress.last_retransmittable_sent_at = conn->stash.now;
    }
    return 0;
}

static int allocate_frame(quicly_conn_t *conn, quicly_send_context_t *s, size_t min_space)
{
    return _do_allocate_frame(conn, s, min_space, 0);
}

static int allocate_ack_eliciting_frame(quicly_conn_t *conn, quicly_send_context_t *s, size_t min_space, quicly_sent_t **sent,
                                        quicly_sent_acked_cb acked)
{
    int ret;

    if ((ret = _do_allocate_frame(conn, s, min_space, 1)) != 0)
        return ret;
    if ((*sent = quicly_sentmap_allocate(&conn->egress.loss.sentmap, acked)) == NULL)
        return PTLS_ERROR_NO_MEMORY;

    /* TODO return the remaining window that the sender can use */
    return ret;
}

static int send_ack(quicly_conn_t *conn, struct st_quicly_pn_space_t *space, quicly_send_context_t *s)
{
    uint64_t ack_delay;
    int ret;

    if (space->ack_queue.num_ranges == 0)
        return 0;

    /* calc ack_delay */
    if (space->largest_pn_received_at < conn->stash.now) {
        /* We underreport ack_delay up to 1 milliseconds assuming that QUICLY_LOCAL_ACK_DELAY_EXPONENT is 10. It's considered a
         * non-issue because our time measurement is at millisecond granurality anyways. */
        ack_delay = ((conn->stash.now - space->largest_pn_received_at) * 1000) >> QUICLY_LOCAL_ACK_DELAY_EXPONENT;
    } else {
        ack_delay = 0;
    }

Emit: /* emit an ACK frame */
    if ((ret = allocate_frame(conn, s, QUICLY_ACK_FRAME_CAPACITY)) != 0)
        return ret;
    uint8_t *dst = s->dst;
    dst = quicly_encode_ack_frame(dst, s->dst_end, &space->ack_queue, ack_delay);

    /* when there's no space, retry with a new MTU-sized packet */
    if (dst == NULL) {
        /* [rare case] A coalesced packet might not have enough space to hold only an ACK. If so, pad it, as that's easier than
         * rolling back. */
        if (s->dst == s->dst_payload_from) {
            assert(s->target.first_byte_at != s->payload_buf.datagram);
            *s->dst++ = QUICLY_FRAME_TYPE_PADDING;
        }
        if ((ret = commit_send_packet(conn, s, QUICLY_COMMIT_SEND_PACKET_MODE_FULL_SIZE)) != 0)
            return ret;
        goto Emit;
    }

    ++conn->super.stats.num_frames_sent.ack;
    QUICLY_PROBE(ACK_SEND, conn, conn->stash.now, space->ack_queue.ranges[space->ack_queue.num_ranges - 1].end - 1, ack_delay);

    /* when there are no less than QUICLY_NUM_ACK_BLOCKS_TO_INDUCE_ACKACK (8) gaps, bundle PING once every 4 packets being sent */
    if (space->ack_queue.num_ranges >= QUICLY_NUM_ACK_BLOCKS_TO_INDUCE_ACKACK && conn->egress.packet_number % 4 == 0 &&
        dst < s->dst_end) {
        *dst++ = QUICLY_FRAME_TYPE_PING;
        ++conn->super.stats.num_frames_sent.ping;
        QUICLY_PROBE(PING_SEND, conn, conn->stash.now);
    }

    s->dst = dst;

    { /* save what's inflight */
        size_t i;
        for (i = 0; i != space->ack_queue.num_ranges; ++i) {
            quicly_sent_t *sent;
            if ((sent = quicly_sentmap_allocate(&conn->egress.loss.sentmap, on_ack_ack)) == NULL)
                return PTLS_ERROR_NO_MEMORY;
            sent->data.ack.range = space->ack_queue.ranges[i];
        }
    }

    space->unacked_count = 0;

    return ret;
}

static int prepare_stream_state_sender(quicly_stream_t *stream, quicly_sender_state_t *sender, quicly_send_context_t *s,
                                       size_t min_space, quicly_sent_acked_cb ack_cb)
{
    quicly_sent_t *sent;
    int ret;

    if ((ret = allocate_ack_eliciting_frame(stream->conn, s, min_space, &sent, ack_cb)) != 0)
        return ret;
    sent->data.stream_state_sender.stream_id = stream->stream_id;
    *sender = QUICLY_SENDER_STATE_UNACKED;

    return 0;
}

static int send_control_frames_of_stream(quicly_stream_t *stream, quicly_send_context_t *s)
{
    int ret;

    /* send STOP_SENDING if necessray */
    if (stream->_send_aux.stop_sending.sender_state == QUICLY_SENDER_STATE_SEND) {
        /* FIXME also send an empty STREAM frame */
        if ((ret = prepare_stream_state_sender(stream, &stream->_send_aux.stop_sending.sender_state, s,
                                               QUICLY_STOP_SENDING_FRAME_CAPACITY, on_ack_stop_sending)) != 0)
            return ret;
        s->dst = quicly_encode_stop_sending_frame(s->dst, stream->stream_id, stream->_send_aux.stop_sending.error_code);
        ++stream->conn->super.stats.num_frames_sent.stop_sending;
    }

    /* send MAX_STREAM_DATA if necessary */
    if (should_send_max_stream_data(stream)) {
        uint64_t new_value = stream->recvstate.data_off + stream->_recv_aux.window;
        quicly_sent_t *sent;
        /* prepare */
        if ((ret = allocate_ack_eliciting_frame(stream->conn, s, QUICLY_MAX_STREAM_DATA_FRAME_CAPACITY, &sent,
                                                on_ack_max_stream_data)) != 0)
            return ret;
        /* send */
        s->dst = quicly_encode_max_stream_data_frame(s->dst, stream->stream_id, new_value);
        /* register ack */
        sent->data.max_stream_data.stream_id = stream->stream_id;
        quicly_maxsender_record(&stream->_send_aux.max_stream_data_sender, new_value, &sent->data.max_stream_data.args);
        /* update stats */
        ++stream->conn->super.stats.num_frames_sent.max_stream_data;
        QUICLY_PROBE(MAX_STREAM_DATA_SEND, stream->conn, stream->conn->stash.now, stream, new_value);
    }

    /* send RESET_STREAM if necessary */
    if (stream->_send_aux.reset_stream.sender_state == QUICLY_SENDER_STATE_SEND) {
        if ((ret = prepare_stream_state_sender(stream, &stream->_send_aux.reset_stream.sender_state, s, QUICLY_RST_FRAME_CAPACITY,
                                               on_ack_reset_stream)) != 0)
            return ret;
        s->dst = quicly_encode_reset_stream_frame(s->dst, stream->stream_id, stream->_send_aux.reset_stream.error_code,
                                                  stream->sendstate.size_inflight);
        ++stream->conn->super.stats.num_frames_sent.reset_stream;
    }

    /* send STREAM_DATA_BLOCKED if necessary */
    if (stream->_send_aux.blocked == QUICLY_SENDER_STATE_SEND) {
        quicly_sent_t *sent;
        if ((ret = allocate_ack_eliciting_frame(stream->conn, s, QUICLY_STREAM_DATA_BLOCKED_FRAME_CAPACITY, &sent,
                                                on_ack_stream_data_blocked_frame)) != 0)
            return ret;
        uint64_t offset = stream->_send_aux.max_stream_data;
        sent->data.stream_data_blocked.stream_id = stream->stream_id;
        sent->data.stream_data_blocked.offset = offset;
        s->dst = quicly_encode_stream_data_blocked_frame(s->dst, stream->stream_id, offset);
        stream->_send_aux.blocked = QUICLY_SENDER_STATE_UNACKED;
        ++stream->conn->super.stats.num_frames_sent.stream_data_blocked;
        QUICLY_PROBE(STREAM_DATA_BLOCKED_SEND, stream->conn, stream->conn->stash.now, stream->stream_id, offset);
    }

    return 0;
}

static int send_stream_control_frames(quicly_conn_t *conn, quicly_send_context_t *s)
{
    int ret = 0;

    while (s->num_datagrams != s->max_datagrams && quicly_linklist_is_linked(&conn->egress.pending_streams.control)) {
        quicly_stream_t *stream =
            (void *)((char *)conn->egress.pending_streams.control.next - offsetof(quicly_stream_t, _send_aux.pending_link.control));
        if ((ret = send_control_frames_of_stream(stream, s)) != 0)
            goto Exit;
        quicly_linklist_unlink(&stream->_send_aux.pending_link.control);
    }

Exit:
    return ret;
}

int quicly_is_blocked(quicly_conn_t *conn)
{
    if (conn->egress.max_data.sent < conn->egress.max_data.permitted)
        return 0;

    /* schedule the transmission of DATA_BLOCKED frame, if it's new information */
    if (conn->egress.data_blocked == QUICLY_SENDER_STATE_NONE)
        conn->egress.data_blocked = QUICLY_SENDER_STATE_SEND;

    return 1;
}

int quicly_stream_can_send(quicly_stream_t *stream, int at_stream_level)
{
    /* return if there is nothing to be sent */
    if (stream->sendstate.pending.num_ranges == 0)
        return 0;

    /* return if flow is capped neither by MAX_STREAM_DATA nor (in case we are hitting connection-level flow control) by the number
     * of bytes we've already sent */
    uint64_t blocked_at = at_stream_level ? stream->_send_aux.max_stream_data : stream->sendstate.size_inflight;
    if (stream->sendstate.pending.ranges[0].start < blocked_at)
        return 1;
    /* we can always send EOS, if that is the only thing to be sent */
    if (stream->sendstate.pending.ranges[0].start >= stream->sendstate.final_size) {
        assert(stream->sendstate.pending.ranges[0].start == stream->sendstate.final_size);
        return 1;
    }

    /* if known to be blocked at stream-level, schedule the emission of STREAM_DATA_BLOCKED frame */
    if (at_stream_level && stream->_send_aux.blocked == QUICLY_SENDER_STATE_NONE) {
        stream->_send_aux.blocked = QUICLY_SENDER_STATE_SEND;
        sched_stream_control(stream);
    }

    return 0;
}

int quicly_can_send_data(quicly_conn_t *conn, quicly_send_context_t *s)
{
    return s->num_datagrams < s->max_datagrams;
}

int quicly_send_stream(quicly_stream_t *stream, quicly_send_context_t *s)
{
    uint64_t off = stream->sendstate.pending.ranges[0].start, end_off;
    quicly_sent_t *sent;
    uint8_t *frame_type_at;
    size_t capacity, len;
    int ret, wrote_all, is_fin;

    /* write frame type, stream_id and offset, calculate capacity */
    if (stream->stream_id < 0) {
        if ((ret = allocate_ack_eliciting_frame(stream->conn, s,
                                                1 + quicly_encodev_capacity(off) + 2 /* type + len + offset + 1-byte payload */,
                                                &sent, on_ack_stream)) != 0)
            return ret;
        frame_type_at = NULL;
        *s->dst++ = QUICLY_FRAME_TYPE_CRYPTO;
        s->dst = quicly_encodev(s->dst, off);
        capacity = s->dst_end - s->dst;
    } else {
        uint8_t header[18], *hp = header + 1;
        hp = quicly_encodev(hp, stream->stream_id);
        if (off != 0) {
            header[0] = QUICLY_FRAME_TYPE_STREAM_BASE | QUICLY_FRAME_TYPE_STREAM_BIT_OFF;
            hp = quicly_encodev(hp, off);
        } else {
            header[0] = QUICLY_FRAME_TYPE_STREAM_BASE;
        }
        if (!quicly_sendstate_is_open(&stream->sendstate) && off == stream->sendstate.final_size) {
            /* special case for emitting FIN only */
            header[0] |= QUICLY_FRAME_TYPE_STREAM_BIT_FIN;
            if ((ret = allocate_ack_eliciting_frame(stream->conn, s, hp - header, &sent, on_ack_stream)) != 0)
                return ret;
            if (hp - header != s->dst_end - s->dst) {
                header[0] |= QUICLY_FRAME_TYPE_STREAM_BIT_LEN;
                *hp++ = 0; /* empty length */
            }
            memcpy(s->dst, header, hp - header);
            s->dst += hp - header;
            end_off = off;
            wrote_all = 1;
            is_fin = 1;
            goto UpdateState;
        }
        if ((ret = allocate_ack_eliciting_frame(stream->conn, s, hp - header + 1, &sent, on_ack_stream)) != 0)
            return ret;
        frame_type_at = s->dst;
        memcpy(s->dst, header, hp - header);
        s->dst += hp - header;
        capacity = s->dst_end - s->dst;
        /* cap by max_stream_data */
        if (off + capacity > stream->_send_aux.max_stream_data)
            capacity = stream->_send_aux.max_stream_data - off;
        /* cap by max_data */
        if (off + capacity > stream->sendstate.size_inflight) {
            uint64_t new_bytes = off + capacity - stream->sendstate.size_inflight;
            if (new_bytes > stream->conn->egress.max_data.permitted - stream->conn->egress.max_data.sent) {
                size_t max_stream_data =
                    stream->sendstate.size_inflight + stream->conn->egress.max_data.permitted - stream->conn->egress.max_data.sent;
                capacity = max_stream_data - off;
            }
        }
    }
    { /* cap the capacity to the current range */
        uint64_t range_capacity = stream->sendstate.pending.ranges[0].end - off;
        if (!quicly_sendstate_is_open(&stream->sendstate) && off + range_capacity > stream->sendstate.final_size) {
            assert(range_capacity > 1); /* see the special case above */
            range_capacity -= 1;
        }
        if (capacity > range_capacity)
            capacity = range_capacity;
    }

    /* write payload */
    assert(capacity != 0);
    len = capacity;
    size_t emit_off = (size_t)(off - stream->sendstate.acked.ranges[0].end);
    QUICLY_PROBE(STREAM_ON_SEND_EMIT, stream->conn, stream->conn->stash.now, stream, emit_off, len);
    stream->callbacks->on_send_emit(stream, emit_off, s->dst, &len, &wrote_all);
    if (stream->conn->super.state >= QUICLY_STATE_CLOSING) {
        return QUICLY_ERROR_IS_CLOSING;
    } else if (stream->_send_aux.reset_stream.sender_state != QUICLY_SENDER_STATE_NONE) {
        return 0;
    }
    assert(len <= capacity);
    assert(len != 0);

    /* update s->dst, insert length if necessary */
    if (frame_type_at == NULL || len < s->dst_end - s->dst) {
        if (frame_type_at != NULL)
            *frame_type_at |= QUICLY_FRAME_TYPE_STREAM_BIT_LEN;
        size_t len_of_len = quicly_encodev_capacity(len);
        if (len_of_len + len > s->dst_end - s->dst) {
            len = s->dst_end - s->dst - len_of_len;
            wrote_all = 0;
        }
        memmove(s->dst + len_of_len, s->dst, len);
        s->dst = quicly_encodev(s->dst, len);
    }
    s->dst += len;
    end_off = off + len;

    /* determine if the frame incorporates FIN */
    if (!quicly_sendstate_is_open(&stream->sendstate) && end_off == stream->sendstate.final_size) {
        assert(frame_type_at != NULL);
        is_fin = 1;
        *frame_type_at |= QUICLY_FRAME_TYPE_STREAM_BIT_FIN;
    } else {
        is_fin = 0;
    }

UpdateState:
    if (stream->stream_id < 0) {
        ++stream->conn->super.stats.num_frames_sent.crypto;
    } else {
        ++stream->conn->super.stats.num_frames_sent.stream;
    }
    QUICLY_PROBE(STREAM_SEND, stream->conn, stream->conn->stash.now, stream, off, end_off - off, is_fin);
    QUICLY_PROBE(QUICTRACE_SEND_STREAM, stream->conn, stream->conn->stash.now, stream, off, end_off - off, is_fin);
    /* update sendstate (and also MAX_DATA counter) */
    if (stream->sendstate.size_inflight < end_off) {
        if (stream->stream_id >= 0)
            stream->conn->egress.max_data.sent += end_off - stream->sendstate.size_inflight;
        stream->sendstate.size_inflight = end_off;
    }
    if ((ret = quicly_ranges_subtract(&stream->sendstate.pending, off, end_off + is_fin)) != 0)
        return ret;
    if (wrote_all) {
        if ((ret = quicly_ranges_subtract(&stream->sendstate.pending, stream->sendstate.size_inflight, UINT64_MAX)) != 0)
            return ret;
    }

    /* setup sentmap */
    sent->data.stream.stream_id = stream->stream_id;
    sent->data.stream.args.start = off;
    sent->data.stream.args.end = end_off + is_fin;

    return 0;
}

static inline void init_acks_iter(quicly_conn_t *conn, quicly_sentmap_iter_t *iter)
{
    quicly_loss_init_sentmap_iter(&conn->egress.loss, iter, conn->stash.now, conn->super.remote.transport_params.max_ack_delay,
                                  conn->super.state >= QUICLY_STATE_CLOSING);
}

int discard_sentmap_by_epoch(quicly_conn_t *conn, unsigned ack_epochs)
{
    quicly_sentmap_iter_t iter;
    const quicly_sent_packet_t *sent;
    int ret = 0;

    init_acks_iter(conn, &iter);

    while ((sent = quicly_sentmap_get(&iter))->packet_number != UINT64_MAX) {
        if ((ack_epochs & (1u << sent->ack_epoch)) != 0) {
            if ((ret = quicly_sentmap_update(&conn->egress.loss.sentmap, &iter, QUICLY_SENTMAP_EVENT_EXPIRED)) != 0)
                return ret;
        } else {
            quicly_sentmap_skip(&iter);
        }
    }

    return ret;
}

/**
 * Mark frames of given epoch as pending, until `*bytes_to_mark` becomes zero.
 */
static int mark_frames_on_pto(quicly_conn_t *conn, uint8_t ack_epoch, size_t *bytes_to_mark)
{
    quicly_sentmap_iter_t iter;
    const quicly_sent_packet_t *sent;
    int ret;

    init_acks_iter(conn, &iter);

    while ((sent = quicly_sentmap_get(&iter))->packet_number != UINT64_MAX) {
        if (sent->ack_epoch == ack_epoch && sent->frames_in_flight) {
            *bytes_to_mark = *bytes_to_mark > sent->cc_bytes_in_flight ? *bytes_to_mark - sent->cc_bytes_in_flight : 0;
            if ((ret = quicly_sentmap_update(&conn->egress.loss.sentmap, &iter, QUICLY_SENTMAP_EVENT_PTO)) != 0)
                return ret;
            assert(!sent->frames_in_flight);
            if (*bytes_to_mark == 0)
                break;
        } else {
            quicly_sentmap_skip(&iter);
        }
    }

    return 0;
}

static void on_loss_detected(quicly_loss_t *loss, const quicly_sent_packet_t *lost_packet, int is_time_threshold)
{
    quicly_conn_t *conn = (void *)((char *)loss - offsetof(quicly_conn_t, egress.loss));

    ++conn->super.stats.num_packets.lost;
    if (is_time_threshold)
        ++conn->super.stats.num_packets.lost_time_threshold;
    conn->egress.cc.impl->cc_on_lost(&conn->egress.cc, &conn->egress.loss, lost_packet->cc_bytes_in_flight,
                                     lost_packet->packet_number, conn->egress.packet_number, conn->stash.now,
                                     conn->egress.max_udp_payload_size);
    QUICLY_PROBE(PACKET_LOST, conn, conn->stash.now, lost_packet->packet_number);
    QUICLY_PROBE(QUICTRACE_LOST, conn, conn->stash.now, lost_packet->packet_number);
    QUICLY_PROBE(CC_CONGESTION, conn, conn->stash.now, lost_packet->packet_number + 1, conn->egress.loss.sentmap.bytes_in_flight,
                 conn->egress.cc.cwnd);
    QUICLY_PROBE(QUICTRACE_CC_LOST, conn, conn->stash.now, &conn->egress.loss.rtt, conn->egress.cc.cwnd,
                 conn->egress.loss.sentmap.bytes_in_flight);
}

static int send_max_streams(quicly_conn_t *conn, int uni, quicly_send_context_t *s)
{
    if (!should_send_max_streams(conn, uni))
        return 0;

    quicly_maxsender_t *maxsender = uni ? &conn->ingress.max_streams.uni : &conn->ingress.max_streams.bidi;
    struct st_quicly_conn_streamgroup_state_t *group = uni ? &conn->super.remote.uni : &conn->super.remote.bidi;
    int ret;

    uint64_t new_count =
        group->next_stream_id / 4 +
        (uni ? conn->super.ctx->transport_params.max_streams_uni : conn->super.ctx->transport_params.max_streams_bidi) -
        group->num_streams;

    quicly_sent_t *sent;
    if ((ret = allocate_ack_eliciting_frame(conn, s, QUICLY_MAX_STREAMS_FRAME_CAPACITY, &sent, on_ack_max_streams)) != 0)
        return ret;
    s->dst = quicly_encode_max_streams_frame(s->dst, uni, new_count);
    sent->data.max_streams.uni = uni;
    quicly_maxsender_record(maxsender, new_count, &sent->data.max_streams.args);

    if (uni) {
        ++conn->super.stats.num_frames_sent.max_streams_uni;
    } else {
        ++conn->super.stats.num_frames_sent.max_streams_bidi;
    }
    QUICLY_PROBE(MAX_STREAMS_SEND, conn, conn->stash.now, new_count, uni);

    return 0;
}

static int send_streams_blocked(quicly_conn_t *conn, int uni, quicly_send_context_t *s)
{
    quicly_linklist_t *blocked_list = uni ? &conn->egress.pending_streams.blocked.uni : &conn->egress.pending_streams.blocked.bidi;
    int ret;

    if (!quicly_linklist_is_linked(blocked_list))
        return 0;

    struct st_quicly_max_streams_t *max_streams = uni ? &conn->egress.max_streams.uni : &conn->egress.max_streams.bidi;
    quicly_stream_t *oldest_blocked_stream =
        (void *)((char *)blocked_list->next - offsetof(quicly_stream_t, _send_aux.pending_link.control));
    assert(max_streams->count == oldest_blocked_stream->stream_id / 4);

    if (!quicly_maxsender_should_send_blocked(&max_streams->blocked_sender, max_streams->count))
        return 0;

    quicly_sent_t *sent;
    if ((ret = allocate_ack_eliciting_frame(conn, s, QUICLY_STREAMS_BLOCKED_FRAME_CAPACITY, &sent, on_ack_streams_blocked)) != 0)
        return ret;
    s->dst = quicly_encode_streams_blocked_frame(s->dst, uni, max_streams->count);
    sent->data.streams_blocked.uni = uni;
    quicly_maxsender_record(&max_streams->blocked_sender, max_streams->count, &sent->data.streams_blocked.args);

    ++conn->super.stats.num_frames_sent.streams_blocked;
    QUICLY_PROBE(STREAMS_BLOCKED_SEND, conn, conn->stash.now, max_streams->count, uni);

    return 0;
}

static void open_blocked_streams(quicly_conn_t *conn, int uni)
{
    uint64_t count;
    quicly_linklist_t *anchor;

    if (uni) {
        count = conn->egress.max_streams.uni.count;
        anchor = &conn->egress.pending_streams.blocked.uni;
    } else {
        count = conn->egress.max_streams.bidi.count;
        anchor = &conn->egress.pending_streams.blocked.bidi;
    }

    while (quicly_linklist_is_linked(anchor)) {
        quicly_stream_t *stream = (void *)((char *)anchor->next - offsetof(quicly_stream_t, _send_aux.pending_link.control));
        if (stream->stream_id / 4 >= count)
            break;
        assert(stream->streams_blocked);
        quicly_linklist_unlink(&stream->_send_aux.pending_link.control);
        stream->streams_blocked = 0;
        stream->_send_aux.max_stream_data = quicly_stream_is_unidirectional(stream->stream_id)
                                                ? conn->super.remote.transport_params.max_stream_data.uni
                                                : conn->super.remote.transport_params.max_stream_data.bidi_remote;
        /* TODO retain separate flags for stream states so that we do not always need to sched for both control and data */
        sched_stream_control(stream);
        resched_stream_data(stream);
    }
}

static int send_handshake_done(quicly_conn_t *conn, quicly_send_context_t *s)
{
    quicly_sent_t *sent;
    int ret;

    if ((ret = allocate_ack_eliciting_frame(conn, s, 1, &sent, on_ack_handshake_done)) != 0)
        goto Exit;
    *s->dst++ = QUICLY_FRAME_TYPE_HANDSHAKE_DONE;
    conn->egress.pending_flows &= ~QUICLY_PENDING_FLOW_HANDSHAKE_DONE_BIT;
    ++conn->super.stats.num_frames_sent.handshake_done;
    QUICLY_PROBE(HANDSHAKE_DONE_SEND, conn, conn->stash.now);

    ret = 0;
Exit:
    return ret;
}

static int send_data_blocked(quicly_conn_t *conn, quicly_send_context_t *s)
{
    quicly_sent_t *sent;
    int ret;

    uint64_t offset = conn->egress.max_data.permitted;
    if ((ret = allocate_ack_eliciting_frame(conn, s, QUICLY_DATA_BLOCKED_FRAME_CAPACITY, &sent, on_ack_data_blocked)) != 0)
        goto Exit;
    sent->data.data_blocked.offset = offset;
    s->dst = quicly_encode_data_blocked_frame(s->dst, offset);
    conn->egress.data_blocked = QUICLY_SENDER_STATE_UNACKED;

    ++conn->super.stats.num_frames_sent.data_blocked;
    QUICLY_PROBE(DATA_BLOCKED_SEND, conn, conn->stash.now, offset);

    ret = 0;
Exit:
    return ret;
}

static int send_resumption_token(quicly_conn_t *conn, quicly_send_context_t *s)
{
    quicly_address_token_plaintext_t token;
    ptls_buffer_t tokenbuf;
    uint8_t tokenbuf_small[128];
    quicly_sent_t *sent;
    int ret;

    ptls_buffer_init(&tokenbuf, tokenbuf_small, sizeof(tokenbuf_small));

    /* build token */
    token =
        (quicly_address_token_plaintext_t){QUICLY_ADDRESS_TOKEN_TYPE_RESUMPTION, conn->super.ctx->now->cb(conn->super.ctx->now)};
    token.remote = conn->super.remote.address;
    /* TODO fill token.resumption */

    /* encrypt */
    if ((ret = conn->super.ctx->generate_resumption_token->cb(conn->super.ctx->generate_resumption_token, conn, &tokenbuf,
                                                              &token)) != 0)
        goto Exit;
    assert(tokenbuf.off < QUICLY_MIN_CLIENT_INITIAL_SIZE / 2 && "this is a ballpark figure, but tokens ought to be small");

    /* emit frame */
    if ((ret = allocate_ack_eliciting_frame(conn, s, quicly_new_token_frame_capacity(ptls_iovec_init(tokenbuf.base, tokenbuf.off)),
                                            &sent, on_ack_new_token)) != 0)
        goto Exit;
    sent->data.new_token.generation = conn->egress.new_token.generation;
    s->dst = quicly_encode_new_token_frame(s->dst, ptls_iovec_init(tokenbuf.base, tokenbuf.off));
    conn->egress.pending_flows &= ~QUICLY_PENDING_FLOW_NEW_TOKEN_BIT;

    ++conn->super.stats.num_frames_sent.new_token;
    QUICLY_PROBE(NEW_TOKEN_SEND, conn, conn->stash.now, tokenbuf.base, tokenbuf.off, sent->data.new_token.generation);
    ret = 0;
Exit:
    ptls_buffer_dispose(&tokenbuf);
    return ret;
}

size_t quicly_send_version_negotiation(quicly_context_t *ctx, ptls_iovec_t dest_cid, ptls_iovec_t src_cid, const uint32_t *versions,
                                       void *payload)
{
    uint8_t *dst = payload;

    /* type_flags */
    ctx->tls->random_bytes(dst, 1);
    *dst |= QUICLY_LONG_HEADER_BIT;
    ++dst;
    /* version */
    dst = quicly_encode32(dst, 0);
    /* connection-id */
    *dst++ = dest_cid.len;
    if (dest_cid.len != 0) {
        memcpy(dst, dest_cid.base, dest_cid.len);
        dst += dest_cid.len;
    }
    *dst++ = src_cid.len;
    if (src_cid.len != 0) {
        memcpy(dst, src_cid.base, src_cid.len);
        dst += src_cid.len;
    }
    /* supported_versions */
    for (const uint32_t *v = versions; *v != 0; ++v)
        dst = quicly_encode32(dst, *v);
    /* add a greasing version. This also covers the case where an empty list is specified by the caller to indicate rejection. */
    uint32_t grease_version = 0;
    if (src_cid.len >= sizeof(grease_version))
        memcpy(&grease_version, src_cid.base, sizeof(grease_version));
    grease_version = (grease_version & 0xf0f0f0f0) | 0x0a0a0a0a;
    dst = quicly_encode32(dst, grease_version);

    return dst - (uint8_t *)payload;
}

int quicly_retry_calc_cidpair_hash(ptls_hash_algorithm_t *sha256, ptls_iovec_t client_cid, ptls_iovec_t server_cid, uint64_t *value)
{
    uint8_t digest[PTLS_SHA256_DIGEST_SIZE], buf[(QUICLY_MAX_CID_LEN_V1 + 1) * 2], *p = buf;
    int ret;

    *p++ = (uint8_t)client_cid.len;
    memcpy(p, client_cid.base, client_cid.len);
    p += client_cid.len;
    *p++ = (uint8_t)server_cid.len;
    memcpy(p, server_cid.base, server_cid.len);
    p += server_cid.len;

    if ((ret = ptls_calc_hash(sha256, digest, buf, p - buf)) != 0)
        return ret;
    p = digest;
    *value = quicly_decode64((void *)&p);

    return 0;
}

size_t quicly_send_retry(quicly_context_t *ctx, ptls_aead_context_t *token_encrypt_ctx, uint32_t protocol_version,
                         struct sockaddr *dest_addr, ptls_iovec_t dest_cid, struct sockaddr *src_addr, ptls_iovec_t src_cid,
                         ptls_iovec_t odcid, ptls_iovec_t token_prefix, ptls_iovec_t appdata,
                         ptls_aead_context_t **retry_aead_cache, uint8_t *datagram)
{
    quicly_address_token_plaintext_t token;
    ptls_buffer_t buf;
    int ret;

    assert(!(src_cid.len == odcid.len && memcmp(src_cid.base, odcid.base, src_cid.len) == 0));

    /* build token as plaintext */
    token = (quicly_address_token_plaintext_t){QUICLY_ADDRESS_TOKEN_TYPE_RETRY, ctx->now->cb(ctx->now)};
    set_address(&token.remote, dest_addr);
    set_address(&token.local, src_addr);

    quicly_set_cid(&token.retry.original_dcid, odcid);
    quicly_set_cid(&token.retry.client_cid, dest_cid);
    quicly_set_cid(&token.retry.server_cid, src_cid);
    if (appdata.len != 0) {
        assert(appdata.len <= sizeof(token.appdata.bytes));
        memcpy(token.appdata.bytes, appdata.base, appdata.len);
        token.appdata.len = appdata.len;
    }

    /* start building the packet */
    ptls_buffer_init(&buf, datagram, QUICLY_MIN_CLIENT_INITIAL_SIZE);

    /* first generate a pseudo packet */
    ptls_buffer_push_block(&buf, 1, { ptls_buffer_pushv(&buf, odcid.base, odcid.len); });
    ctx->tls->random_bytes(buf.base + buf.off, 1);
    buf.base[buf.off] = QUICLY_PACKET_TYPE_RETRY | (buf.base[buf.off] & 0x0f);
    ++buf.off;
    ptls_buffer_push32(&buf, protocol_version);
    ptls_buffer_push_block(&buf, 1, { ptls_buffer_pushv(&buf, dest_cid.base, dest_cid.len); });
    ptls_buffer_push_block(&buf, 1, { ptls_buffer_pushv(&buf, src_cid.base, src_cid.len); });
    if (token_prefix.len != 0) {
        assert(token_prefix.len <= buf.capacity - buf.off);
        memcpy(buf.base + buf.off, token_prefix.base, token_prefix.len);
        buf.off += token_prefix.len;
    }
    if ((ret = quicly_encrypt_address_token(ctx->tls->random_bytes, token_encrypt_ctx, &buf, buf.off - token_prefix.len, &token)) !=
        0)
        goto Exit;

    /* append AEAD tag */
    ret = ptls_buffer_reserve(&buf, PTLS_AESGCM_TAG_SIZE);
    assert(ret == 0);
    assert(!buf.is_allocated && "retry packet is too large");
    {
        ptls_aead_context_t *aead =
            retry_aead_cache != NULL && *retry_aead_cache != NULL ? *retry_aead_cache : create_retry_aead(ctx, protocol_version, 1);
        ptls_aead_encrypt(aead, buf.base + buf.off, "", 0, 0, buf.base, buf.off);
        if (retry_aead_cache != NULL) {
            *retry_aead_cache = aead;
        } else {
            ptls_aead_free(aead);
        }
    }
    buf.off += PTLS_AESGCM_TAG_SIZE;

    /* convert the image to a Retry packet, by stripping the ODCID field */
    memmove(buf.base, buf.base + odcid.len + 1, buf.off - (odcid.len + 1));
    buf.off -= odcid.len + 1;

    ret = 0;

Exit:
    return ret == 0 ? buf.off : SIZE_MAX;
}

static int send_handshake_flow(quicly_conn_t *conn, size_t epoch, quicly_send_context_t *s, int ack_only, int send_probe)
{
    struct st_quicly_pn_space_t *ack_space = NULL;
    int ret = 0;

    switch (epoch) {
    case QUICLY_EPOCH_INITIAL:
        if (conn->initial == NULL || (s->current.cipher = &conn->initial->cipher.egress)->aead == NULL)
            return 0;
        s->current.first_byte = QUICLY_PACKET_TYPE_INITIAL;
        ack_space = &conn->initial->super;
        break;
    case QUICLY_EPOCH_HANDSHAKE:
        if (conn->handshake == NULL || (s->current.cipher = &conn->handshake->cipher.egress)->aead == NULL)
            return 0;
        s->current.first_byte = QUICLY_PACKET_TYPE_HANDSHAKE;
        ack_space = &conn->handshake->super;
        break;
    default:
        assert(!"logic flaw");
        return 0;
    }

    /* send ACK */
    if (ack_space != NULL && (ack_space->unacked_count != 0 || send_probe))
        if ((ret = send_ack(conn, ack_space, s)) != 0)
            goto Exit;

    if (!ack_only) {
        /* send data */
        while ((conn->egress.pending_flows & (uint8_t)(1 << epoch)) != 0) {
            quicly_stream_t *stream = quicly_get_stream(conn, -(quicly_stream_id_t)(1 + epoch));
            assert(stream != NULL);
            if ((ret = quicly_send_stream(stream, s)) != 0)
                goto Exit;
            resched_stream_data(stream);
            send_probe = 0;
        }

        /* send probe if requested */
        if (send_probe) {
            if ((ret = _do_allocate_frame(conn, s, 1, 1)) != 0)
                goto Exit;
            *s->dst++ = QUICLY_FRAME_TYPE_PING;
            conn->egress.last_retransmittable_sent_at = conn->stash.now;
            ++conn->super.stats.num_frames_sent.ping;
            QUICLY_PROBE(PING_SEND, conn, conn->stash.now);
        }
    }

Exit:
    return ret;
}

static int send_connection_close(quicly_conn_t *conn, quicly_send_context_t *s)
{
    uint64_t error_code, offending_frame_type;
    const char *reason_phrase;
    int ret;

    /* determine the payload, masking the application error when sending the frame using an unauthenticated epoch */
    error_code = conn->egress.connection_close.error_code;
    offending_frame_type = conn->egress.connection_close.frame_type;
    reason_phrase = conn->egress.connection_close.reason_phrase;
    if (offending_frame_type == UINT64_MAX) {
        switch (get_epoch(s->current.first_byte)) {
        case QUICLY_EPOCH_INITIAL:
        case QUICLY_EPOCH_HANDSHAKE:
            error_code = QUICLY_TRANSPORT_ERROR_APPLICATION;
            offending_frame_type = QUICLY_FRAME_TYPE_PADDING;
            reason_phrase = "";
            break;
        }
    }

    /* write frame */
    if ((ret = allocate_frame(conn, s, quicly_close_frame_capacity(error_code, offending_frame_type, reason_phrase))) != 0)
        return ret;
    s->dst = quicly_encode_close_frame(s->dst, error_code, offending_frame_type, reason_phrase);

    /* update counter, probe */
    if (offending_frame_type != UINT64_MAX) {
        ++conn->super.stats.num_frames_sent.transport_close;
        QUICLY_PROBE(TRANSPORT_CLOSE_SEND, conn, conn->stash.now, error_code, offending_frame_type, reason_phrase);
    } else {
        ++conn->super.stats.num_frames_sent.application_close;
        QUICLY_PROBE(APPLICATION_CLOSE_SEND, conn, conn->stash.now, error_code, reason_phrase);
    }

    return 0;
}

static int send_new_connection_id(quicly_conn_t *conn, quicly_send_context_t *s, struct st_quicly_local_cid_t *new_cid)
{
    int ret;
    quicly_sent_t *sent;
    uint64_t retire_prior_to = 0; /* TODO */

    ret = allocate_ack_eliciting_frame(
        conn, s, quicly_new_connection_id_frame_capacity(new_cid->sequence, retire_prior_to, new_cid->cid.len), &sent,
        on_ack_new_connection_id);
    if (ret != 0)
        return ret;
    sent->data.new_connection_id.sequence = new_cid->sequence;

    s->dst = quicly_encode_new_connection_id_frame(s->dst, new_cid->sequence, retire_prior_to, new_cid->cid.cid, new_cid->cid.len,
                                                   new_cid->stateless_reset_token);

    ++conn->super.stats.num_frames_sent.new_connection_id;
    QUICLY_PROBE(NEW_CONNECTION_ID_SEND, conn, conn->stash.now, new_cid->sequence, retire_prior_to,
                 QUICLY_PROBE_HEXDUMP(new_cid->cid.cid, new_cid->cid.len),
                 QUICLY_PROBE_HEXDUMP(new_cid->stateless_reset_token, QUICLY_STATELESS_RESET_TOKEN_LEN));

    return 0;
}

static int send_retire_connection_id(quicly_conn_t *conn, quicly_send_context_t *s, uint64_t sequence)
{
    int ret;
    quicly_sent_t *sent;

    ret = allocate_ack_eliciting_frame(conn, s, quicly_retire_connection_id_frame_capacity(sequence), &sent,
                                       on_ack_retire_connection_id);
    if (ret != 0)
        return ret;
    sent->data.retire_connection_id.sequence = sequence;

    s->dst = quicly_encode_retire_connection_id_frame(s->dst, sequence);

    ++conn->super.stats.num_frames_sent.retire_connection_id;
    QUICLY_PROBE(RETIRE_CONNECTION_ID_SEND, conn, conn->stash.now, sequence);

    return 0;
}

static int update_traffic_key_cb(ptls_update_traffic_key_t *self, ptls_t *tls, int is_enc, size_t epoch, const void *secret)
{
    quicly_conn_t *conn = *ptls_get_data_ptr(tls);
    ptls_context_t *tlsctx = ptls_get_context(tls);
    ptls_cipher_suite_t *cipher = ptls_get_cipher(tls);
    ptls_cipher_context_t **hp_slot;
    ptls_aead_context_t **aead_slot;
    int ret;
    static const char *log_labels[2][4] = {
        {NULL, "QUIC_CLIENT_EARLY_TRAFFIC_SECRET", "QUIC_CLIENT_HANDSHAKE_TRAFFIC_SECRET", "QUIC_CLIENT_TRAFFIC_SECRET_0"},
        {NULL, NULL, "QUIC_SERVER_HANDSHAKE_TRAFFIC_SECRET", "QUIC_SERVER_TRAFFIC_SECRET_0"}};
    const char *log_label = log_labels[ptls_is_server(tls) == is_enc][epoch];

    QUICLY_PROBE(CRYPTO_UPDATE_SECRET, conn, conn->stash.now, is_enc, epoch, log_label,
                 QUICLY_PROBE_HEXDUMP(secret, cipher->hash->digest_size));

    if (tlsctx->log_event != NULL) {
        char hexbuf[PTLS_MAX_DIGEST_SIZE * 2 + 1];
        ptls_hexdump(hexbuf, secret, cipher->hash->digest_size);
        tlsctx->log_event->cb(tlsctx->log_event, tls, log_label, "%s", hexbuf);
    }

#define SELECT_CIPHER_CONTEXT(p)                                                                                                   \
    do {                                                                                                                           \
        hp_slot = &(p)->header_protection;                                                                                         \
        aead_slot = &(p)->aead;                                                                                                    \
    } while (0)

    switch (epoch) {
    case QUICLY_EPOCH_0RTT:
        assert(is_enc == quicly_is_client(conn));
        if (conn->application == NULL && (ret = setup_application_space(conn)) != 0)
            return ret;
        if (is_enc) {
            SELECT_CIPHER_CONTEXT(&conn->application->cipher.egress.key);
        } else {
            hp_slot = &conn->application->cipher.ingress.header_protection.zero_rtt;
            aead_slot = &conn->application->cipher.ingress.aead[1];
        }
        break;
    case QUICLY_EPOCH_HANDSHAKE:
        if (conn->handshake == NULL && (ret = setup_handshake_space_and_flow(conn, QUICLY_EPOCH_HANDSHAKE)) != 0)
            return ret;
        SELECT_CIPHER_CONTEXT(is_enc ? &conn->handshake->cipher.egress : &conn->handshake->cipher.ingress);
        break;
    case QUICLY_EPOCH_1RTT: {
        if (is_enc)
            if ((ret = apply_remote_transport_params(conn)) != 0)
                return ret;
        if (conn->application == NULL && (ret = setup_application_space(conn)) != 0)
            return ret;
        uint8_t *secret_store;
        if (is_enc) {
            if (conn->application->cipher.egress.key.aead != NULL)
                dispose_cipher(&conn->application->cipher.egress.key);
            SELECT_CIPHER_CONTEXT(&conn->application->cipher.egress.key);
            secret_store = conn->application->cipher.egress.secret;
        } else {
            hp_slot = &conn->application->cipher.ingress.header_protection.one_rtt;
            aead_slot = &conn->application->cipher.ingress.aead[0];
            secret_store = conn->application->cipher.ingress.secret;
        }
        memcpy(secret_store, secret, cipher->hash->digest_size);
    } break;
    default:
        assert(!"logic flaw");
        break;
    }

#undef SELECT_CIPHER_CONTEXT

    if ((ret = setup_cipher(conn, epoch, is_enc, hp_slot, aead_slot, cipher->aead, cipher->hash, secret)) != 0)
        return ret;

    if (epoch == QUICLY_EPOCH_1RTT && is_enc) {
        /* update states now that we have 1-RTT write key */
        conn->application->one_rtt_writable = 1;
        open_blocked_streams(conn, 1);
        open_blocked_streams(conn, 0);
        /* send the first resumption token using the 0.5 RTT window */
        if (!quicly_is_client(conn) && conn->super.ctx->generate_resumption_token != NULL) {
            ret = quicly_send_resumption_token(conn);
            assert(ret == 0);
        }

        /* schedule NEW_CONNECTION_IDs */
        size_t size = local_cid_size(conn);
        if (quicly_local_cid_set_size(&conn->super.local.cid_set, size))
            conn->egress.pending_flows |= QUICLY_PENDING_FLOW_CID_FRAME_BIT;
    }

    return 0;
}

static int do_send(quicly_conn_t *conn, quicly_send_context_t *s)
{
    int restrict_sending = 0, ack_only = 0, ret;
    size_t min_packets_to_send = 0;

    /* handle timeouts */
    if (conn->idle_timeout.at <= conn->stash.now) {
        QUICLY_PROBE(IDLE_TIMEOUT, conn, conn->stash.now);
        conn->super.state = QUICLY_STATE_DRAINING;
        destroy_all_streams(conn, 0, 0);
        return QUICLY_ERROR_FREE_CONNECTION;
    }
    if (conn->egress.loss.alarm_at <= conn->stash.now) {
        if ((ret = quicly_loss_on_alarm(&conn->egress.loss, conn->stash.now, conn->super.remote.transport_params.max_ack_delay,
                                        conn->initial == NULL && conn->handshake == NULL, &min_packets_to_send, &restrict_sending,
                                        on_loss_detected)) != 0)
            goto Exit;
        assert(min_packets_to_send > 0);
        assert(min_packets_to_send <= s->max_datagrams);

        if (restrict_sending) {
            /* PTO: when handshake is in progress, send from the very first unacknowledged byte so as to maximize the chance of
             * making progress. When handshake is complete, transmit new data if any, else retransmit the oldest unacknowledged data
             * that is considered inflight. */
            QUICLY_PROBE(PTO, conn, conn->stash.now, conn->egress.loss.sentmap.bytes_in_flight, conn->egress.cc.cwnd,
                         conn->egress.loss.pto_count);
            ++conn->super.stats.num_ptos;
            size_t bytes_to_mark = min_packets_to_send * conn->egress.max_udp_payload_size;
            if (conn->initial != NULL && (ret = mark_frames_on_pto(conn, QUICLY_EPOCH_INITIAL, &bytes_to_mark)) != 0)
                goto Exit;
            if (bytes_to_mark != 0 && conn->handshake != NULL &&
                (ret = mark_frames_on_pto(conn, QUICLY_EPOCH_HANDSHAKE, &bytes_to_mark)) != 0)
                goto Exit;
            /* Mark already sent 1-RTT data for PTO only if there's no new data, i.e., when scheduler_can_send() return false. */
            if (bytes_to_mark != 0 && !scheduler_can_send(conn) &&
                (ret = mark_frames_on_pto(conn, QUICLY_EPOCH_1RTT, &bytes_to_mark)) != 0)
                goto Exit;
        }
    }

    s->send_window = calc_send_window(conn, min_packets_to_send * conn->egress.max_udp_payload_size,
                                      calc_amplification_limit_allowance(conn), restrict_sending);
    if (s->send_window == 0)
        ack_only = 1;

    /* send handshake flows; when PTO fires...
     *  * quicly running as a client sends either a Handshake probe (or data) if the handshake keys are available, or else an
     *    Initial probe (or data).
     *  * quicly running as a server sends both Initial and Handshake probes (or data) if the corresponding keys are available. */
    if ((ret = send_handshake_flow(conn, QUICLY_EPOCH_INITIAL, s, ack_only,
                                   min_packets_to_send != 0 && (!quicly_is_client(conn) || conn->handshake == NULL))) != 0)
        goto Exit;
    if ((ret = send_handshake_flow(conn, QUICLY_EPOCH_HANDSHAKE, s, ack_only, min_packets_to_send != 0)) != 0)
        goto Exit;

    /* send encrypted frames */
    if (conn->application != NULL && (s->current.cipher = &conn->application->cipher.egress.key)->header_protection != NULL) {
        s->current.first_byte = conn->application->one_rtt_writable ? QUICLY_QUIC_BIT : QUICLY_PACKET_TYPE_0RTT;
        /* acks */
        if (conn->application->one_rtt_writable && conn->egress.send_ack_at <= conn->stash.now &&
            conn->application->super.unacked_count != 0) {
            if ((ret = send_ack(conn, &conn->application->super, s)) != 0)
                goto Exit;
        }
        /* DATAGRAM frame. Notes regarding current implementation:
         * * Not limited by CC, nor the bytes counted by CC.
         * * When given payload is too large and does not fit into a QUIC packet, a packet containing only PADDING frames is sent.
         *   This is because we do not have a way to retract the generation of a QUIC packet.
         * * Does not notify the application that the frame was dropped internally. */
        if (should_send_datagram_frame(conn)) {
            size_t required_space = quicly_datagram_frame_capacity(conn->egress.datagram_frame_payload);
            if ((ret = _do_allocate_frame(conn, s, required_space, 1)) != 0)
                goto Exit;
            if (s->dst_end - s->dst >= required_space) {
                s->dst = quicly_encode_datagram_frame(s->dst, conn->egress.datagram_frame_payload);
                QUICLY_PROBE(DATAGRAM_SEND, conn, conn->stash.now, conn->egress.datagram_frame_payload.base,
                             conn->egress.datagram_frame_payload.len);
                conn->egress.datagram_frame_payload = ptls_iovec_init(NULL, 0);
            }
        }
        if (!ack_only) {
            /* PTO or loss detection timeout, always send PING. This is the easiest thing to do in terms of timer control. */
            if (min_packets_to_send != 0) {
                if ((ret = _do_allocate_frame(conn, s, 1, 1)) != 0)
                    goto Exit;
                *s->dst++ = QUICLY_FRAME_TYPE_PING;
                ++conn->super.stats.num_frames_sent.ping;
                QUICLY_PROBE(PING_SEND, conn, conn->stash.now);
            }
            /* take actions only permitted for short header packets */
            if (conn->application->one_rtt_writable) {
                /* send HANDSHAKE_DONE */
                if ((conn->egress.pending_flows & QUICLY_PENDING_FLOW_HANDSHAKE_DONE_BIT) != 0 &&
                    (ret = send_handshake_done(conn, s)) != 0)
                    goto Exit;
                /* post-handshake messages */
                if ((conn->egress.pending_flows & (uint8_t)(1 << QUICLY_EPOCH_1RTT)) != 0) {
                    quicly_stream_t *stream = quicly_get_stream(conn, -(1 + QUICLY_EPOCH_1RTT));
                    assert(stream != NULL);
                    if ((ret = quicly_send_stream(stream, s)) != 0)
                        goto Exit;
                    resched_stream_data(stream);
                }
                /* respond to all pending received PATH_CHALLENGE frames */
                if (conn->egress.path_challenge.head != NULL) {
                    do {
                        struct st_quicly_pending_path_challenge_t *c = conn->egress.path_challenge.head;
                        if ((ret = allocate_frame(conn, s, QUICLY_PATH_CHALLENGE_FRAME_CAPACITY)) != 0)
                            goto Exit;
                        s->dst = quicly_encode_path_challenge_frame(s->dst, c->is_response, c->data);
                        if (c->is_response) {
                            ++conn->super.stats.num_frames_sent.path_response;
                        } else {
                            ++conn->super.stats.num_frames_sent.path_challenge;
                        }
                        conn->egress.path_challenge.head = c->next;
                        free(c);
                    } while (conn->egress.path_challenge.head != NULL);
                    conn->egress.path_challenge.tail_ref = &conn->egress.path_challenge.head;
                }
                /* send max_streams frames */
                if ((ret = send_max_streams(conn, 1, s)) != 0)
                    goto Exit;
                if ((ret = send_max_streams(conn, 0, s)) != 0)
                    goto Exit;
                /* send connection-level flow control frames */
                if (should_send_max_data(conn)) {
                    quicly_sent_t *sent;
                    if ((ret = allocate_ack_eliciting_frame(conn, s, QUICLY_MAX_DATA_FRAME_CAPACITY, &sent, on_ack_max_data)) != 0)
                        goto Exit;
                    uint64_t new_value = conn->ingress.max_data.bytes_consumed + conn->super.ctx->transport_params.max_data;
                    s->dst = quicly_encode_max_data_frame(s->dst, new_value);
                    quicly_maxsender_record(&conn->ingress.max_data.sender, new_value, &sent->data.max_data.args);
                    ++conn->super.stats.num_frames_sent.max_data;
                    QUICLY_PROBE(MAX_DATA_SEND, conn, conn->stash.now, new_value);
                }
                if (conn->egress.data_blocked == QUICLY_SENDER_STATE_SEND && (ret = send_data_blocked(conn, s)) != 0)
                    goto Exit;
                /* send streams_blocked frames */
                if ((ret = send_streams_blocked(conn, 1, s)) != 0)
                    goto Exit;
                if ((ret = send_streams_blocked(conn, 0, s)) != 0)
                    goto Exit;
                /* send NEW_TOKEN */
                if ((conn->egress.pending_flows & QUICLY_PENDING_FLOW_NEW_TOKEN_BIT) != 0 &&
                    (ret = send_resumption_token(conn, s)) != 0)
                    goto Exit;
                if ((conn->egress.pending_flows & QUICLY_PENDING_FLOW_CID_FRAME_BIT) != 0) {
                    /* send NEW_CONNECTION_ID */
                    size_t i;
                    size_t size = quicly_local_cid_get_size(&conn->super.local.cid_set);
                    for (i = 0; i < size; i++) {
                        /* PENDING CIDs are located at the front */
                        struct st_quicly_local_cid_t *c = &conn->super.local.cid_set.cids[i];
                        if (c->state != QUICLY_LOCAL_CID_STATE_PENDING)
                            break;
                        if ((ret = send_new_connection_id(conn, s, c)) != 0)
                            break;
                    }
                    quicly_local_cid_on_sent(&conn->super.local.cid_set, i);
                    if (ret != 0)
                        goto Exit;
                    /* send RETIRE_CONNECTION_ID */
                    size = quicly_retire_cid_get_num_pending(&conn->egress.retire_cid);
                    for (i = 0; i < size; i++) {
                        uint64_t sequence = conn->egress.retire_cid.sequences[i];
                        if ((ret = send_retire_connection_id(conn, s, sequence)) != 0)
                            break;
                    }
                    quicly_retire_cid_shift(&conn->egress.retire_cid, i);
                    if (ret != 0)
                        goto Exit;
                    conn->egress.pending_flows &= ~QUICLY_PENDING_FLOW_CID_FRAME_BIT;
                }
            }
            /* send stream-level control frames */
            if ((ret = send_stream_control_frames(conn, s)) != 0)
                goto Exit;
            /* send STREAM frames */
            if ((ret = conn->super.ctx->stream_scheduler->do_send(conn->super.ctx->stream_scheduler, conn, s)) != 0)
                goto Exit;
            /* once more, send stream-level control frames, as the state might have changed */
            if ((ret = send_stream_control_frames(conn, s)) != 0)
                goto Exit;
        }
    }

Exit:
    if (ret == QUICLY_ERROR_SENDBUF_FULL)
        ret = 0;
    if (ret == 0 && s->target.first_byte_at != NULL) {
        /* last packet can be small-sized, unless it is the first flight sent from the client */
        enum en_quicly_send_packet_mode_t commit_mode = QUICLY_COMMIT_SEND_PACKET_MODE_SMALL;
        if ((s->payload_buf.datagram[0] & QUICLY_PACKET_TYPE_BITMASK) == QUICLY_PACKET_TYPE_INITIAL &&
            (quicly_is_client(conn) || !ack_only))
            commit_mode = QUICLY_COMMIT_SEND_PACKET_MODE_FULL_SIZE;
        commit_send_packet(conn, s, commit_mode);
    }
    if (ret == 0) {
        if (conn->application == NULL || conn->application->super.unacked_count == 0)
            conn->egress.send_ack_at = INT64_MAX; /* we have sent ACKs for every epoch (or before address validation) */
        update_loss_alarm(conn, 1);
        if (s->num_datagrams != 0)
            update_idle_timeout(conn, 0);
    }
    return ret;
}

void quicly_set_datagram_frame(quicly_conn_t *conn, ptls_iovec_t payload)
{
    conn->egress.datagram_frame_payload = payload;
}

int quicly_send(quicly_conn_t *conn, quicly_address_t *dest, quicly_address_t *src, struct iovec *datagrams, size_t *num_datagrams,
                void *buf, size_t bufsize)
{
    quicly_send_context_t s = {{NULL, -1}, {}, datagrams, *num_datagrams, 0, {buf, (uint8_t *)buf + bufsize}};
    int ret;

    lock_now(conn, 0);

    /* bail out if there's nothing is scheduled to be sent */
    if (conn->stash.now < quicly_get_first_timeout(conn)) {
        ret = 0;
        goto Exit;
    }

    QUICLY_PROBE(SEND, conn, conn->stash.now, conn->super.state,
                 QUICLY_PROBE_HEXDUMP(conn->super.remote.cid_set.cids[0].cid.cid, conn->super.remote.cid_set.cids[0].cid.len));

    if (conn->super.state >= QUICLY_STATE_CLOSING) {
        quicly_sentmap_iter_t iter;
        init_acks_iter(conn, &iter);
        /* check if the connection can be closed now (after 3 pto) */
        if (conn->super.state == QUICLY_STATE_DRAINING ||
            conn->super.stats.num_frames_sent.transport_close + conn->super.stats.num_frames_sent.application_close != 0) {
            if (quicly_sentmap_get(&iter)->packet_number == UINT64_MAX) {
                assert(quicly_num_streams(conn) == 0);
                ret = QUICLY_ERROR_FREE_CONNECTION;
                goto Exit;
            }
        }
        if (conn->super.state == QUICLY_STATE_CLOSING && conn->egress.send_ack_at <= conn->stash.now) {
            destroy_all_streams(conn, 0, 0); /* delayed until the emission of CONNECTION_CLOSE frame to allow quicly_close to be
                                              * called from a stream handler */
            if (conn->application != NULL && conn->application->one_rtt_writable) {
                s.current.cipher = &conn->application->cipher.egress.key;
                s.current.first_byte = QUICLY_QUIC_BIT;
            } else if (conn->handshake != NULL && (s.current.cipher = &conn->handshake->cipher.egress)->aead != NULL) {
                s.current.first_byte = QUICLY_PACKET_TYPE_HANDSHAKE;
            } else {
                s.current.cipher = &conn->initial->cipher.egress;
                assert(s.current.cipher->aead != NULL);
                s.current.first_byte = QUICLY_PACKET_TYPE_INITIAL;
            }
            if ((ret = send_connection_close(conn, &s)) != 0)
                goto Exit;
            if ((ret = commit_send_packet(conn, &s, QUICLY_COMMIT_SEND_PACKET_MODE_SMALL)) != 0)
                goto Exit;
        }
        /* wait at least 1ms */
        if ((conn->egress.send_ack_at = quicly_sentmap_get(&iter)->sent_at + get_sentmap_expiration_time(conn)) <= conn->stash.now)
            conn->egress.send_ack_at = conn->stash.now + 1;
        ret = 0;
        goto Exit;
    }

    /* emit packets */
    if ((ret = do_send(conn, &s)) != 0)
        goto Exit;

    assert_consistency(conn, 1);

Exit:
    conn->egress.datagram_frame_payload = ptls_iovec_init(NULL, 0);
    if (s.num_datagrams != 0) {
        *dest = conn->super.remote.address;
        *src = conn->super.local.address;
    }
    *num_datagrams = s.num_datagrams;
    unlock_now(conn);
    return ret;
}

size_t quicly_send_close_invalid_token(quicly_context_t *ctx, uint32_t protocol_version, ptls_iovec_t dest_cid,
                                       ptls_iovec_t src_cid, const char *err_desc, void *datagram)
{
    struct st_quicly_cipher_context_t egress = {};
    const struct st_ptls_salt_t *salt;

    /* setup keys */
    if ((salt = get_salt(protocol_version)) == NULL)
        return SIZE_MAX;
    if (setup_initial_encryption(get_aes128gcmsha256(ctx), NULL, &egress, src_cid, 0,
                                 ptls_iovec_init(salt->initial, sizeof(salt->initial)), NULL) != 0)
        return SIZE_MAX;

    uint8_t *dst = datagram, *length_at;

    /* build packet */
    PTLS_BUILD_ASSERT(QUICLY_SEND_PN_SIZE == 2);
    *dst++ = QUICLY_PACKET_TYPE_INITIAL | 0x1 /* 2-byte PN */;
    dst = quicly_encode32(dst, protocol_version);
    *dst++ = dest_cid.len;
    memcpy(dst, dest_cid.base, dest_cid.len);
    dst += dest_cid.len;
    *dst++ = src_cid.len;
    memcpy(dst, src_cid.base, src_cid.len);
    dst += src_cid.len;
    *dst++ = 0;        /* token_length = 0 */
    length_at = dst++; /* length_at to be filled in later as 1-byte varint */
    *dst++ = 0;        /* PN = 0 */
    *dst++ = 0;        /* ditto */
    uint8_t *payload_from = dst;
    dst = quicly_encode_close_frame(dst, QUICLY_ERROR_GET_ERROR_CODE(QUICLY_TRANSPORT_ERROR_INVALID_TOKEN),
                                    QUICLY_FRAME_TYPE_PADDING, err_desc);

    /* determine the size of the packet, make adjustments */
    dst += egress.aead->algo->tag_size;
    assert(dst - (uint8_t *)datagram <= QUICLY_MIN_CLIENT_INITIAL_SIZE);
    assert(dst - length_at - 1 < 64);
    *length_at = dst - length_at - 1;
    size_t datagram_len = dst - (uint8_t *)datagram;

    /* encrypt packet */
    quicly_default_crypto_engine.encrypt_packet(&quicly_default_crypto_engine, NULL, egress.header_protection, egress.aead,
                                                ptls_iovec_init(datagram, datagram_len), 0, payload_from - (uint8_t *)datagram, 0,
                                                0);

    dispose_cipher(&egress);
    return datagram_len;
}

size_t quicly_send_stateless_reset(quicly_context_t *ctx, const void *src_cid, void *payload)
{
    uint8_t *base = payload;

    /* build stateless reset packet */
    ctx->tls->random_bytes(base, QUICLY_STATELESS_RESET_PACKET_MIN_LEN - QUICLY_STATELESS_RESET_TOKEN_LEN);
    base[0] = (base[0] & ~QUICLY_LONG_HEADER_BIT) | QUICLY_QUIC_BIT;
    if (!ctx->cid_encryptor->generate_stateless_reset_token(
            ctx->cid_encryptor, base + QUICLY_STATELESS_RESET_PACKET_MIN_LEN - QUICLY_STATELESS_RESET_TOKEN_LEN, src_cid))
        return SIZE_MAX;

    return QUICLY_STATELESS_RESET_PACKET_MIN_LEN;
}

int quicly_send_resumption_token(quicly_conn_t *conn)
{
    if (conn->super.state <= QUICLY_STATE_CONNECTED) {
        ++conn->egress.new_token.generation;
        conn->egress.pending_flows |= QUICLY_PENDING_FLOW_NEW_TOKEN_BIT;
    }
    return 0;
}

static int on_end_closing(quicly_sentmap_t *map, const quicly_sent_packet_t *packet, int acked, quicly_sent_t *sent)
{
    /* we stop accepting frames by the time this ack callback is being registered */
    assert(!acked);
    return 0;
}

static int enter_close(quicly_conn_t *conn, int local_is_initiating, int wait_draining)
{
    int ret;

    assert(conn->super.state < QUICLY_STATE_CLOSING);

    /* release all inflight info, register a close timeout */
    if ((ret = discard_sentmap_by_epoch(conn, ~0u)) != 0)
        return ret;
    if ((ret = quicly_sentmap_prepare(&conn->egress.loss.sentmap, conn->egress.packet_number, conn->stash.now,
                                      QUICLY_EPOCH_INITIAL)) != 0)
        return ret;
    if (quicly_sentmap_allocate(&conn->egress.loss.sentmap, on_end_closing) == NULL)
        return PTLS_ERROR_NO_MEMORY;
    quicly_sentmap_commit(&conn->egress.loss.sentmap, 0);
    ++conn->egress.packet_number;

    if (local_is_initiating) {
        conn->super.state = QUICLY_STATE_CLOSING;
        conn->egress.send_ack_at = 0;
    } else {
        conn->super.state = QUICLY_STATE_DRAINING;
        conn->egress.send_ack_at = wait_draining ? conn->stash.now + get_sentmap_expiration_time(conn) : 0;
    }

    update_loss_alarm(conn, 0);

    return 0;
}

int initiate_close(quicly_conn_t *conn, int err, uint64_t frame_type, const char *reason_phrase)
{
    uint16_t quic_error_code;

    if (conn->super.state >= QUICLY_STATE_CLOSING)
        return 0;

    if (reason_phrase == NULL)
        reason_phrase = "";

    /* convert error code to QUIC error codes */
    if (err == 0) {
        quic_error_code = 0;
        frame_type = QUICLY_FRAME_TYPE_PADDING;
    } else if (QUICLY_ERROR_IS_QUIC_TRANSPORT(err)) {
        quic_error_code = QUICLY_ERROR_GET_ERROR_CODE(err);
    } else if (QUICLY_ERROR_IS_QUIC_APPLICATION(err)) {
        quic_error_code = QUICLY_ERROR_GET_ERROR_CODE(err);
        frame_type = UINT64_MAX;
    } else if (PTLS_ERROR_GET_CLASS(err) == PTLS_ERROR_CLASS_SELF_ALERT) {
        quic_error_code = QUICLY_TRANSPORT_ERROR_TLS_ALERT_BASE + PTLS_ERROR_TO_ALERT(err);
    } else {
        quic_error_code = QUICLY_ERROR_GET_ERROR_CODE(QUICLY_TRANSPORT_ERROR_INTERNAL);
    }

    conn->egress.connection_close.error_code = quic_error_code;
    conn->egress.connection_close.frame_type = frame_type;
    conn->egress.connection_close.reason_phrase = reason_phrase;
    return enter_close(conn, 1, 0);
}

int quicly_close(quicly_conn_t *conn, int err, const char *reason_phrase)
{
    int ret;

    assert(err == 0 || QUICLY_ERROR_IS_QUIC_APPLICATION(err) || QUICLY_ERROR_IS_CONCEALED(err));

    lock_now(conn, 1);
    ret = initiate_close(conn, err, QUICLY_FRAME_TYPE_PADDING /* used when err == 0 */, reason_phrase);
    unlock_now(conn);

    return ret;
}

int quicly_get_or_open_stream(quicly_conn_t *conn, uint64_t stream_id, quicly_stream_t **stream)
{
    int ret = 0;

    if ((*stream = quicly_get_stream(conn, stream_id)) != NULL)
        goto Exit;

    if (quicly_stream_is_client_initiated(stream_id) != quicly_is_client(conn)) {
        /* check if stream id is within the bounds */
        if (stream_id / 4 >= quicly_get_ingress_max_streams(conn, quicly_stream_is_unidirectional(stream_id))) {
            ret = QUICLY_TRANSPORT_ERROR_STREAM_LIMIT;
            goto Exit;
        }
        /* open new streams upto given id */
        struct st_quicly_conn_streamgroup_state_t *group = get_streamgroup_state(conn, stream_id);
        if (group->next_stream_id <= stream_id) {
            uint64_t max_stream_data_local, max_stream_data_remote;
            if (quicly_stream_is_unidirectional(stream_id)) {
                max_stream_data_local = conn->super.ctx->transport_params.max_stream_data.uni;
                max_stream_data_remote = 0;
            } else {
                max_stream_data_local = conn->super.ctx->transport_params.max_stream_data.bidi_remote;
                max_stream_data_remote = conn->super.remote.transport_params.max_stream_data.bidi_local;
            }
            do {
                if ((*stream = open_stream(conn, group->next_stream_id, (uint32_t)max_stream_data_local, max_stream_data_remote)) ==
                    NULL) {
                    ret = PTLS_ERROR_NO_MEMORY;
                    goto Exit;
                }
                QUICLY_PROBE(STREAM_ON_OPEN, conn, conn->stash.now, *stream);
                if ((ret = conn->super.ctx->stream_open->cb(conn->super.ctx->stream_open, *stream)) != 0) {
                    *stream = NULL;
                    goto Exit;
                }
                ++group->num_streams;
                group->next_stream_id += 4;
            } while (stream_id != (*stream)->stream_id);
        }
    }

Exit:
    return ret;
}

static int handle_crypto_frame(quicly_conn_t *conn, struct st_quicly_handle_payload_state_t *state)
{
    quicly_stream_frame_t frame;
    quicly_stream_t *stream;
    int ret;

    if ((ret = quicly_decode_crypto_frame(&state->src, state->end, &frame)) != 0)
        return ret;
    stream = quicly_get_stream(conn, -(quicly_stream_id_t)(1 + state->epoch));
    assert(stream != NULL);
    return apply_stream_frame(stream, &frame);
}

static int handle_stream_frame(quicly_conn_t *conn, struct st_quicly_handle_payload_state_t *state)
{
    quicly_stream_frame_t frame;
    quicly_stream_t *stream;
    int ret;

    if ((ret = quicly_decode_stream_frame(state->frame_type, &state->src, state->end, &frame)) != 0)
        return ret;
    QUICLY_PROBE(QUICTRACE_RECV_STREAM, conn, conn->stash.now, frame.stream_id, frame.offset, frame.data.len, (int)frame.is_fin);
    if ((ret = quicly_get_or_open_stream(conn, frame.stream_id, &stream)) != 0 || stream == NULL)
        return ret;
    return apply_stream_frame(stream, &frame);
}

static int handle_reset_stream_frame(quicly_conn_t *conn, struct st_quicly_handle_payload_state_t *state)
{
    quicly_reset_stream_frame_t frame;
    quicly_stream_t *stream;
    int ret;

    if ((ret = quicly_decode_reset_stream_frame(&state->src, state->end, &frame)) != 0)
        return ret;

    if ((ret = quicly_get_or_open_stream(conn, frame.stream_id, &stream)) != 0 || stream == NULL)
        return ret;

    if (!quicly_recvstate_transfer_complete(&stream->recvstate)) {
        uint64_t bytes_missing;
        if ((ret = quicly_recvstate_reset(&stream->recvstate, frame.final_size, &bytes_missing)) != 0)
            return ret;
        stream->conn->ingress.max_data.bytes_consumed += bytes_missing;
        int err = QUICLY_ERROR_FROM_APPLICATION_ERROR_CODE(frame.app_error_code);
        QUICLY_PROBE(STREAM_ON_RECEIVE_RESET, stream->conn, stream->conn->stash.now, stream, err);
        stream->callbacks->on_receive_reset(stream, err);
        if (stream->conn->super.state >= QUICLY_STATE_CLOSING)
            return QUICLY_ERROR_IS_CLOSING;
        if (stream_is_destroyable(stream))
            destroy_stream(stream, 0);
    }

    return 0;
}

static int handle_ack_frame(quicly_conn_t *conn, struct st_quicly_handle_payload_state_t *state)
{
    quicly_ack_frame_t frame;
    quicly_sentmap_iter_t iter;
    struct {
        uint64_t pn;
        int64_t sent_at;
    } largest_newly_acked = {UINT64_MAX, INT64_MAX};
    size_t bytes_acked = 0;
    int includes_ack_eliciting = 0, ret;

    if ((ret = quicly_decode_ack_frame(&state->src, state->end, &frame, state->frame_type == QUICLY_FRAME_TYPE_ACK_ECN)) != 0)
        return ret;

    uint64_t pn_acked = frame.smallest_acknowledged;

    switch (state->epoch) {
    case QUICLY_EPOCH_0RTT:
        return QUICLY_TRANSPORT_ERROR_PROTOCOL_VIOLATION;
    case QUICLY_EPOCH_HANDSHAKE:
        conn->super.remote.address_validation.send_probe = 0;
        break;
    default:
        break;
    }

    init_acks_iter(conn, &iter);

    /* TODO log PNs being ACKed too late */

    size_t gap_index = frame.num_gaps;
    while (1) {
        assert(frame.ack_block_lengths[gap_index] != 0);
        /* Ack blocks are organized in the ACK frame and consequently in the ack_block_lengths array from the largest acked down.
         * Processing acks in packet number order requires processing the ack blocks in reverse order. */
        uint64_t pn_block_max = pn_acked + frame.ack_block_lengths[gap_index] - 1;
        QUICLY_PROBE(QUICTRACE_RECV_ACK, conn, conn->stash.now, pn_acked, pn_block_max);
        while (quicly_sentmap_get(&iter)->packet_number < pn_acked)
            quicly_sentmap_skip(&iter);
        do {
            const quicly_sent_packet_t *sent = quicly_sentmap_get(&iter);
            uint64_t pn_sent = sent->packet_number;
            assert(pn_acked <= pn_sent);
            if (pn_acked < pn_sent) {
                /* set pn_acked to pn_sent; or past the end of the ack block, for use with the next ack block */
                if (pn_sent <= pn_block_max) {
                    pn_acked = pn_sent;
                } else {
                    pn_acked = pn_block_max + 1;
                    break;
                }
            }
            /* process newly acked packet */
            if (state->epoch != sent->ack_epoch)
                return QUICLY_TRANSPORT_ERROR_PROTOCOL_VIOLATION;
            int is_late_ack = 0;
            if (sent->ack_eliciting) {
                includes_ack_eliciting = 1;
                if (sent->cc_bytes_in_flight == 0) {
                    is_late_ack = 1;
                    ++conn->super.stats.num_packets.late_acked;
                }
            }
            ++conn->super.stats.num_packets.ack_received;
            largest_newly_acked.pn = pn_acked;
            largest_newly_acked.sent_at = sent->sent_at;
            QUICLY_PROBE(PACKET_ACKED, conn, conn->stash.now, pn_acked, is_late_ack);
            if (sent->cc_bytes_in_flight != 0) {
                bytes_acked += sent->cc_bytes_in_flight;
            }
            if ((ret = quicly_sentmap_update(&conn->egress.loss.sentmap, &iter, QUICLY_SENTMAP_EVENT_ACKED)) != 0)
                return ret;
            if (state->epoch == QUICLY_EPOCH_1RTT) {
                struct st_quicly_application_space_t *space = conn->application;
                if (space->cipher.egress.key_update_pn.last <= pn_acked) {
                    space->cipher.egress.key_update_pn.last = UINT64_MAX;
                    space->cipher.egress.key_update_pn.next = conn->egress.packet_number + conn->super.ctx->max_packets_per_key;
                    QUICLY_PROBE(CRYPTO_SEND_KEY_UPDATE_CONFIRMED, conn, conn->stash.now, space->cipher.egress.key_update_pn.next);
                }
            }
            ++pn_acked;
        } while (pn_acked <= pn_block_max);
        assert(pn_acked == pn_block_max + 1);
        if (gap_index-- == 0)
            break;
        pn_acked += frame.gaps[gap_index];
    }

    if ((ret = on_ack_stream_ack_cached(conn)) != 0)
        return ret;

    QUICLY_PROBE(QUICTRACE_RECV_ACK_DELAY, conn, conn->stash.now, frame.ack_delay);

    /* Update loss detection engine on ack. The function uses ack_delay only when the largest_newly_acked is also the largest acked
     * so far. So, it does not matter if the ack_delay being passed in does not apply to the largest_newly_acked. */
    quicly_loss_on_ack_received(&conn->egress.loss, largest_newly_acked.pn, state->epoch, conn->stash.now,
                                largest_newly_acked.sent_at, frame.ack_delay, includes_ack_eliciting);

    /* OnPacketAcked and OnPacketAckedCC */
    if (bytes_acked > 0) {
        conn->egress.cc.impl->cc_on_acked(&conn->egress.cc, &conn->egress.loss, (uint32_t)bytes_acked, frame.largest_acknowledged,
                                          (uint32_t)(conn->egress.loss.sentmap.bytes_in_flight + bytes_acked), conn->stash.now,
                                          conn->egress.max_udp_payload_size);
        QUICLY_PROBE(QUICTRACE_CC_ACK, conn, conn->stash.now, &conn->egress.loss.rtt, conn->egress.cc.cwnd,
                     conn->egress.loss.sentmap.bytes_in_flight);
    }

    QUICLY_PROBE(CC_ACK_RECEIVED, conn, conn->stash.now, frame.largest_acknowledged, bytes_acked, conn->egress.cc.cwnd,
                 conn->egress.loss.sentmap.bytes_in_flight);

    /* loss-detection  */
    quicly_loss_detect_loss(&conn->egress.loss, conn->stash.now, conn->super.remote.transport_params.max_ack_delay,
                            conn->initial == NULL && conn->handshake == NULL, on_loss_detected);
    update_loss_alarm(conn, 0);

    return 0;
}

static int handle_max_stream_data_frame(quicly_conn_t *conn, struct st_quicly_handle_payload_state_t *state)
{
    quicly_max_stream_data_frame_t frame;
    quicly_stream_t *stream;
    int ret;

    if ((ret = quicly_decode_max_stream_data_frame(&state->src, state->end, &frame)) != 0)
        return ret;

    QUICLY_PROBE(MAX_STREAM_DATA_RECEIVE, conn, conn->stash.now, frame.stream_id, frame.max_stream_data);

    if (!quicly_stream_has_send_side(quicly_is_client(conn), frame.stream_id))
        return QUICLY_TRANSPORT_ERROR_FRAME_ENCODING;

    if ((stream = quicly_get_stream(conn, frame.stream_id)) == NULL)
        return 0;

    if (frame.max_stream_data < stream->_send_aux.max_stream_data)
        return 0;
    stream->_send_aux.max_stream_data = frame.max_stream_data;
    stream->_send_aux.blocked = QUICLY_SENDER_STATE_NONE;

    if (stream->_send_aux.reset_stream.sender_state == QUICLY_SENDER_STATE_NONE)
        resched_stream_data(stream);

    return 0;
}

static int handle_data_blocked_frame(quicly_conn_t *conn, struct st_quicly_handle_payload_state_t *state)
{
    quicly_data_blocked_frame_t frame;
    int ret;

    if ((ret = quicly_decode_data_blocked_frame(&state->src, state->end, &frame)) != 0)
        return ret;

    QUICLY_PROBE(DATA_BLOCKED_RECEIVE, conn, conn->stash.now, frame.offset);

    quicly_maxsender_request_transmit(&conn->ingress.max_data.sender);
    if (should_send_max_data(conn))
        conn->egress.send_ack_at = 0;

    return 0;
}

static int handle_stream_data_blocked_frame(quicly_conn_t *conn, struct st_quicly_handle_payload_state_t *state)
{
    quicly_stream_data_blocked_frame_t frame;
    quicly_stream_t *stream;
    int ret;

    if ((ret = quicly_decode_stream_data_blocked_frame(&state->src, state->end, &frame)) != 0)
        return ret;

    QUICLY_PROBE(STREAM_DATA_BLOCKED_RECEIVE, conn, conn->stash.now, frame.stream_id, frame.offset);

    if (!quicly_stream_has_receive_side(quicly_is_client(conn), frame.stream_id))
        return QUICLY_TRANSPORT_ERROR_FRAME_ENCODING;

    if ((stream = quicly_get_stream(conn, frame.stream_id)) != NULL) {
        quicly_maxsender_request_transmit(&stream->_send_aux.max_stream_data_sender);
        if (should_send_max_stream_data(stream))
            sched_stream_control(stream);
    }

    return 0;
}

static int handle_streams_blocked_frame(quicly_conn_t *conn, struct st_quicly_handle_payload_state_t *state)
{
    quicly_streams_blocked_frame_t frame;
    int uni = state->frame_type == QUICLY_FRAME_TYPE_STREAMS_BLOCKED_UNI, ret;

    if ((ret = quicly_decode_streams_blocked_frame(&state->src, state->end, &frame)) != 0)
        return ret;

    QUICLY_PROBE(STREAMS_BLOCKED_RECEIVE, conn, conn->stash.now, frame.count, uni);

    if (should_send_max_streams(conn, uni)) {
        quicly_maxsender_t *maxsender = uni ? &conn->ingress.max_streams.uni : &conn->ingress.max_streams.bidi;
        quicly_maxsender_request_transmit(maxsender);
        conn->egress.send_ack_at = 0;
    }

    return 0;
}

static int handle_max_streams_frame(quicly_conn_t *conn, struct st_quicly_handle_payload_state_t *state, int uni)
{
    quicly_max_streams_frame_t frame;
    int ret;

    if ((ret = quicly_decode_max_streams_frame(&state->src, state->end, &frame)) != 0)
        return ret;

    QUICLY_PROBE(MAX_STREAMS_RECEIVE, conn, conn->stash.now, frame.count, uni);

    if ((ret = update_max_streams(uni ? &conn->egress.max_streams.uni : &conn->egress.max_streams.bidi, frame.count)) != 0)
        return ret;

    open_blocked_streams(conn, uni);

    return 0;
}

static int handle_max_streams_bidi_frame(quicly_conn_t *conn, struct st_quicly_handle_payload_state_t *state)
{
    return handle_max_streams_frame(conn, state, 0);
}

static int handle_max_streams_uni_frame(quicly_conn_t *conn, struct st_quicly_handle_payload_state_t *state)
{
    return handle_max_streams_frame(conn, state, 1);
}

static int handle_path_challenge_frame(quicly_conn_t *conn, struct st_quicly_handle_payload_state_t *state)
{
    quicly_path_challenge_frame_t frame;
    int ret;

    if ((ret = quicly_decode_path_challenge_frame(&state->src, state->end, &frame)) != 0)
        return ret;
    return schedule_path_challenge_frame(conn, 1, frame.data);
}

static int handle_path_response_frame(quicly_conn_t *conn, struct st_quicly_handle_payload_state_t *state)
{
    return QUICLY_TRANSPORT_ERROR_PROTOCOL_VIOLATION;
}

static int handle_new_token_frame(quicly_conn_t *conn, struct st_quicly_handle_payload_state_t *state)
{
    quicly_new_token_frame_t frame;
    int ret;

    if ((ret = quicly_decode_new_token_frame(&state->src, state->end, &frame)) != 0)
        return ret;
    QUICLY_PROBE(NEW_TOKEN_RECEIVE, conn, conn->stash.now, frame.token.base, frame.token.len);
    if (conn->super.ctx->save_resumption_token == NULL)
        return 0;
    return conn->super.ctx->save_resumption_token->cb(conn->super.ctx->save_resumption_token, conn, frame.token);
}

static int handle_stop_sending_frame(quicly_conn_t *conn, struct st_quicly_handle_payload_state_t *state)
{
    quicly_stop_sending_frame_t frame;
    quicly_stream_t *stream;
    int ret;

    if ((ret = quicly_decode_stop_sending_frame(&state->src, state->end, &frame)) != 0)
        return ret;

    if ((ret = quicly_get_or_open_stream(conn, frame.stream_id, &stream)) != 0 || stream == NULL)
        return ret;

    if (quicly_sendstate_is_open(&stream->sendstate)) {
        /* reset the stream, then notify the application */
        int err = QUICLY_ERROR_FROM_APPLICATION_ERROR_CODE(frame.app_error_code);
        quicly_reset_stream(stream, err);
        QUICLY_PROBE(STREAM_ON_SEND_STOP, stream->conn, stream->conn->stash.now, stream, err);
        stream->callbacks->on_send_stop(stream, err);
        if (stream->conn->super.state >= QUICLY_STATE_CLOSING)
            return QUICLY_ERROR_IS_CLOSING;
    }

    return 0;
}

static int handle_max_data_frame(quicly_conn_t *conn, struct st_quicly_handle_payload_state_t *state)
{
    quicly_max_data_frame_t frame;
    int ret;

    if ((ret = quicly_decode_max_data_frame(&state->src, state->end, &frame)) != 0)
        return ret;

    QUICLY_PROBE(MAX_DATA_RECEIVE, conn, conn->stash.now, frame.max_data);

    if (frame.max_data <= conn->egress.max_data.permitted)
        return 0;
    conn->egress.max_data.permitted = frame.max_data;
    conn->egress.data_blocked = QUICLY_SENDER_STATE_UNACKED; /* DATA_BLOCKED has not been sent for the new limit */

    return 0;
}

static int negotiate_using_version(quicly_conn_t *conn, uint32_t version)
{
    int ret;

    /* set selected version */
    conn->super.version = version;
    QUICLY_PROBE(VERSION_SWITCH, conn, conn->stash.now, version);

    /* replace initial keys */
    if ((ret = reinstall_initial_encryption(conn, PTLS_ERROR_LIBRARY)) != 0)
        return ret;

    /* reschedule all the packets that have been sent for immediate resend */
    if ((ret = discard_sentmap_by_epoch(conn, ~0u)) != 0)
        return ret;

    return 0;
}

static int handle_version_negotiation_packet(quicly_conn_t *conn, quicly_decoded_packet_t *packet)
{
    const uint8_t *src = packet->octets.base + packet->encrypted_off, *end = packet->octets.base + packet->octets.len;
    uint32_t selected_version = 0;

    if (src == end || (end - src) % 4 != 0)
        return QUICLY_TRANSPORT_ERROR_PROTOCOL_VIOLATION;

    /* select in the precedence of _CURRENT -> _DRAFT27 -> fail */
    while (src != end) {
        uint32_t supported_version = quicly_decode32(&src);
        switch (supported_version) {
        case QUICLY_PROTOCOL_VERSION_CURRENT:
            selected_version = QUICLY_PROTOCOL_VERSION_CURRENT;
            break;
        case QUICLY_PROTOCOL_VERSION_DRAFT27:
            if (selected_version == 0)
                selected_version = QUICLY_PROTOCOL_VERSION_DRAFT27;
            break;
        }
    }
    if (selected_version == 0)
        return handle_close(conn, QUICLY_ERROR_NO_COMPATIBLE_VERSION, UINT64_MAX, ptls_iovec_init("", 0));

    return negotiate_using_version(conn, selected_version);
}

static int compare_socket_address(struct sockaddr *x, struct sockaddr *y)
{
#define CMP(a, b)                                                                                                                  \
    if (a != b)                                                                                                                    \
    return a < b ? -1 : 1

    CMP(x->sa_family, y->sa_family);

    if (x->sa_family == AF_INET) {
        struct sockaddr_in *xin = (void *)x, *yin = (void *)y;
        CMP(ntohl(xin->sin_addr.s_addr), ntohl(yin->sin_addr.s_addr));
        CMP(ntohs(xin->sin_port), ntohs(yin->sin_port));
    } else if (x->sa_family == AF_INET6) {
        struct sockaddr_in6 *xin6 = (void *)x, *yin6 = (void *)y;
        int r = memcmp(xin6->sin6_addr.s6_addr, yin6->sin6_addr.s6_addr, sizeof(xin6->sin6_addr.s6_addr));
        if (r != 0)
            return r;
        CMP(ntohs(xin6->sin6_port), ntohs(yin6->sin6_port));
        CMP(xin6->sin6_flowinfo, yin6->sin6_flowinfo);
        CMP(xin6->sin6_scope_id, yin6->sin6_scope_id);
    } else if (x->sa_family == AF_UNSPEC) {
        return 1;
    } else {
        assert(!"unknown sa_family");
    }

#undef CMP
    return 0;
}

static int is_stateless_reset(quicly_conn_t *conn, quicly_decoded_packet_t *decoded)
{
    switch (decoded->_is_stateless_reset_cached) {
    case QUICLY__DECODED_PACKET_CACHED_IS_STATELESS_RESET:
        return 1;
    case QUICLY__DECODED_PACKET_CACHED_NOT_STATELESS_RESET:
        return 0;
    default:
        break;
    }

    if (!conn->super.remote.cid_set.cids[0].is_active)
        return 0;
    if (decoded->octets.len < QUICLY_STATELESS_RESET_PACKET_MIN_LEN)
        return 0;
    if (memcmp(decoded->octets.base + decoded->octets.len - QUICLY_STATELESS_RESET_TOKEN_LEN,
               conn->super.remote.cid_set.cids[0].stateless_reset_token, QUICLY_STATELESS_RESET_TOKEN_LEN) != 0)
        return 0;

    return 1;
}

int quicly_is_destination(quicly_conn_t *conn, struct sockaddr *dest_addr, struct sockaddr *src_addr,
                          quicly_decoded_packet_t *decoded)
{
    if (QUICLY_PACKET_IS_LONG_HEADER(decoded->octets.base[0])) {
        /* long header: validate address, then consult the CID */
        if (compare_socket_address(&conn->super.remote.address.sa, src_addr) != 0)
            return 0;
        if (conn->super.local.address.sa.sa_family != AF_UNSPEC &&
            compare_socket_address(&conn->super.local.address.sa, dest_addr) != 0)
            return 0;
        /* server may see the CID generated by the client for Initial and 0-RTT packets */
        if (!quicly_is_client(conn) && decoded->cid.dest.might_be_client_generated) {
            const quicly_cid_t *odcid = is_retry(conn) ? &conn->retry_scid : &conn->super.original_dcid;
            if (quicly_cid_is_equal(odcid, decoded->cid.dest.encrypted))
                goto Found;
        }
    }

    if (conn->super.ctx->cid_encryptor != NULL) {
        /* Note on multiple CIDs
         * Multiple CIDs issued by this host are always based on the same 3-tuple (master_id, thread_id, node_id)
         * and the only difference is path_id. Therefore comparing the 3-tuple is enough to cover all CIDs issued by
         * this host.
         */
        if (conn->super.local.cid_set.plaintext.master_id == decoded->cid.dest.plaintext.master_id &&
            conn->super.local.cid_set.plaintext.thread_id == decoded->cid.dest.plaintext.thread_id &&
            conn->super.local.cid_set.plaintext.node_id == decoded->cid.dest.plaintext.node_id)
            goto Found;
        if (is_stateless_reset(conn, decoded))
            goto Found_StatelessReset;
    } else {
        if (compare_socket_address(&conn->super.remote.address.sa, src_addr) == 0)
            goto Found;
        if (conn->super.local.address.sa.sa_family != AF_UNSPEC &&
            compare_socket_address(&conn->super.local.address.sa, dest_addr) != 0)
            return 0;
    }

    /* not found */
    return 0;

Found:
    decoded->_is_stateless_reset_cached = QUICLY__DECODED_PACKET_CACHED_NOT_STATELESS_RESET;
    return 1;

Found_StatelessReset:
    decoded->_is_stateless_reset_cached = QUICLY__DECODED_PACKET_CACHED_IS_STATELESS_RESET;
    return 1;
}

int handle_close(quicly_conn_t *conn, int err, uint64_t frame_type, ptls_iovec_t reason_phrase)
{
    int ret;

    if (conn->super.state >= QUICLY_STATE_CLOSING)
        return 0;

    /* switch to closing state, notify the app (at this moment the streams are accessible), then destroy the streams */
    if ((ret = enter_close(conn, 0,
                           !(err == QUICLY_ERROR_RECEIVED_STATELESS_RESET || err == QUICLY_ERROR_NO_COMPATIBLE_VERSION))) != 0)
        return ret;
    if (conn->super.ctx->closed_by_remote != NULL)
        conn->super.ctx->closed_by_remote->cb(conn->super.ctx->closed_by_remote, conn, err, frame_type,
                                              (const char *)reason_phrase.base, reason_phrase.len);
    destroy_all_streams(conn, err, 0);

    return 0;
}

static int handle_transport_close_frame(quicly_conn_t *conn, struct st_quicly_handle_payload_state_t *state)
{
    quicly_transport_close_frame_t frame;
    int ret;

    if ((ret = quicly_decode_transport_close_frame(&state->src, state->end, &frame)) != 0)
        return ret;

    QUICLY_PROBE(TRANSPORT_CLOSE_RECEIVE, conn, conn->stash.now, frame.error_code, frame.frame_type,
                 QUICLY_PROBE_ESCAPE_UNSAFE_STRING(frame.reason_phrase.base, frame.reason_phrase.len));
    return handle_close(conn, QUICLY_ERROR_FROM_TRANSPORT_ERROR_CODE(frame.error_code), frame.frame_type, frame.reason_phrase);
}

static int handle_application_close_frame(quicly_conn_t *conn, struct st_quicly_handle_payload_state_t *state)
{
    quicly_application_close_frame_t frame;
    int ret;

    if ((ret = quicly_decode_application_close_frame(&state->src, state->end, &frame)) != 0)
        return ret;

    QUICLY_PROBE(APPLICATION_CLOSE_RECEIVE, conn, conn->stash.now, frame.error_code,
                 QUICLY_PROBE_ESCAPE_UNSAFE_STRING(frame.reason_phrase.base, frame.reason_phrase.len));
    return handle_close(conn, QUICLY_ERROR_FROM_APPLICATION_ERROR_CODE(frame.error_code), UINT64_MAX, frame.reason_phrase);
}

static int handle_padding_frame(quicly_conn_t *conn, struct st_quicly_handle_payload_state_t *state)
{
    return 0;
}

static int handle_ping_frame(quicly_conn_t *conn, struct st_quicly_handle_payload_state_t *state)
{
    QUICLY_PROBE(PING_RECEIVE, conn, conn->stash.now);

    return 0;
}

static int handle_new_connection_id_frame(quicly_conn_t *conn, struct st_quicly_handle_payload_state_t *state)
{
    int ret;
    quicly_new_connection_id_frame_t frame;

    /* TODO: return error when using zero-length CID */

    if ((ret = quicly_decode_new_connection_id_frame(&state->src, state->end, &frame)) != 0)
        return ret;

    QUICLY_PROBE(NEW_CONNECTION_ID_RECEIVE, conn, conn->stash.now, frame.sequence, frame.retire_prior_to,
                 QUICLY_PROBE_HEXDUMP(frame.cid.base, frame.cid.len),
                 QUICLY_PROBE_HEXDUMP(frame.stateless_reset_token, QUICLY_STATELESS_RESET_TOKEN_LEN));

    if (frame.sequence < conn->super.remote.largest_retire_prior_to) {
        /* An endpoint that receives a NEW_CONNECTION_ID frame with a sequence number smaller than the Retire Prior To
         * field of a previously received NEW_CONNECTION_ID frame MUST send a corresponding RETIRE_CONNECTION_ID frame
         * that retires the newly received connection ID, unless it has already done so for that sequence number. (19.15)
         * TODO: "unless ..." part may not be properly addressed here (we may already have sent the RCID frame for this
         * sequence) */
        schedule_retire_connection_id_frame(conn, frame.sequence);
        /* do not install this CID */
        return 0;
    }

    uint64_t unregistered_seqs[QUICLY_LOCAL_ACTIVE_CONNECTION_ID_LIMIT];
    size_t num_unregistered_seqs;
    if ((ret = quicly_remote_cid_register(&conn->super.remote.cid_set, frame.sequence, frame.cid.base, frame.cid.len,
                                          frame.stateless_reset_token, frame.retire_prior_to, unregistered_seqs,
                                          &num_unregistered_seqs)) != 0)
        return ret;

    for (size_t i = 0; i < num_unregistered_seqs; i++)
        schedule_retire_connection_id_frame(conn, unregistered_seqs[i]);

    if (frame.retire_prior_to > conn->super.remote.largest_retire_prior_to)
        conn->super.remote.largest_retire_prior_to = frame.retire_prior_to;

    return 0;
}

static int handle_retire_connection_id_frame(quicly_conn_t *conn, struct st_quicly_handle_payload_state_t *state)
{
    int ret, has_pending;
    quicly_retire_connection_id_frame_t frame;

    if ((ret = quicly_decode_retire_connection_id_frame(&state->src, state->end, &frame)) != 0)
        return ret;

    QUICLY_PROBE(RETIRE_CONNECTION_ID_RECEIVE, conn, conn->stash.now, frame.sequence);

    if (frame.sequence >= conn->super.local.cid_set.plaintext.path_id) {
        /* Receipt of a RETIRE_CONNECTION_ID frame containing a sequence number greater than any previously sent to the remote peer
         * MUST be treated as a connection error of type PROTOCOL_VIOLATION. (19.16) */
        return QUICLY_TRANSPORT_ERROR_PROTOCOL_VIOLATION;
    }

    if ((ret = quicly_local_cid_retire(&conn->super.local.cid_set, frame.sequence, &has_pending)) != 0)
        return ret;
    if (has_pending)
        conn->egress.pending_flows |= QUICLY_PENDING_FLOW_CID_FRAME_BIT;

    return 0;
}

static int handle_handshake_done_frame(quicly_conn_t *conn, struct st_quicly_handle_payload_state_t *state)
{
    int ret;

    QUICLY_PROBE(HANDSHAKE_DONE_RECEIVE, conn, conn->stash.now);

    if (!quicly_is_client(conn))
        return QUICLY_TRANSPORT_ERROR_PROTOCOL_VIOLATION;

    assert(conn->initial == NULL);
    if (conn->handshake == NULL)
        return 0;

    conn->super.remote.address_validation.send_probe = 0;
    if ((ret = discard_handshake_context(conn, QUICLY_EPOCH_HANDSHAKE)) != 0)
        return ret;
    update_loss_alarm(conn, 0);
    return 0;
}

static int handle_datagram_frame(quicly_conn_t *conn, struct st_quicly_handle_payload_state_t *state)
{
    quicly_datagram_frame_t frame;
    int ret;

    /* check if we advertised support for DATAGRAM frames on this connection */
    if (conn->super.ctx->transport_params.max_datagram_frame_size == 0)
        return QUICLY_TRANSPORT_ERROR_FRAME_ENCODING;

    /* decode the frame */
    if ((ret = quicly_decode_datagram_frame(state->frame_type, &state->src, state->end, &frame)) != 0)
        return ret;
    QUICLY_PROBE(DATAGRAM_RECEIVE, conn, conn->stash.now, frame.payload.base, frame.payload.len);

    /* handle the frame. Applications might call quicly_close or other functions that modify the connection state. */
    conn->super.ctx->receive_datagram_frame->cb(conn->super.ctx->receive_datagram_frame, conn, frame.payload);

    return 0;
}

static int handle_ack_frequency_frame(quicly_conn_t *conn, struct st_quicly_handle_payload_state_t *state)
{
    quicly_ack_frequency_frame_t frame;
    int ret;

    if ((ret = quicly_decode_ack_frequency_frame(&state->src, state->end, &frame)) != 0)
        return ret;

    QUICLY_PROBE(ACK_FREQUENCY_RECEIVE, conn, conn->stash.now, frame.sequence, frame.packet_tolerance, frame.max_ack_delay,
                 frame.ignore_order);

    /* At the moment, the only value that the remote peer would send is this value, because our TP.min_ack_delay and max_ack_delay
     * are equal. */
    if (frame.max_ack_delay != QUICLY_LOCAL_MAX_ACK_DELAY * 1000)
        return QUICLY_TRANSPORT_ERROR_PROTOCOL_VIOLATION;

    if (frame.sequence >= conn->ingress.ack_frequency.next_sequence) {
        conn->ingress.ack_frequency.next_sequence = frame.sequence + 1;
        conn->application->super.packet_tolerance =
            (uint32_t)(frame.packet_tolerance < QUICLY_MAX_PACKET_TOLERANCE ? frame.packet_tolerance : QUICLY_MAX_PACKET_TOLERANCE);
        conn->application->super.ignore_order = frame.ignore_order;
    }

    return 0;
}

static int handle_payload(quicly_conn_t *conn, size_t epoch, const uint8_t *_src, size_t _len, uint64_t *offending_frame_type,
                          int *is_ack_only)
{
    /* clang-format off */

    /* `frame_handlers` is an array of frame handlers and the properties of the frames, indexed by the ID of the frame. */
    static const struct st_quicly_frame_handler_t {
        int (*cb)(quicly_conn_t *, struct st_quicly_handle_payload_state_t *); /* callback function that handles the frame */
        uint8_t permitted_epochs;  /* the epochs the frame can appear, calculated as bitwise-or of `1 << epoch` */
        uint8_t ack_eliciting;     /* boolean indicating if the frame is ack-eliciting */
        size_t counter_offset;     /* offset of corresponding `conn->super.stats.num_frames_received.type` within quicly_conn_t */
    } frame_handlers[] = {
#define FRAME(n, i, z, h, o, ae)                                                                                                   \
    {                                                                                                                              \
        handle_##n##_frame,                                                                                                        \
        (i << QUICLY_EPOCH_INITIAL) | (z << QUICLY_EPOCH_0RTT) | (h << QUICLY_EPOCH_HANDSHAKE) | (o << QUICLY_EPOCH_1RTT),         \
        ae,                                                                                                                        \
        offsetof(quicly_conn_t, super.stats.num_frames_received.n)                                                                 \
    }
        /*   +----------------------+-------------------+---------------+
         *   |                      |  permitted epochs |               |
         *   |        frame         +----+----+----+----+ ack-eliciting |
         *   |                      | IN | 0R | HS | 1R |               |
         *   +----------------------+----+----+----+----+---------------+ */
        FRAME( padding              ,  1 ,  1 ,  1 ,  1 ,             0 ), /* 0 */
        FRAME( ping                 ,  1 ,  1 ,  1 ,  1 ,             1 ),
        FRAME( ack                  ,  1 ,  0 ,  1 ,  1 ,             0 ),
        FRAME( ack                  ,  1 ,  0 ,  1 ,  1 ,             0 ),
        FRAME( reset_stream         ,  0 ,  1 ,  0 ,  1 ,             1 ),
        FRAME( stop_sending         ,  0 ,  1 ,  0 ,  1 ,             1 ),
        FRAME( crypto               ,  1 ,  0 ,  1 ,  1 ,             1 ),
        FRAME( new_token            ,  0 ,  0 ,  0 ,  1 ,             1 ),
        FRAME( stream               ,  0 ,  1 ,  0 ,  1 ,             1 ), /* 8 */
        FRAME( stream               ,  0 ,  1 ,  0 ,  1 ,             1 ),
        FRAME( stream               ,  0 ,  1 ,  0 ,  1 ,             1 ),
        FRAME( stream               ,  0 ,  1 ,  0 ,  1 ,             1 ),
        FRAME( stream               ,  0 ,  1 ,  0 ,  1 ,             1 ),
        FRAME( stream               ,  0 ,  1 ,  0 ,  1 ,             1 ),
        FRAME( stream               ,  0 ,  1 ,  0 ,  1 ,             1 ),
        FRAME( stream               ,  0 ,  1 ,  0 ,  1 ,             1 ),
        FRAME( max_data             ,  0 ,  1 ,  0 ,  1 ,             1 ), /* 16 */
        FRAME( max_stream_data      ,  0 ,  1 ,  0 ,  1 ,             1 ),
        FRAME( max_streams_bidi     ,  0 ,  1 ,  0 ,  1 ,             1 ),
        FRAME( max_streams_uni      ,  0 ,  1 ,  0 ,  1 ,             1 ),
        FRAME( data_blocked         ,  0 ,  1 ,  0 ,  1 ,             1 ),
        FRAME( stream_data_blocked  ,  0 ,  1 ,  0 ,  1 ,             1 ),
        FRAME( streams_blocked      ,  0 ,  1 ,  0 ,  1 ,             1 ),
        FRAME( streams_blocked      ,  0 ,  1 ,  0 ,  1 ,             1 ),
        FRAME( new_connection_id    ,  0 ,  1 ,  0 ,  1 ,             1 ), /* 24 */
        FRAME( retire_connection_id ,  0 ,  0 ,  0 ,  1 ,             1 ),
        FRAME( path_challenge       ,  0 ,  1 ,  0 ,  1 ,             1 ),
        FRAME( path_response        ,  0 ,  0 ,  0 ,  1 ,             1 ),
        FRAME( transport_close      ,  1 ,  1 ,  1 ,  1 ,             0 ),
        FRAME( application_close    ,  0 ,  1 ,  0 ,  1 ,             0 ),
        FRAME( handshake_done       ,  0,   0 ,  0 ,  1 ,             1 ),
        /*   +----------------------+----+----+----+----+---------------+ */
#undef FRAME
    };
    static const struct {
        uint64_t type;
        struct st_quicly_frame_handler_t _;
    } ex_frame_handlers[] = {
#define FRAME(uc, lc, i, z, h, o, ae)                                                                                              \
    {                                                                                                                              \
        QUICLY_FRAME_TYPE_##uc,                                                                                                    \
        {                                                                                                                          \
            handle_##lc##_frame,                                                                                                   \
            (i << QUICLY_EPOCH_INITIAL) | (z << QUICLY_EPOCH_0RTT) | (h << QUICLY_EPOCH_HANDSHAKE) | (o << QUICLY_EPOCH_1RTT),     \
            ae,                                                                                                                    \
            offsetof(quicly_conn_t, super.stats.num_frames_received.lc) \
        },                                                                                                                         \
    }
        /*   +----------------------------------+-------------------+---------------+
         *   |               frame              |  permitted epochs |               |
         *   |------------------+---------------+----+----+----+----+ ack-eliciting |
         *   |    upper-case    |  lower-case   | IN | 0R | HS | 1R |               |
         *   +------------------+---------------+----+----+----+----+---------------+ */
        FRAME( DATAGRAM_NOLEN   , datagram      ,  0 ,  1,   0,   1 ,             1 ),
        FRAME( DATAGRAM_WITHLEN , datagram      ,  0 ,  1,   0,   1 ,             1 ),
        FRAME( ACK_FREQUENCY    , ack_frequency ,  0 ,  0 ,  0 ,  1 ,             1 ),
        /*   +------------------+---------------+-------------------+---------------+ */
#undef FRAME
        {UINT64_MAX},
    };
    /* clang-format on */

    struct st_quicly_handle_payload_state_t state = {_src, _src + _len, epoch};
    size_t num_frames_ack_eliciting = 0;
    int ret;

    do {
        /* determine the frame type; fast path is available for frame types below 64 */
        const struct st_quicly_frame_handler_t *frame_handler;
        state.frame_type = *state.src++;
        if (state.frame_type < PTLS_ELEMENTSOF(frame_handlers)) {
            frame_handler = frame_handlers + state.frame_type;
        } else {
            /* slow path */
            --state.src;
            if ((state.frame_type = quicly_decodev(&state.src, state.end)) == UINT64_MAX) {
                ret = QUICLY_TRANSPORT_ERROR_FRAME_ENCODING;
                break;
            }
            size_t i;
            for (i = 0; ex_frame_handlers[i].type < state.frame_type; ++i)
                ;
            if (ex_frame_handlers[i].type != state.frame_type) {
                ret = QUICLY_TRANSPORT_ERROR_FRAME_ENCODING; /* not found */
                break;
            }
            frame_handler = &ex_frame_handlers[i]._;
        }
        /* check if frame is allowed, then process */
        if ((frame_handler->permitted_epochs & (1 << epoch)) == 0) {
            ret = QUICLY_TRANSPORT_ERROR_PROTOCOL_VIOLATION;
            break;
        }
        ++*(uint64_t *)((uint8_t *)conn + frame_handler->counter_offset);
        num_frames_ack_eliciting += frame_handler->ack_eliciting;
        if ((ret = frame_handler->cb(conn, &state)) != 0)
            break;
    } while (state.src != state.end);

    *is_ack_only = num_frames_ack_eliciting == 0;
    if (ret != 0)
        *offending_frame_type = state.frame_type;
    return ret;
}

static int handle_stateless_reset(quicly_conn_t *conn)
{
    QUICLY_PROBE(STATELESS_RESET_RECEIVE, conn, conn->stash.now);
    return handle_close(conn, QUICLY_ERROR_RECEIVED_STATELESS_RESET, UINT64_MAX, ptls_iovec_init("", 0));
}

static int validate_retry_tag(quicly_decoded_packet_t *packet, quicly_cid_t *odcid, ptls_aead_context_t *retry_aead)
{
    size_t pseudo_packet_len = 1 + odcid->len + packet->encrypted_off;
    uint8_t pseudo_packet[pseudo_packet_len];
    pseudo_packet[0] = odcid->len;
    memcpy(pseudo_packet + 1, odcid->cid, odcid->len);
    memcpy(pseudo_packet + 1 + odcid->len, packet->octets.base, packet->encrypted_off);
    return ptls_aead_decrypt(retry_aead, packet->octets.base + packet->encrypted_off, packet->octets.base + packet->encrypted_off,
                             PTLS_AESGCM_TAG_SIZE, 0, pseudo_packet, pseudo_packet_len) == 0;
}

int quicly_accept(quicly_conn_t **conn, quicly_context_t *ctx, struct sockaddr *dest_addr, struct sockaddr *src_addr,
                  quicly_decoded_packet_t *packet, quicly_address_token_plaintext_t *address_token,
                  const quicly_cid_plaintext_t *new_cid, ptls_handshake_properties_t *handshake_properties)
{
    const struct st_ptls_salt_t *salt;
    struct st_quicly_cipher_context_t ingress_cipher = {NULL}, egress_cipher = {NULL};
    ptls_iovec_t payload;
    uint64_t next_expected_pn, pn, offending_frame_type = QUICLY_FRAME_TYPE_PADDING;
    int is_ack_only, ret;

    *conn = NULL;

    /* process initials only */
    if ((packet->octets.base[0] & QUICLY_PACKET_TYPE_BITMASK) != QUICLY_PACKET_TYPE_INITIAL) {
        ret = QUICLY_ERROR_PACKET_IGNORED;
        goto Exit;
    }
    if ((salt = get_salt(packet->version)) == NULL) {
        ret = QUICLY_ERROR_PACKET_IGNORED;
        goto Exit;
    }
    if (packet->datagram_size < QUICLY_MIN_CLIENT_INITIAL_SIZE) {
        ret = QUICLY_ERROR_PACKET_IGNORED;
        goto Exit;
    }
    if (packet->cid.dest.encrypted.len < 8) {
        ret = QUICLY_TRANSPORT_ERROR_PROTOCOL_VIOLATION;
        goto Exit;
    }
    if ((ret = setup_initial_encryption(get_aes128gcmsha256(ctx), &ingress_cipher, &egress_cipher, packet->cid.dest.encrypted, 0,
                                        ptls_iovec_init(salt->initial, sizeof(salt->initial)), NULL)) != 0)
        goto Exit;
    next_expected_pn = 0; /* is this correct? do we need to take care of underflow? */
    if ((ret = decrypt_packet(ingress_cipher.header_protection, aead_decrypt_fixed_key, ingress_cipher.aead, &next_expected_pn,
                              packet, &pn, &payload)) != 0)
        goto Exit;

    /* create connection */
    if ((*conn = create_connection(ctx, packet->version, NULL, src_addr, dest_addr, &packet->cid.src, new_cid, handshake_properties,
                                   quicly_cc_calc_initial_cwnd(ctx->transport_params.max_udp_payload_size))) == NULL) {
        ret = PTLS_ERROR_NO_MEMORY;
        goto Exit;
    }
    (*conn)->super.state = QUICLY_STATE_CONNECTED;
    quicly_set_cid(&(*conn)->super.original_dcid, packet->cid.dest.encrypted);
    if (address_token != NULL) {
        (*conn)->super.remote.address_validation.validated = 1;
        if (address_token->type == QUICLY_ADDRESS_TOKEN_TYPE_RETRY) {
            (*conn)->retry_scid = (*conn)->super.original_dcid;
            (*conn)->super.original_dcid = address_token->retry.original_dcid;
        }
    }
    if ((ret = setup_handshake_space_and_flow(*conn, QUICLY_EPOCH_INITIAL)) != 0)
        goto Exit;
    (*conn)->initial->super.next_expected_packet_number = next_expected_pn;
    (*conn)->initial->cipher.ingress = ingress_cipher;
    ingress_cipher = (struct st_quicly_cipher_context_t){NULL};
    (*conn)->initial->cipher.egress = egress_cipher;
    egress_cipher = (struct st_quicly_cipher_context_t){NULL};
    (*conn)->crypto.handshake_properties.collected_extensions = server_collected_extensions;
    (*conn)->initial->largest_ingress_udp_payload_size = packet->datagram_size;

    QUICLY_PROBE(ACCEPT, *conn, (*conn)->stash.now,
                 QUICLY_PROBE_HEXDUMP(packet->cid.dest.encrypted.base, packet->cid.dest.encrypted.len), address_token);
    QUICLY_PROBE(CRYPTO_DECRYPT, *conn, (*conn)->stash.now, pn, payload.base, payload.len);
    QUICLY_PROBE(QUICTRACE_RECV, *conn, (*conn)->stash.now, pn);

    /* handle the input; we ignore is_ack_only, we consult if there's any output from TLS in response to CH anyways */
    (*conn)->super.stats.num_packets.received += 1;
    (*conn)->super.stats.num_bytes.received += packet->datagram_size;
    if ((ret = handle_payload(*conn, QUICLY_EPOCH_INITIAL, payload.base, payload.len, &offending_frame_type, &is_ack_only)) != 0)
        goto Exit;
    if ((ret = record_receipt(&(*conn)->initial->super, pn, 0, (*conn)->stash.now, &(*conn)->egress.send_ack_at)) != 0)
        goto Exit;

Exit:
    if (*conn != NULL) {
        if (ret != 0) {
            initiate_close(*conn, ret, offending_frame_type, "");
            ret = 0;
        }
        unlock_now(*conn);
    }
    return ret;
}

int quicly_receive(quicly_conn_t *conn, struct sockaddr *dest_addr, struct sockaddr *src_addr, quicly_decoded_packet_t *packet)
{
    ptls_cipher_context_t *header_protection;
    struct {
        int (*cb)(void *, uint64_t, quicly_decoded_packet_t *, size_t, size_t *);
        void *ctx;
    } aead;
    struct st_quicly_pn_space_t **space;
    size_t epoch;
    ptls_iovec_t payload;
    uint64_t pn, offending_frame_type = QUICLY_FRAME_TYPE_PADDING;
    int is_ack_only, ret;

    assert(src_addr->sa_family == AF_INET || src_addr->sa_family == AF_INET6);

    lock_now(conn, 0);

    QUICLY_PROBE(RECEIVE, conn, conn->stash.now,
                 QUICLY_PROBE_HEXDUMP(packet->cid.dest.encrypted.base, packet->cid.dest.encrypted.len), packet->octets.base,
                 packet->octets.len);

    if (is_stateless_reset(conn, packet)) {
        ret = handle_stateless_reset(conn);
        goto Exit;
    }

    /* FIXME check peer address */

    /* add unconditionally, as packet->datagram_size is set only for the first packet within the UDP datagram */
    conn->super.stats.num_bytes.received += packet->datagram_size;

    switch (conn->super.state) {
    case QUICLY_STATE_CLOSING:
        ++conn->egress.connection_close.num_packets_received;
        /* respond with a CONNECTION_CLOSE frame using exponential back-off */
        if (__builtin_popcountl(conn->egress.connection_close.num_packets_received) == 1)
            conn->egress.send_ack_at = 0;
        ret = 0;
        goto Exit;
    case QUICLY_STATE_DRAINING:
        ret = 0;
        goto Exit;
    default:
        break;
    }

    if (QUICLY_PACKET_IS_LONG_HEADER(packet->octets.base[0])) {
        if (conn->super.state == QUICLY_STATE_FIRSTFLIGHT) {
            if (packet->version == 0) {
                ret = handle_version_negotiation_packet(conn, packet);
                goto Exit;
            }
        }
        if (packet->version != conn->super.version) {
            ret = QUICLY_ERROR_PACKET_IGNORED;
            goto Exit;
        }
        switch (packet->octets.base[0] & QUICLY_PACKET_TYPE_BITMASK) {
        case QUICLY_PACKET_TYPE_RETRY: {
            assert(packet->encrypted_off + PTLS_AESGCM_TAG_SIZE == packet->octets.len);
            /* handle only if the connection is the client */
            if (!quicly_is_client(conn)) {
                ret = QUICLY_ERROR_PACKET_IGNORED;
                goto Exit;
            }
            /* server CID has to change */
            if (quicly_cid_is_equal(&conn->super.remote.cid_set.cids[0].cid, packet->cid.src)) {
                ret = QUICLY_ERROR_PACKET_IGNORED;
                goto Exit;
            }
            /* do not accept a second Retry */
            if (is_retry(conn)) {
                ret = QUICLY_ERROR_PACKET_IGNORED;
                goto Exit;
            }
            ptls_aead_context_t *retry_aead = create_retry_aead(conn->super.ctx, conn->super.version, 0);
            int retry_ok = validate_retry_tag(packet, &conn->super.remote.cid_set.cids[0].cid, retry_aead);
            ptls_aead_free(retry_aead);
            if (!retry_ok) {
                ret = QUICLY_ERROR_PACKET_IGNORED;
                goto Exit;
            }
            /* check size of the Retry packet */
            if (packet->token.len > QUICLY_MAX_TOKEN_LEN) {
                ret = QUICLY_ERROR_PACKET_IGNORED; /* TODO this is a immediate fatal error, chose a better error code */
                goto Exit;
            }
            /* store token and ODCID */
            free(conn->token.base);
            if ((conn->token.base = malloc(packet->token.len)) == NULL) {
                ret = PTLS_ERROR_NO_MEMORY;
                goto Exit;
            }
            memcpy(conn->token.base, packet->token.base, packet->token.len);
            conn->token.len = packet->token.len;
            /* update DCID */
            quicly_set_cid(&conn->super.remote.cid_set.cids[0].cid, packet->cid.src);
            conn->retry_scid = conn->super.remote.cid_set.cids[0].cid;
            /* replace initial keys, or drop the keys if this is a response packet to a greased version */
            if ((ret = reinstall_initial_encryption(conn, QUICLY_ERROR_PACKET_IGNORED)) != 0)
                goto Exit;
            /* schedule retransmit */
            ret = discard_sentmap_by_epoch(conn, ~0u);
            goto Exit;
        } break;
        case QUICLY_PACKET_TYPE_INITIAL:
            if (conn->initial == NULL || (header_protection = conn->initial->cipher.ingress.header_protection) == NULL) {
                ret = QUICLY_ERROR_PACKET_IGNORED;
                goto Exit;
            }
            if (quicly_is_client(conn)) {
                /* client: update cid if this is the first Initial packet that's being received */
                if (conn->super.state == QUICLY_STATE_FIRSTFLIGHT)
                    quicly_set_cid(&conn->super.remote.cid_set.cids[0].cid, packet->cid.src);
            } else {
                /* server: ignore packets that are too small */
                if (packet->datagram_size < QUICLY_MIN_CLIENT_INITIAL_SIZE) {
                    ret = QUICLY_ERROR_PACKET_IGNORED;
                    goto Exit;
                }
            }
            aead.cb = aead_decrypt_fixed_key;
            aead.ctx = conn->initial->cipher.ingress.aead;
            space = (void *)&conn->initial;
            epoch = QUICLY_EPOCH_INITIAL;
            break;
        case QUICLY_PACKET_TYPE_HANDSHAKE:
            if (conn->handshake == NULL || (header_protection = conn->handshake->cipher.ingress.header_protection) == NULL) {
                ret = QUICLY_ERROR_PACKET_IGNORED;
                goto Exit;
            }
            aead.cb = aead_decrypt_fixed_key;
            aead.ctx = conn->handshake->cipher.ingress.aead;
            space = (void *)&conn->handshake;
            epoch = QUICLY_EPOCH_HANDSHAKE;
            break;
        case QUICLY_PACKET_TYPE_0RTT:
            if (quicly_is_client(conn)) {
                ret = QUICLY_ERROR_PACKET_IGNORED;
                goto Exit;
            }
            if (conn->application == NULL ||
                (header_protection = conn->application->cipher.ingress.header_protection.zero_rtt) == NULL) {
                ret = QUICLY_ERROR_PACKET_IGNORED;
                goto Exit;
            }
            aead.cb = aead_decrypt_fixed_key;
            aead.ctx = conn->application->cipher.ingress.aead[1];
            space = (void *)&conn->application;
            epoch = QUICLY_EPOCH_0RTT;
            break;
        default:
            ret = QUICLY_ERROR_PACKET_IGNORED;
            goto Exit;
        }
    } else {
        /* short header packet */
        if (conn->application == NULL ||
            (header_protection = conn->application->cipher.ingress.header_protection.one_rtt) == NULL) {
            ret = QUICLY_ERROR_PACKET_IGNORED;
            goto Exit;
        }
        aead.cb = aead_decrypt_1rtt;
        aead.ctx = conn;
        space = (void *)&conn->application;
        epoch = QUICLY_EPOCH_1RTT;
    }

    /* decrypt */
    if ((ret = decrypt_packet(header_protection, aead.cb, aead.ctx, &(*space)->next_expected_packet_number, packet, &pn,
                              &payload)) != 0) {
        ++conn->super.stats.num_packets.decryption_failed;
        QUICLY_PROBE(CRYPTO_DECRYPT, conn, conn->stash.now, pn, NULL, 0);
        goto Exit;
    }

    QUICLY_PROBE(CRYPTO_DECRYPT, conn, conn->stash.now, pn, payload.base, payload.len);
    QUICLY_PROBE(QUICTRACE_RECV, conn, conn->stash.now, pn);

    /* update states */
    if (conn->super.state == QUICLY_STATE_FIRSTFLIGHT)
        conn->super.state = QUICLY_STATE_CONNECTED;
    conn->super.stats.num_packets.received += 1;

    /* state updates, that are triggered by the receipt of a packet */
    switch (epoch) {
    case QUICLY_EPOCH_INITIAL:
        /* update max_ingress_udp_payload_size if necessary */
        if (conn->initial->largest_ingress_udp_payload_size < packet->datagram_size)
            conn->initial->largest_ingress_udp_payload_size = packet->datagram_size;
        break;
    case QUICLY_EPOCH_HANDSHAKE:
        /* Discard Initial space before processing the payload of the Handshake packet to avoid the chance of an ACK frame included
         * in the Handshake packet setting a loss timer for the Initial packet. */
        if (conn->initial != NULL) {
            if ((ret = discard_handshake_context(conn, QUICLY_EPOCH_INITIAL)) != 0)
                goto Exit;
            update_loss_alarm(conn, 0);
            conn->super.remote.address_validation.validated = 1;
        }
        break;
    default:
        break;
    }

    /* handle the payload */
    if ((ret = handle_payload(conn, epoch, payload.base, payload.len, &offending_frame_type, &is_ack_only)) != 0)
        goto Exit;
    if (*space != NULL && conn->super.state < QUICLY_STATE_CLOSING) {
        if ((ret = record_receipt(*space, pn, is_ack_only, conn->stash.now, &conn->egress.send_ack_at)) != 0)
            goto Exit;
    }

    /* state updates post payload processing */
    switch (epoch) {
    case QUICLY_EPOCH_INITIAL:
        assert(conn->initial != NULL);
        if (quicly_is_client(conn) && conn->handshake != NULL && conn->handshake->cipher.egress.aead != NULL) {
            if ((ret = discard_handshake_context(conn, QUICLY_EPOCH_INITIAL)) != 0)
                goto Exit;
            update_loss_alarm(conn, 0);
        }
        break;
    case QUICLY_EPOCH_HANDSHAKE:
        if (quicly_is_client(conn)) {
            /* Running as a client.
             * Respect "disable_migration" TP sent by the remote peer at the end of the TLS handshake. */
            if (conn->super.local.address.sa.sa_family == AF_UNSPEC && dest_addr != NULL && dest_addr->sa_family != AF_UNSPEC &&
                ptls_handshake_is_complete(conn->crypto.tls) && conn->super.remote.transport_params.disable_active_migration)
                set_address(&conn->super.local.address, dest_addr);
        } else {
            /* Running as a server.
             * If handshake was just completed, drop handshake context, schedule the first emission of HANDSHAKE_DONE frame. */
            if (ptls_handshake_is_complete(conn->crypto.tls)) {
                if ((ret = discard_handshake_context(conn, QUICLY_EPOCH_HANDSHAKE)) != 0)
                    goto Exit;
                assert(conn->handshake == NULL);
                conn->egress.pending_flows |= QUICLY_PENDING_FLOW_HANDSHAKE_DONE_BIT;
                update_loss_alarm(conn, 0);
            }
        }
        break;
    case QUICLY_EPOCH_1RTT:
        if (!is_ack_only && should_send_max_data(conn))
            conn->egress.send_ack_at = 0;
        break;
    default:
        break;
    }

    update_idle_timeout(conn, 1);

Exit:
    switch (ret) {
    case 0:
        /* Avoid time in the past being emitted by quicly_get_first_timeout. We hit the condition below when retransmission is
         * suspended by the 3x limit (in which case we have loss.alarm_at set but return INT64_MAX from quicly_get_first_timeout
         * until we receive something from the client).
         */
        if (conn->egress.loss.alarm_at < conn->stash.now)
            conn->egress.loss.alarm_at = conn->stash.now;
        assert_consistency(conn, 0);
        break;
    case QUICLY_ERROR_PACKET_IGNORED:
        break;
    default: /* close connection */
        initiate_close(conn, ret, offending_frame_type, "");
        ret = 0;
        break;
    }
    unlock_now(conn);
    return ret;
}

int quicly_open_stream(quicly_conn_t *conn, quicly_stream_t **_stream, int uni)
{
    quicly_stream_t *stream;
    struct st_quicly_conn_streamgroup_state_t *group;
    uint64_t *max_stream_count;
    uint32_t max_stream_data_local;
    uint64_t max_stream_data_remote;
    int ret;

    /* determine the states */
    if (uni) {
        group = &conn->super.local.uni;
        max_stream_count = &conn->egress.max_streams.uni.count;
        max_stream_data_local = 0;
        max_stream_data_remote = conn->super.remote.transport_params.max_stream_data.uni;
    } else {
        group = &conn->super.local.bidi;
        max_stream_count = &conn->egress.max_streams.bidi.count;
        max_stream_data_local = (uint32_t)conn->super.ctx->transport_params.max_stream_data.bidi_local;
        max_stream_data_remote = conn->super.remote.transport_params.max_stream_data.bidi_remote;
    }

    /* open */
    if ((stream = open_stream(conn, group->next_stream_id, max_stream_data_local, max_stream_data_remote)) == NULL)
        return PTLS_ERROR_NO_MEMORY;
    ++group->num_streams;
    group->next_stream_id += 4;

    /* adjust blocked */
    if (stream->stream_id / 4 >= *max_stream_count) {
        stream->streams_blocked = 1;
        quicly_linklist_insert((uni ? &conn->egress.pending_streams.blocked.uni : &conn->egress.pending_streams.blocked.bidi)->prev,
                               &stream->_send_aux.pending_link.control);
    }

    /* application-layer initialization */
    QUICLY_PROBE(STREAM_ON_OPEN, conn, conn->stash.now, stream);
    if ((ret = conn->super.ctx->stream_open->cb(conn->super.ctx->stream_open, stream)) != 0)
        return ret;

    *_stream = stream;
    return 0;
}

void quicly_reset_stream(quicly_stream_t *stream, int err)
{
    assert(quicly_stream_has_send_side(quicly_is_client(stream->conn), stream->stream_id));
    assert(QUICLY_ERROR_IS_QUIC_APPLICATION(err));
    assert(stream->_send_aux.reset_stream.sender_state == QUICLY_SENDER_STATE_NONE);
    assert(!quicly_sendstate_transfer_complete(&stream->sendstate));

    /* dispose sendbuf state */
    quicly_sendstate_reset(&stream->sendstate);

    /* setup RESET_STREAM */
    stream->_send_aux.reset_stream.sender_state = QUICLY_SENDER_STATE_SEND;
    stream->_send_aux.reset_stream.error_code = QUICLY_ERROR_GET_ERROR_CODE(err);

    /* schedule for delivery */
    sched_stream_control(stream);
    resched_stream_data(stream);
}

void quicly_request_stop(quicly_stream_t *stream, int err)
{
    assert(quicly_stream_has_receive_side(quicly_is_client(stream->conn), stream->stream_id));
    assert(QUICLY_ERROR_IS_QUIC_APPLICATION(err));

    /* send STOP_SENDING if the incoming side of the stream is still open */
    if (stream->recvstate.eos == UINT64_MAX && stream->_send_aux.stop_sending.sender_state == QUICLY_SENDER_STATE_NONE) {
        stream->_send_aux.stop_sending.sender_state = QUICLY_SENDER_STATE_SEND;
        stream->_send_aux.stop_sending.error_code = QUICLY_ERROR_GET_ERROR_CODE(err);
        sched_stream_control(stream);
    }
}

socklen_t quicly_get_socklen(struct sockaddr *sa)
{
    switch (sa->sa_family) {
    case AF_INET:
        return sizeof(struct sockaddr_in);
    case AF_INET6:
        return sizeof(struct sockaddr_in6);
    default:
        assert(!"unexpected socket type");
        return 0;
    }
}

char *quicly_escape_unsafe_string(char *buf, const void *bytes, size_t len)
{
    char *dst = buf;
    const char *src = bytes, *end = src + len;

    for (; src != end; ++src) {
        if ((0x20 <= *src && *src <= 0x7e) && !(*src == '"' || *src == '\'' || *src == '\\')) {
            *dst++ = *src;
        } else {
            *dst++ = '\\';
            *dst++ = 'x';
            quicly_byte_to_hex(dst, (uint8_t)*src);
            dst += 2;
        }
    }
    *dst = '\0';

    return buf;
}

char *quicly_hexdump(const uint8_t *bytes, size_t len, size_t indent)
{
    size_t i, line, row, bufsize = indent == SIZE_MAX ? len * 2 + 1 : (indent + 5 + 3 * 16 + 2 + 16 + 1) * ((len + 15) / 16) + 1;
    char *buf, *p;

    if ((buf = malloc(bufsize)) == NULL)
        return NULL;
    p = buf;
    if (indent == SIZE_MAX) {
        for (i = 0; i != len; ++i) {
            quicly_byte_to_hex(p, bytes[i]);
            p += 2;
        }
    } else {
        for (line = 0; line * 16 < len; ++line) {
            for (i = 0; i < indent; ++i)
                *p++ = ' ';
            quicly_byte_to_hex(p, (line >> 4) & 0xff);
            p += 2;
            quicly_byte_to_hex(p, (line << 4) & 0xff);
            p += 2;
            *p++ = ' ';
            for (row = 0; row < 16; ++row) {
                *p++ = row == 8 ? '-' : ' ';
                if (line * 16 + row < len) {
                    quicly_byte_to_hex(p, bytes[line * 16 + row]);
                    p += 2;
                } else {
                    *p++ = ' ';
                    *p++ = ' ';
                }
            }
            *p++ = ' ';
            *p++ = ' ';
            for (row = 0; row < 16; ++row) {
                if (line * 16 + row < len) {
                    int ch = bytes[line * 16 + row];
                    *p++ = 0x20 <= ch && ch < 0x7f ? ch : '.';
                } else {
                    *p++ = ' ';
                }
            }
            *p++ = '\n';
        }
    }
    *p++ = '\0';

    assert(p - buf <= bufsize);

    return buf;
}

void quicly_amend_ptls_context(ptls_context_t *ptls)
{
    static ptls_update_traffic_key_t update_traffic_key = {update_traffic_key_cb};

    ptls->omit_end_of_early_data = 1;
    ptls->max_early_data_size = UINT32_MAX;
    ptls->update_traffic_key = &update_traffic_key;
}

int quicly_encrypt_address_token(void (*random_bytes)(void *, size_t), ptls_aead_context_t *aead, ptls_buffer_t *buf,
                                 size_t start_off, const quicly_address_token_plaintext_t *plaintext)
{
    int ret;

    /* type and IV */
    if ((ret = ptls_buffer_reserve(buf, 1 + aead->algo->iv_size)) != 0)
        goto Exit;
    buf->base[buf->off++] = plaintext->type;
    random_bytes(buf->base + buf->off, aead->algo->iv_size);
    buf->off += aead->algo->iv_size;

    size_t enc_start = buf->off;

    /* data */
    ptls_buffer_push64(buf, plaintext->issued_at);
    {
        uint16_t port;
        ptls_buffer_push_block(buf, 1, {
            switch (plaintext->remote.sa.sa_family) {
            case AF_INET:
                ptls_buffer_pushv(buf, &plaintext->remote.sin.sin_addr.s_addr, 4);
                port = ntohs(plaintext->remote.sin.sin_port);
                break;
            case AF_INET6:
                ptls_buffer_pushv(buf, &plaintext->remote.sin6.sin6_addr, 16);
                port = ntohs(plaintext->remote.sin6.sin6_port);
                break;
            default:
                assert(!"unspported address type");
                break;
            }
        });
        ptls_buffer_push16(buf, port);
    }
    switch (plaintext->type) {
    case QUICLY_ADDRESS_TOKEN_TYPE_RETRY:
        ptls_buffer_push_block(buf, 1,
                               { ptls_buffer_pushv(buf, plaintext->retry.original_dcid.cid, plaintext->retry.original_dcid.len); });
        ptls_buffer_push_block(buf, 1,
                               { ptls_buffer_pushv(buf, plaintext->retry.client_cid.cid, plaintext->retry.client_cid.len); });
        ptls_buffer_push_block(buf, 1,
                               { ptls_buffer_pushv(buf, plaintext->retry.server_cid.cid, plaintext->retry.server_cid.len); });
        break;
    case QUICLY_ADDRESS_TOKEN_TYPE_RESUMPTION:
        ptls_buffer_push_block(buf, 1, { ptls_buffer_pushv(buf, plaintext->resumption.bytes, plaintext->resumption.len); });
        break;
    default:
        assert(!"unexpected token type");
        abort();
    }
    ptls_buffer_push_block(buf, 1, { ptls_buffer_pushv(buf, plaintext->appdata.bytes, plaintext->appdata.len); });

    /* encrypt, abusing the internal API to supply full IV */
    if ((ret = ptls_buffer_reserve(buf, aead->algo->tag_size)) != 0)
        goto Exit;
    aead->algo->setup_crypto(aead, 1, NULL, buf->base + enc_start - aead->algo->iv_size);
    ptls_aead_encrypt(aead, buf->base + enc_start, buf->base + enc_start, buf->off - enc_start, 0, buf->base + start_off,
                      enc_start - start_off);
    buf->off += aead->algo->tag_size;

Exit:
    return ret;
}

int quicly_decrypt_address_token(ptls_aead_context_t *aead, quicly_address_token_plaintext_t *plaintext, const void *_token,
                                 size_t len, size_t prefix_len, const char **err_desc)
{
    const uint8_t *const token = _token;
    uint8_t ptbuf[QUICLY_MIN_CLIENT_INITIAL_SIZE];
    size_t ptlen;

    *err_desc = NULL;

    /* check if we can get type and decrypt */
    if (len < prefix_len + 1 + aead->algo->iv_size + aead->algo->tag_size) {
        *err_desc = "token too small";
        return PTLS_ALERT_DECODE_ERROR;
    }
    if (prefix_len + 1 + aead->algo->iv_size + sizeof(ptbuf) + aead->algo->tag_size < len) {
        *err_desc = "token too large";
        return PTLS_ALERT_DECODE_ERROR;
    }

    /* check type */
    switch (token[prefix_len]) {
    case QUICLY_ADDRESS_TOKEN_TYPE_RETRY:
        plaintext->type = QUICLY_ADDRESS_TOKEN_TYPE_RETRY;
        break;
    case QUICLY_ADDRESS_TOKEN_TYPE_RESUMPTION:
        plaintext->type = QUICLY_ADDRESS_TOKEN_TYPE_RESUMPTION;
        break;
    default:
        *err_desc = "unknown token type";
        return PTLS_ALERT_DECODE_ERROR;
    }

    /* `goto Exit` can only happen below this line, and that is guaranteed by declaring `ret` here */
    int ret;

    /* decrypt */
    aead->algo->setup_crypto(aead, 0, NULL, token + prefix_len + 1);
    if ((ptlen = ptls_aead_decrypt(aead, ptbuf, token + prefix_len + 1 + aead->algo->iv_size,
                                   len - (prefix_len + 1 + aead->algo->iv_size), 0, token, prefix_len + 1 + aead->algo->iv_size)) ==
        SIZE_MAX) {
        ret = PTLS_ALERT_DECRYPT_ERROR;
        *err_desc = "token decryption failure";
        goto Exit;
    }

    /* parse */
    const uint8_t *src = ptbuf, *end = src + ptlen;
    if ((ret = ptls_decode64(&plaintext->issued_at, &src, end)) != 0)
        goto Exit;
    {
        in_port_t *portaddr;
        ptls_decode_open_block(src, end, 1, {
            switch (end - src) {
            case 4: /* ipv4 */
                plaintext->remote.sin.sin_family = AF_INET;
                memcpy(&plaintext->remote.sin.sin_addr.s_addr, src, 4);
                portaddr = &plaintext->remote.sin.sin_port;
                break;
            case 16: /* ipv6 */
                plaintext->remote.sin6.sin6_family = AF_INET6;
                memcpy(&plaintext->remote.sin6.sin6_addr, src, 16);
                portaddr = &plaintext->remote.sin6.sin6_port;
                break;
            default:
                ret = PTLS_ALERT_DECODE_ERROR;
                goto Exit;
            }
            src = end;
        });
        uint16_t port;
        if ((ret = ptls_decode16(&port, &src, end)) != 0)
            goto Exit;
        *portaddr = htons(port);
    }
    switch (plaintext->type) {
    case QUICLY_ADDRESS_TOKEN_TYPE_RETRY:
#define DECODE_CID(field)                                                                                                          \
    do {                                                                                                                           \
        ptls_decode_open_block(src, end, 1, {                                                                                      \
            if (end - src > sizeof(plaintext->retry.field.cid)) {                                                                  \
                ret = PTLS_ALERT_DECODE_ERROR;                                                                                     \
                goto Exit;                                                                                                         \
            }                                                                                                                      \
            quicly_set_cid(&plaintext->retry.field, ptls_iovec_init(src, end - src));                                              \
            src = end;                                                                                                             \
        });                                                                                                                        \
    } while (0)
        DECODE_CID(original_dcid);
        DECODE_CID(client_cid);
        DECODE_CID(server_cid);
#undef DECODE_CID
        break;
    case QUICLY_ADDRESS_TOKEN_TYPE_RESUMPTION:
        ptls_decode_open_block(src, end, 1, {
            PTLS_BUILD_ASSERT(sizeof(plaintext->resumption.bytes) >= 256);
            plaintext->resumption.len = end - src;
            memcpy(plaintext->resumption.bytes, src, plaintext->resumption.len);
            src = end;
        });
        break;
    default:
        assert(!"unexpected token type");
        abort();
    }
    ptls_decode_block(src, end, 1, {
        PTLS_BUILD_ASSERT(sizeof(plaintext->appdata.bytes) >= 256);
        plaintext->appdata.len = end - src;
        memcpy(plaintext->appdata.bytes, src, plaintext->appdata.len);
        src = end;
    });
    ret = 0;

Exit:
    if (ret != 0) {
        if (*err_desc == NULL)
            *err_desc = "token decode error";
        /* promote the error to one that triggers the emission of INVALID_TOKEN_ERROR, if the token looked like a retry */
        if (plaintext->type == QUICLY_ADDRESS_TOKEN_TYPE_RETRY)
            ret = QUICLY_TRANSPORT_ERROR_INVALID_TOKEN;
    }
    return ret;
}

int quicly_build_session_ticket_auth_data(ptls_buffer_t *auth_data, const quicly_context_t *ctx)
{
    int ret;

#define PUSH_TP(id, block)                                                                                                         \
    do {                                                                                                                           \
        ptls_buffer_push_quicint(auth_data, id);                                                                                   \
        ptls_buffer_push_block(auth_data, -1, block);                                                                              \
    } while (0)

    ptls_buffer_push_block(auth_data, -1, {
        PUSH_TP(QUICLY_TRANSPORT_PARAMETER_ID_ACTIVE_CONNECTION_ID_LIMIT,
                { ptls_buffer_push_quicint(auth_data, ctx->transport_params.active_connection_id_limit); });
        PUSH_TP(QUICLY_TRANSPORT_PARAMETER_ID_INITIAL_MAX_DATA,
                { ptls_buffer_push_quicint(auth_data, ctx->transport_params.max_data); });
        PUSH_TP(QUICLY_TRANSPORT_PARAMETER_ID_INITIAL_MAX_STREAM_DATA_BIDI_LOCAL,
                { ptls_buffer_push_quicint(auth_data, ctx->transport_params.max_stream_data.bidi_local); });
        PUSH_TP(QUICLY_TRANSPORT_PARAMETER_ID_INITIAL_MAX_STREAM_DATA_BIDI_REMOTE,
                { ptls_buffer_push_quicint(auth_data, ctx->transport_params.max_stream_data.bidi_remote); });
        PUSH_TP(QUICLY_TRANSPORT_PARAMETER_ID_INITIAL_MAX_STREAM_DATA_UNI,
                { ptls_buffer_push_quicint(auth_data, ctx->transport_params.max_stream_data.uni); });
        PUSH_TP(QUICLY_TRANSPORT_PARAMETER_ID_INITIAL_MAX_STREAMS_BIDI,
                { ptls_buffer_push_quicint(auth_data, ctx->transport_params.max_streams_bidi); });
        PUSH_TP(QUICLY_TRANSPORT_PARAMETER_ID_INITIAL_MAX_STREAMS_UNI,
                { ptls_buffer_push_quicint(auth_data, ctx->transport_params.max_streams_uni); });
    });

#undef PUSH_TP

    ret = 0;
Exit:
    return ret;
}

void quicly_stream_noop_on_destroy(quicly_stream_t *stream, int err)
{
}

void quicly_stream_noop_on_send_shift(quicly_stream_t *stream, size_t delta)
{
}

void quicly_stream_noop_on_send_emit(quicly_stream_t *stream, size_t off, void *dst, size_t *len, int *wrote_all)
{
}

void quicly_stream_noop_on_send_stop(quicly_stream_t *stream, int err)
{
}

void quicly_stream_noop_on_receive(quicly_stream_t *stream, size_t off, const void *src, size_t len)
{
}

void quicly_stream_noop_on_receive_reset(quicly_stream_t *stream, int err)
{
}

const quicly_stream_callbacks_t quicly_stream_noop_callbacks = {
    quicly_stream_noop_on_destroy,   quicly_stream_noop_on_send_shift, quicly_stream_noop_on_send_emit,
    quicly_stream_noop_on_send_stop, quicly_stream_noop_on_receive,    quicly_stream_noop_on_receive_reset};

void quicly__debug_printf(quicly_conn_t *conn, const char *function, int line, const char *fmt, ...)
{
#if QUICLY_USE_EMBEDDED_PROBES || QUICLY_USE_DTRACE
    char buf[1024];
    va_list args;

    if (!QUICLY_DEBUG_MESSAGE_ENABLED())
        return;

    va_start(args, fmt);
    vsnprintf(buf, sizeof(buf), fmt, args);
    va_end(args);

    QUICLY_DEBUG_MESSAGE(conn, function, line, buf);
#endif
}

const uint32_t quicly_supported_versions[] = {QUICLY_PROTOCOL_VERSION_CURRENT, QUICLY_PROTOCOL_VERSION_DRAFT27, 0};<|MERGE_RESOLUTION|>--- conflicted
+++ resolved
@@ -2735,7 +2735,6 @@
     return 0;
 }
 
-<<<<<<< HEAD
 static int should_send_datagram_frame(quicly_conn_t *conn)
 {
     if (conn->egress.datagram_frame_payload.base == NULL)
@@ -2749,20 +2748,6 @@
     return 1;
 }
 
-static ssize_t round_send_window(ssize_t window)
-{
-    if (window < MIN_SEND_WINDOW * 2) {
-        if (window < MIN_SEND_WINDOW) {
-            return 0;
-        } else {
-            return MIN_SEND_WINDOW * 2;
-        }
-    }
-    return window;
-}
-
-=======
->>>>>>> 82f4d97c
 static inline uint64_t calc_amplification_limit_allowance(quicly_conn_t *conn)
 {
     if (conn->super.remote.address_validation.validated)
@@ -2818,16 +2803,12 @@
     if (conn->super.state >= QUICLY_STATE_CLOSING)
         return conn->egress.send_ack_at;
 
-<<<<<<< HEAD
     if (should_send_datagram_frame(conn))
         return 0;
 
-    if (calc_send_window(conn, 0, 0) > 0) {
-=======
     uint64_t amp_window = calc_amplification_limit_allowance(conn);
 
     if (calc_send_window(conn, 0, amp_window, 0) > 0) {
->>>>>>> 82f4d97c
         if (conn->egress.pending_flows != 0)
             return 0;
         if (quicly_linklist_is_linked(&conn->egress.pending_streams.control))
@@ -4176,6 +4157,7 @@
                 QUICLY_PROBE(DATAGRAM_SEND, conn, conn->stash.now, conn->egress.datagram_frame_payload.base,
                              conn->egress.datagram_frame_payload.len);
                 conn->egress.datagram_frame_payload = ptls_iovec_init(NULL, 0);
+                ++conn->super.stats.num_frames_sent.datagram;
             }
         }
         if (!ack_only) {
