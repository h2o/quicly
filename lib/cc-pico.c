/*
 * Copyright (c) 2021 Fastly, Kazuho Oku
 *
 * Permission is hereby granted, free of charge, to any person obtaining a copy
 * of this software and associated documentation files (the "Software"), to
 * deal in the Software without restriction, including without limitation the
 * rights to use, copy, modify, merge, publish, distribute, sublicense, and/or
 * sell copies of the Software, and to permit persons to whom the Software is
 * furnished to do so, subject to the following conditions:
 *
 * The above copyright notice and this permission notice shall be included in
 * all copies or substantial portions of the Software.
 *
 * THE SOFTWARE IS PROVIDED "AS IS", WITHOUT WARRANTY OF ANY KIND, EXPRESS OR
 * IMPLIED, INCLUDING BUT NOT LIMITED TO THE WARRANTIES OF MERCHANTABILITY,
 * FITNESS FOR A PARTICULAR PURPOSE AND NONINFRINGEMENT. IN NO EVENT SHALL THE
 * AUTHORS OR COPYRIGHT HOLDERS BE LIABLE FOR ANY CLAIM, DAMAGES OR OTHER
 * LIABILITY, WHETHER IN AN ACTION OF CONTRACT, TORT OR OTHERWISE, ARISING
 * FROM, OUT OF OR IN CONNECTION WITH THE SOFTWARE OR THE USE OR OTHER DEALINGS
 * IN THE SOFTWARE.
 */
#include <math.h>
#include "quicly/pacer.h"
#include "quicly/cc.h"
#include "quicly.h"

/**
 * Calculates the increase ratio to be used in congestion avoidance phase.
 */
static uint32_t calc_bytes_per_mtu_increase(uint32_t cwnd, uint32_t rtt, uint32_t mtu)
{
    /* Reno: CWND size after reduction */
    uint32_t reno = cwnd * QUICLY_RENO_BETA;

    /* Cubic: Cubic reaches original CWND (i.e., Wmax) in K seconds, therefore:
     *   amount_to_increase = 0.3 * Wmax
     *   amount_to_be_acked = K * Wmax / RTT_at_Wmax
     * where
     *   K = (0.3 / 0.4 * Wmax / MTU)^(1/3)
     *
     * Hence:
     *   bytes_per_mtu_increase = amount_to_be_acked / amount_to_increase * MTU
     *     = (K * Wmax / RTT_at_Wmax) / (0.3 * Wmax) * MTU
     *     = K * MTU / (0.3 * RTT_at_Wmax)
     *
     * In addition, we have to adjust the value to take fast convergence into account. On a path with stable capacity, 50% of
     * congestion events adjust Wmax to 0.85x of before calculating K. If that happens, the modified K (K') is:
     *
     *   K' = (0.3 / 0.4 * 0.85 * Wmax / MTU)^(1/3) = 0.85^(1/3) * K
     *
     * where K' represents the time to reach 0.85 * Wmax. As the cubic curve is point symmetric at the point where this curve
     * reaches 0.85 * Wmax, it would take 2 * K' seconds to reach Wmax.
     *
     * Therefore, by amortizing the two modes, the congestion period of Cubic with fast convergence is calculated as:
     *
     *   bytes_per_mtu_increase = ((1 + 0.85^(1/3) * 2) / 2) * K * MTU / (0.3 * RTT_at_Wmax)
     */
    uint32_t cubic = 1.447 / 0.3 * 1000 * cbrt(0.3 / 0.4 * cwnd / mtu) / rtt * mtu;

    return reno < cubic ? reno : cubic;
}

/* TODO: Avoid increase if sender was application limited. */
static void pico_on_acked(quicly_cc_t *cc, const quicly_loss_t *loss, uint32_t bytes, uint64_t largest_acked, uint32_t inflight,
                          int cc_limited, uint64_t next_pn, int64_t now, uint32_t max_udp_payload_size)
{
    assert(inflight >= bytes);

    /* Do not increase congestion window while in recovery (but jumpstart may do something different). */
    if (largest_acked < cc->recovery_end) {
        quicly_cc_jumpstart_on_acked(cc, 1, bytes, largest_acked, inflight, next_pn);
        return;
    }

    quicly_cc_jumpstart_on_acked(cc, 0, bytes, largest_acked, inflight, next_pn);

    if (!cc_limited)
        return;

    /* Calculate the amount of bytes required to be acked for incrementing CWND by one MTU. */
    uint32_t bytes_per_mtu_increase;
    if (cc->cwnd < cc->ssthresh) {
        bytes_per_mtu_increase = max_udp_payload_size;
    } else {
        bytes_per_mtu_increase = cc->state.pico.bytes_per_mtu_increase;
    }

    /* Bail out if we do not yet have enough bytes being acked. */
    if (cc->state.pico.stash < bytes_per_mtu_increase)
        return;

    /* Update CWND, reducing stash relative to the amount we've adjusted the CWND */
    uint32_t count = cc->state.pico.stash / bytes_per_mtu_increase;
    cc->cwnd += count * max_udp_payload_size;
    cc->state.pico.stash -= count * bytes_per_mtu_increase;

    if (cc->cwnd_maximum < cc->cwnd)
        cc->cwnd_maximum = cc->cwnd;
}

static void pico_on_lost(quicly_cc_t *cc, const quicly_loss_t *loss, uint32_t bytes, uint64_t lost_pn, uint64_t next_pn,
                         int64_t now, uint32_t max_udp_payload_size)
{
    /* when exiting slow start, use inverse of exponential growth ratio, as loss is detected 1 RTT later, at which point CWND has
     * overshot as much as the growth ratio */
    double beta = cc->ssthresh == UINT32_MAX ? 0.5 : QUICLY_RENO_BETA;

    quicly_cc__update_ecn_episodes(cc, bytes, lost_pn);

    /* Nothing to do if loss is in recovery window. */
    if (lost_pn < cc->recovery_end)
        return;
    cc->recovery_end = next_pn;

<<<<<<< HEAD
    /* switch pacer to congestion avoidance mode the moment loss is observed */
    cc->pacer_multiplier = QUICLY_PACER_CALC_MULTIPLIER(1.2);

    /* if detected loss before receiving all acks for jumpstart, restore original CWND */
    if (cc->ssthresh == UINT32_MAX)
        quicly_cc_jumpstart_on_first_loss(cc, lost_pn, &beta);

=======
>>>>>>> c9452abd
    ++cc->num_loss_episodes;
    if (cc->cwnd_exiting_slow_start == 0) {
        cc->cwnd_exiting_slow_start = cc->cwnd;
        cc->exit_slow_start_at = now;
    }

    /* Calculate increase rate. */
    cc->state.pico.bytes_per_mtu_increase = calc_bytes_per_mtu_increase(cc->cwnd, loss->rtt.smoothed, max_udp_payload_size);

    /* Reduce congestion window. */
    cc->cwnd *= beta;
    if (cc->cwnd < QUICLY_MIN_CWND * max_udp_payload_size)
        cc->cwnd = QUICLY_MIN_CWND * max_udp_payload_size;
    cc->ssthresh = cc->cwnd;

    if (cc->cwnd_minimum > cc->cwnd)
        cc->cwnd_minimum = cc->cwnd;
}

static void pico_on_persistent_congestion(quicly_cc_t *cc, const quicly_loss_t *loss, int64_t now)
{
    /* TODO */
}

static void pico_on_sent(quicly_cc_t *cc, const quicly_loss_t *loss, uint32_t bytes, int64_t now)
{
    /* Unused */
}

static void pico_init_pico_state(quicly_cc_t *cc, uint32_t stash)
{
    cc->state.pico.stash = stash;
    cc->state.pico.bytes_per_mtu_increase = cc->cwnd * QUICLY_RENO_BETA; /* use Reno, for simplicity */
}

static void pico_reset(quicly_cc_t *cc, uint32_t initcwnd)
{
    *cc = (quicly_cc_t){
        .type = &quicly_cc_type_pico,
        .cwnd = initcwnd,
        .cwnd_initial = initcwnd,
        .cwnd_maximum = initcwnd,
        .cwnd_minimum = UINT32_MAX,
        .exit_slow_start_at = INT64_MAX,
        .ssthresh = UINT32_MAX,
    };
    pico_init_pico_state(cc, 0);

    quicly_cc_jumpstart_reset(cc);
}

static int pico_on_switch(quicly_cc_t *cc)
{
    if (cc->type == &quicly_cc_type_pico) {
        return 1; /* nothing to do */
    } else if (cc->type == &quicly_cc_type_reno) {
        cc->type = &quicly_cc_type_pico;
        pico_init_pico_state(cc, cc->state.reno.stash);
        return 1;
    } else if (cc->type == &quicly_cc_type_cubic) {
        /* When in slow start, state can be reused as-is; otherwise, restart. */
        if (cc->cwnd_exiting_slow_start == 0) {
            cc->type = &quicly_cc_type_pico;
            pico_init_pico_state(cc, 0);
        } else {
            pico_reset(cc, cc->cwnd_initial);
        }
        return 1;
    }

    return 0;
}

static void pico_init(quicly_init_cc_t *self, quicly_cc_t *cc, uint32_t initcwnd, int64_t now)
{
    pico_reset(cc, initcwnd);
}

quicly_cc_type_t quicly_cc_type_pico = {"pico",         &quicly_cc_pico_init,          pico_on_acked,
                                        pico_on_lost,   pico_on_persistent_congestion, pico_on_sent,
                                        pico_on_switch, quicly_cc_jumpstart_enter};
quicly_init_cc_t quicly_cc_pico_init = {pico_init};<|MERGE_RESOLUTION|>--- conflicted
+++ resolved
@@ -112,16 +112,10 @@
         return;
     cc->recovery_end = next_pn;
 
-<<<<<<< HEAD
-    /* switch pacer to congestion avoidance mode the moment loss is observed */
-    cc->pacer_multiplier = QUICLY_PACER_CALC_MULTIPLIER(1.2);
-
     /* if detected loss before receiving all acks for jumpstart, restore original CWND */
     if (cc->ssthresh == UINT32_MAX)
         quicly_cc_jumpstart_on_first_loss(cc, lost_pn, &beta);
 
-=======
->>>>>>> c9452abd
     ++cc->num_loss_episodes;
     if (cc->cwnd_exiting_slow_start == 0) {
         cc->cwnd_exiting_slow_start = cc->cwnd;
