/*
 * Copyright (c) 2019 Fastly, Kazuho Oku
 *
 * Permission is hereby granted, free of charge, to any person obtaining a copy
 * of this software and associated documentation files (the "Software"), to
 * deal in the Software without restriction, including without limitation the
 * rights to use, copy, modify, merge, publish, distribute, sublicense, and/or
 * sell copies of the Software, and to permit persons to whom the Software is
 * furnished to do so, subject to the following conditions:
 *
 * The above copyright notice and this permission notice shall be included in
 * all copies or substantial portions of the Software.
 *
 * THE SOFTWARE IS PROVIDED "AS IS", WITHOUT WARRANTY OF ANY KIND, EXPRESS OR
 * IMPLIED, INCLUDING BUT NOT LIMITED TO THE WARRANTIES OF MERCHANTABILITY,
 * FITNESS FOR A PARTICULAR PURPOSE AND NONINFRINGEMENT. IN NO EVENT SHALL THE
 * AUTHORS OR COPYRIGHT HOLDERS BE LIABLE FOR ANY CLAIM, DAMAGES OR OTHER
 * LIABILITY, WHETHER IN AN ACTION OF CONTRACT, TORT OR OTHERWISE, ARISING
 * FROM, OUT OF OR IN CONNECTION WITH THE SOFTWARE OR THE USE OR OTHER DEALINGS
 * IN THE SOFTWARE.
 */

/* @appdata
{
    "packet_received": ["decrypted"],
    "stream_on_receive": ["src"],
    "datagram_send": ["payload"],
    "datagram_receive": ["payload"],
    "crypto_update_secret": ["secret"],
    "crypto_send_key_update": ["secret"],
    "crypto_receive_key_update": ["secret"],
    "crypto_receive_key_update_prepare": ["secret"]
}
*/

/**
 * Providers of quicly. Name of the arguments are important - they are used as the names of JSON fields when the dtrace script is
 * generated.
 */
provider quicly {
    probe connect(struct st_quicly_conn_t *conn, int64_t at, uint32_t version);
    probe accept(struct st_quicly_conn_t *conn, int64_t at, const char *dcid,
                 struct st_quicly_address_token_plaintext_t *address_token);
    probe free(struct st_quicly_conn_t *conn, int64_t at);
    probe send(struct st_quicly_conn_t *conn, int64_t at, int state, const char *dcid);
    probe receive(struct st_quicly_conn_t *conn, int64_t at, const char *dcid, const void *bytes, size_t bytes_len);
    probe version_switch(struct st_quicly_conn_t *conn, int64_t at, uint32_t new_version);
    probe idle_timeout(struct st_quicly_conn_t *conn, int64_t at);
    probe handshake_timeout(struct st_quicly_conn_t *conn, int64_t at, int64_t elapsed, uint32_t rtt_smoothed);
    probe initial_handshake_packet_exceed(struct st_quicly_conn_t *conn, int64_t at, uint64_t num_packets);
    probe stateless_reset_receive(struct st_quicly_conn_t *conn, int64_t at);

    probe new_path(struct st_quicly_conn_t *conn, int64_t at, size_t path_index, const char *remote);
    probe delete_path(struct st_quicly_conn_t *conn, int64_t at, size_t path_index);
    probe promote_path(struct st_quicly_conn_t *conn, int64_t at, size_t path_index);
    probe elicit_path_migration(struct st_quicly_conn_t *conn, int64_t at, size_t path_index);

    probe crypto_handshake(struct st_quicly_conn_t *conn, int64_t at, int ret);
    probe crypto_update_secret(struct st_quicly_conn_t *conn, int64_t at, int is_enc, uint8_t epoch, const char *label, const char *secret);
    probe crypto_send_key_update(struct st_quicly_conn_t *conn, int64_t at, uint64_t phase, const char *secret);
    probe crypto_send_key_update_confirmed(struct st_quicly_conn_t *conn, int64_t at, uint64_t next_pn);
    probe crypto_receive_key_update(struct st_quicly_conn_t *conn, int64_t at, uint64_t phase, const char *secret);
    probe crypto_receive_key_update_prepare(struct st_quicly_conn_t *conn, int64_t at, uint64_t phase, const char *secret);

    probe packet_sent(struct st_quicly_conn_t *conn, int64_t at, uint64_t pn, size_t len, uint8_t packet_type, int ack_only);
    probe packet_received(struct st_quicly_conn_t *conn, int64_t at, uint64_t pn, const void *decrypted, size_t decrypted_len, uint8_t packet_type);
    probe packet_prepare(struct st_quicly_conn_t *conn, int64_t at, uint8_t first_octet, const char *dcid);
    probe packet_acked(struct st_quicly_conn_t *conn, int64_t at, uint64_t pn, int is_late_ack);
    probe packet_lost(struct st_quicly_conn_t *conn, int64_t at, uint64_t pn, uint8_t packet_type);
    probe packet_decryption_failed(struct st_quicly_conn_t *conn, int64_t at, uint64_t pn);

    probe pto(struct st_quicly_conn_t *conn, int64_t at, size_t inflight, uint32_t cwnd, int8_t pto_count);
    probe cc_ack_received(struct st_quicly_conn_t *conn, int64_t at, uint64_t largest_acked, size_t bytes_acked, uint32_t cwnd,
                          size_t inflight);
    probe cc_congestion(struct st_quicly_conn_t *conn, int64_t at, uint64_t max_lost_pn, size_t inflight, uint32_t cwnd);

    probe ack_block_received(struct st_quicly_conn_t *conn, int64_t at, uint64_t ack_block_begin, uint64_t ack_block_end);
    probe ack_delay_received(struct st_quicly_conn_t *conn, int64_t at, uint64_t ack_delay);
    probe ack_send(struct st_quicly_conn_t *conn, int64_t at, uint64_t largest_acked, uint64_t ack_delay);

    probe ping_send(struct st_quicly_conn_t *conn, int64_t at);
    probe ping_receive(struct st_quicly_conn_t *conn, int64_t at);

    probe transport_close_send(struct st_quicly_conn_t *conn, int64_t at, uint64_t error_code, uint64_t frame_type,
                               const char *reason_phrase);
    probe transport_close_receive(struct st_quicly_conn_t *conn, int64_t at, uint64_t error_code, uint64_t frame_type,
                                  const char *reason_phrase);
    probe application_close_send(struct st_quicly_conn_t *conn, int64_t at, uint64_t error_code, const char *reason_phrase);
    probe application_close_receive(struct st_quicly_conn_t *conn, int64_t at, uint64_t error_code, const char *reason_phrase);

    probe stream_send(struct st_quicly_conn_t *conn, int64_t at, struct st_quicly_stream_t *stream, uint64_t off, size_t len,
                      int is_fin);
    probe stream_receive(struct st_quicly_conn_t *conn, int64_t at, struct st_quicly_stream_t *stream, uint64_t off, size_t len);
    probe stream_acked(struct st_quicly_conn_t *conn, int64_t at, int64_t stream_id, uint64_t off, size_t len);
    probe stream_lost(struct st_quicly_conn_t *conn, int64_t at, int64_t stream_id, uint64_t off, size_t len);

    probe reset_stream_send(struct st_quicly_conn_t *conn, int64_t at, int64_t stream_id, uint16_t error_code, uint64_t final_size);
    probe reset_stream_receive(struct st_quicly_conn_t *conn, int64_t at, int64_t stream_id, uint16_t error_code, uint64_t final_size);

    probe stop_sending_send(struct st_quicly_conn_t *conn, int64_t at, int64_t stream_id, uint16_t error_code);
    probe stop_sending_receive(struct st_quicly_conn_t *conn, int64_t at, int64_t stream_id, uint16_t error_code);

    probe max_data_send(struct st_quicly_conn_t *conn, int64_t at, uint64_t maximum);
    probe max_data_receive(struct st_quicly_conn_t *conn, int64_t at, uint64_t maximum);

    probe max_streams_send(struct st_quicly_conn_t *conn, int64_t at, uint64_t maximum, int is_unidirectional);
    probe max_streams_receive(struct st_quicly_conn_t *conn, int64_t at, uint64_t maximum, int is_unidirectional);

    probe max_stream_data_send(struct st_quicly_conn_t *conn, int64_t at, struct st_quicly_stream_t *stream, uint64_t maximum);
    probe max_stream_data_receive(struct st_quicly_conn_t *conn, int64_t at, int64_t stream_id, uint64_t maximum);

    probe new_token_send(struct st_quicly_conn_t *conn, int64_t at, uint8_t *token, size_t token_len, uint64_t generation);
    probe new_token_acked(struct st_quicly_conn_t *conn, int64_t at, uint64_t generation);
    probe new_token_receive(struct st_quicly_conn_t *conn, int64_t at, uint8_t *token, size_t token_len);

    probe handshake_done_send(struct st_quicly_conn_t *conn, int64_t at);
    probe handshake_done_receive(struct st_quicly_conn_t *conn, int64_t at);

    probe streams_blocked_send(struct st_quicly_conn_t *conn, int64_t at, uint64_t maximum, int is_unidirectional);
    probe streams_blocked_receive(struct st_quicly_conn_t *conn, int64_t at, uint64_t maximum, int is_unidirectional);

    probe new_connection_id_send(struct st_quicly_conn_t *conn, int64_t at, uint64_t sequence, uint64_t retire_prior_to, const char *cid, const char *stateless_reset_token);
    probe new_connection_id_receive(struct st_quicly_conn_t *conn, int64_t at, uint64_t sequence, uint64_t retire_prior_to, const char *cid, const char *stateless_reset_token);

    probe retire_connection_id_send(struct st_quicly_conn_t *conn, int64_t at, uint64_t sequence);
    probe retire_connection_id_receive(struct st_quicly_conn_t *conn, int64_t at, uint64_t sequence);

    probe data_blocked_send(struct st_quicly_conn_t *conn, int64_t at, uint64_t off);
    probe data_blocked_receive(struct st_quicly_conn_t *conn, int64_t at, uint64_t off);

    probe stream_data_blocked_send(struct st_quicly_conn_t *conn, int64_t at, int64_t stream_id, uint64_t maximum);
    probe stream_data_blocked_receive(struct st_quicly_conn_t *conn, int64_t at, int64_t stream_id, uint64_t maximum);

<<<<<<< HEAD
    probe path_challenge_send(struct st_quicly_conn_t *conn, int64_t at, const void *bytes, size_t bytes_len);
    probe path_challenge_receive(struct st_quicly_conn_t *conn, int64_t at, const void *bytes, size_t bytes_len);

    probe path_response_send(struct st_quicly_conn_t *conn, int64_t at, const void *bytes, size_t bytes_len);
    probe path_response_receive(struct st_quicly_conn_t *conn, int64_t at, const void *bytes, size_t bytes_len);
=======
    probe ecn_validation(struct st_quicly_conn_t *conn, int64_t at, int ecn_state);
    probe ecn_congestion(struct st_quicly_conn_t *conn, int64_t at, uint64_t ce_count);
>>>>>>> 69b22752

    probe datagram_send(struct st_quicly_conn_t *conn, int64_t at, const void *payload, size_t payload_len);
    probe datagram_receive(struct st_quicly_conn_t *conn, int64_t at, const void *payload, size_t payload_len);

    probe ack_frequency_receive(struct st_quicly_conn_t *conn, int64_t at, uint64_t sequence, uint64_t packet_tolerance,
                                uint64_t max_ack_delay, int ignore_order, int ignore_ce);

    probe quictrace_send_stream(struct st_quicly_conn_t *conn, int64_t at, struct st_quicly_stream_t *stream, uint64_t off,
                                size_t len, int fin);
    probe quictrace_recv_stream(struct st_quicly_conn_t *conn, int64_t at, int64_t stream_id, uint64_t off, size_t len, int fin);
    probe quictrace_cc_ack(struct st_quicly_conn_t *conn, int64_t at, struct quicly_rtt_t *rtt, uint32_t cwnd, size_t inflight);
    probe quictrace_cc_lost(struct st_quicly_conn_t *conn, int64_t at, struct quicly_rtt_t *rtt, uint32_t cwnd, size_t inflight);

    probe stream_on_open(struct st_quicly_conn_t *conn, int64_t at, struct st_quicly_stream_t *stream);
    probe stream_on_destroy(struct st_quicly_conn_t *conn, int64_t at, struct st_quicly_stream_t *stream, int err);
    probe stream_on_send_shift(struct st_quicly_conn_t *conn, int64_t at, struct st_quicly_stream_t *stream, size_t delta);
    probe stream_on_send_emit(struct st_quicly_conn_t *conn, int64_t at, struct st_quicly_stream_t *stream, size_t off,
                              size_t capacity);
    probe stream_on_send_stop(struct st_quicly_conn_t *conn, int64_t at, struct st_quicly_stream_t *stream, int err);
    probe stream_on_receive(struct st_quicly_conn_t *conn, int64_t at, struct st_quicly_stream_t *stream, size_t off,
                            const void *src, size_t src_len);
    probe stream_on_receive_reset(struct st_quicly_conn_t *conn, int64_t at, struct st_quicly_stream_t *stream, int err);

    probe enter_cc_limited(struct st_quicly_conn_t *conn, int64_t at, uint64_t pn);
    probe exit_cc_limited(struct st_quicly_conn_t *conn, int64_t at, uint64_t pn);

    probe debug_message(struct st_quicly_conn_t *conn, const char *function, int line, const char *message);

    probe conn_stats(struct st_quicly_conn_t *conn, int64_t at, struct st_quicly_stats_t *stats, size_t size);
};<|MERGE_RESOLUTION|>--- conflicted
+++ resolved
@@ -131,16 +131,14 @@
     probe stream_data_blocked_send(struct st_quicly_conn_t *conn, int64_t at, int64_t stream_id, uint64_t maximum);
     probe stream_data_blocked_receive(struct st_quicly_conn_t *conn, int64_t at, int64_t stream_id, uint64_t maximum);
 
-<<<<<<< HEAD
+    probe ecn_validation(struct st_quicly_conn_t *conn, int64_t at, int ecn_state);
+    probe ecn_congestion(struct st_quicly_conn_t *conn, int64_t at, uint64_t ce_count);
+
     probe path_challenge_send(struct st_quicly_conn_t *conn, int64_t at, const void *bytes, size_t bytes_len);
     probe path_challenge_receive(struct st_quicly_conn_t *conn, int64_t at, const void *bytes, size_t bytes_len);
 
     probe path_response_send(struct st_quicly_conn_t *conn, int64_t at, const void *bytes, size_t bytes_len);
     probe path_response_receive(struct st_quicly_conn_t *conn, int64_t at, const void *bytes, size_t bytes_len);
-=======
-    probe ecn_validation(struct st_quicly_conn_t *conn, int64_t at, int ecn_state);
-    probe ecn_congestion(struct st_quicly_conn_t *conn, int64_t at, uint64_t ce_count);
->>>>>>> 69b22752
 
     probe datagram_send(struct st_quicly_conn_t *conn, int64_t at, const void *payload, size_t payload_len);
     probe datagram_receive(struct st_quicly_conn_t *conn, int64_t at, const void *payload, size_t payload_len);
