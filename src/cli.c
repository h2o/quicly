/*
 * Copyright (c) 2017 Fastly, Kazuho Oku
 *
 * Permission is hereby granted, free of charge, to any person obtaining a copy
 * of this software and associated documentation files (the "Software"), to
 * deal in the Software without restriction, including without limitation the
 * rights to use, copy, modify, merge, publish, distribute, sublicense, and/or
 * sell copies of the Software, and to permit persons to whom the Software is
 * furnished to do so, subject to the following conditions:
 *
 * The above copyright notice and this permission notice shall be included in
 * all copies or substantial portions of the Software.
 *
 * THE SOFTWARE IS PROVIDED "AS IS", WITHOUT WARRANTY OF ANY KIND, EXPRESS OR
 * IMPLIED, INCLUDING BUT NOT LIMITED TO THE WARRANTIES OF MERCHANTABILITY,
 * FITNESS FOR A PARTICULAR PURPOSE AND NONINFRINGEMENT. IN NO EVENT SHALL THE
 * AUTHORS OR COPYRIGHT HOLDERS BE LIABLE FOR ANY CLAIM, DAMAGES OR OTHER
 * LIABILITY, WHETHER IN AN ACTION OF CONTRACT, TORT OR OTHERWISE, ARISING
 * FROM, OUT OF OR IN CONNECTION WITH THE SOFTWARE OR THE USE OR OTHER DEALINGS
 * IN THE SOFTWARE.
 */
#include <sys/select.h>
#include <sys/socket.h>
#include <sys/stat.h>
#include <sys/time.h>
#include <sys/types.h>
#include <getopt.h>
#include <netinet/ip.h>
#include <netinet/udp.h>
#include <fcntl.h>
#include <netdb.h>
#include <stdio.h>
#include <unistd.h>
#include <picotls.h>
#include <openssl/err.h>
#if !defined(LIBRESSL_VERSION_NUMBER) && OPENSSL_VERSION_NUMBER >= 0x30000000L
#include <openssl/provider.h>
#endif
#if QUICLY_HAVE_FUSION
#include "picotls/fusion.h"
#endif
#include "quicly.h"
#include "quicly/defaults.h"
#include "quicly/streambuf.h"
#include "../deps/picotls/t/util.h"

#define MAX_BURST_PACKETS 10

FILE *quicly_trace_fp = NULL;
static unsigned verbosity = 0;
static int suppress_output = 0, send_datagram_frame = 0;
static int64_t enqueue_requests_at = 0, request_interval = 0;

static void hexdump(const char *title, const uint8_t *p, size_t l)
{
    fprintf(stderr, "%s (%zu bytes):\n", title, l);

    while (l != 0) {
        int i;
        fputs("   ", stderr);
        for (i = 0; i < 16; ++i) {
            fprintf(stderr, " %02x", *p++);
            if (--l == 0)
                break;
        }
        fputc('\n', stderr);
    }
}

static int save_session_ticket_cb(ptls_save_ticket_t *_self, ptls_t *tls, ptls_iovec_t src);
static int on_client_hello_cb(ptls_on_client_hello_t *_self, ptls_t *tls, ptls_on_client_hello_parameters_t *params);

static const char *session_file = NULL;
static ptls_handshake_properties_t hs_properties;
static quicly_transport_parameters_t resumed_transport_params;
static ptls_iovec_t resumption_token;
static quicly_context_t ctx;
static quicly_cid_plaintext_t next_cid;
static struct {
    ptls_aead_context_t *enc, *dec;
} address_token_aead;
static quicly_stream_scheduler_t stream_scheduler;
static ptls_save_ticket_t save_session_ticket = {save_session_ticket_cb};
static ptls_on_client_hello_t on_client_hello = {on_client_hello_cb};
static int enforce_retry;

#if QUICLY_HAVE_FUSION
static const ptls_cipher_suite_t fusion_aes128gcmsha256 = {PTLS_CIPHER_SUITE_AES_128_GCM_SHA256, &ptls_fusion_aes128gcm,
                                                           &ptls_openssl_sha256},
                                 fusion_aes256gcmsha384 = {PTLS_CIPHER_SUITE_AES_256_GCM_SHA384, &ptls_fusion_aes256gcm,
                                                           &ptls_openssl_sha384};
#endif

static ptls_key_exchange_algorithm_t *key_exchanges[128];
static ptls_cipher_suite_t *cipher_suites[128];
static ptls_context_t tlsctx = {.random_bytes = ptls_openssl_random_bytes,
                                .get_time = &ptls_get_time,
                                .key_exchanges = key_exchanges,
                                .cipher_suites = cipher_suites,
                                .ech.client = {ptls_openssl_hpke_cipher_suites, ptls_openssl_hpke_kems},
                                .require_dhe_on_psk = 1,
                                .save_ticket = &save_session_ticket,
                                .on_client_hello = &on_client_hello};
static struct {
    ptls_iovec_t list[16];
    size_t count;
} negotiated_protocols;

/**
 * list of requests to be processed, terminated by reqs[N].path == NULL
 */
struct {
    const char *path;
    int to_file;
} *reqs;

struct st_stream_data_t {
    quicly_streambuf_t streambuf;
    FILE *outfp;
};

static void on_stop_sending(quicly_stream_t *stream, int err);
static void on_receive_reset(quicly_stream_t *stream, int err);
static void server_on_receive(quicly_stream_t *stream, size_t off, const void *src, size_t len);
static void client_on_receive(quicly_stream_t *stream, size_t off, const void *src, size_t len);
static void client_on_receive_reset(quicly_stream_t *stream, int err);

static const quicly_stream_callbacks_t server_stream_callbacks = {quicly_streambuf_destroy,
                                                                  quicly_streambuf_egress_shift,
                                                                  quicly_streambuf_egress_emit,
                                                                  on_stop_sending,
                                                                  server_on_receive,
                                                                  on_receive_reset},
                                       client_stream_callbacks = {quicly_streambuf_destroy,
                                                                  quicly_streambuf_egress_shift,
                                                                  quicly_streambuf_egress_emit,
                                                                  on_stop_sending,
                                                                  client_on_receive,
                                                                  client_on_receive_reset};

static void dump_stats(FILE *fp, quicly_conn_t *conn)
{
    quicly_stats_t stats;

    quicly_get_stats(conn, &stats);
    fprintf(fp,
            "packets-received: %" PRIu64 ", received-ecn-ect0: %" PRIu64 ", received-ecn-ect1: %" PRIu64
            ", received-ecn-ce: %" PRIu64 ", packets-decryption-failed: %" PRIu64 ", packets-sent: %" PRIu64
            ", packets-lost: %" PRIu64 ", ack-received: %" PRIu64 ", ack-ecn-ect0: %" PRIu64 ", ack-ecn-ect1: %" PRIu64
            ", ack-ecn-ce: %" PRIu64 ", late-acked: %" PRIu64 ", bytes-received: %" PRIu64 ", bytes-sent: %" PRIu64
            ", srtt: %" PRIu32 ", num-loss-episodes: %" PRIu32 ", num-ecn-loss-episodes: %" PRIu32 ", delivery-rate: %" PRIu64
            ", cwnd: %" PRIu32 ", cwnd-exiting-slow-start: %" PRIu32 ", slow-start-exit-at: %" PRId64 ", jumpstart-cwnd: %" PRIu32
            ", jumpstart-exit: %" PRIu32 ", jumpstart-prev-rate: %" PRIu64 ", jumpstart-prev-rtt: %" PRIu32
            ", token-sent-rate: %" PRIu64 ", token-sent-rtt: %" PRIu32 "\n",
            stats.num_packets.received, stats.num_packets.received_ecn_counts[0], stats.num_packets.received_ecn_counts[1],
            stats.num_packets.received_ecn_counts[2], stats.num_packets.decryption_failed, stats.num_packets.sent,
            stats.num_packets.lost, stats.num_packets.ack_received, stats.num_packets.acked_ecn_counts[0],
            stats.num_packets.acked_ecn_counts[1], stats.num_packets.acked_ecn_counts[2], stats.num_packets.late_acked,
            stats.num_bytes.received, stats.num_bytes.sent, stats.rtt.smoothed, stats.cc.num_loss_episodes,
            stats.cc.num_ecn_loss_episodes, stats.delivery_rate.smoothed, stats.cc.cwnd, stats.cc.cwnd_exiting_slow_start,
            stats.cc.exit_slow_start_at, stats.jumpstart.cwnd, stats.cc.cwnd_exiting_jumpstart, stats.jumpstart.prev_rate,
            stats.jumpstart.prev_rtt, stats.token_sent.rate, stats.token_sent.rtt);
}

static int validate_path(const char *path)
{
    if (path[0] != '/')
        return 0;
    /* TODO avoid false positives on the client-side */
    if (strstr(path, "/.") != NULL)
        return 0;
    return 1;
}

static int parse_request(ptls_iovec_t input, char **path, int *is_http1)
{
    size_t off = 0, path_start;

    for (off = 0; off != input.len; ++off)
        if (input.base[off] == ' ')
            goto EndOfMethod;
    return 0;

EndOfMethod:
    ++off;
    path_start = off;
    for (; off != input.len; ++off)
        if (input.base[off] == ' ' || input.base[off] == '\r' || input.base[off] == '\n')
            goto EndOfPath;
    return 0;

EndOfPath:
    *path = (char *)(input.base + path_start);
    *is_http1 = input.base[off] == ' ';
    input.base[off] = '\0';
    return 1;
}

static void send_str(quicly_stream_t *stream, const char *s)
{
    quicly_streambuf_egress_write(stream, s, strlen(s));
}

static void send_header(quicly_stream_t *stream, int is_http1, int status, const char *mime_type)
{
    char buf[256];

    if (!is_http1)
        return;

    sprintf(buf, "HTTP/1.1 %03d OK\r\nConnection: close\r\nContent-Type: %s\r\n\r\n", status, mime_type);
    send_str(stream, buf);
}

static int flatten_file_vec(quicly_sendbuf_vec_t *vec, void *dst, size_t off, size_t len)
{
    int fd = (intptr_t)vec->cbdata;
    ssize_t rret;

    /* FIXME handle partial read */
    while ((rret = pread(fd, dst, len, off)) == -1 && errno == EINTR)
        ;

    return rret == len ? 0 : QUICLY_TRANSPORT_ERROR_INTERNAL; /* should return application-level error */
}

static void discard_file_vec(quicly_sendbuf_vec_t *vec)
{
    int fd = (intptr_t)vec->cbdata;
    close(fd);
}

static int send_file(quicly_stream_t *stream, int is_http1, const char *fn, const char *mime_type)
{
    static const quicly_streambuf_sendvec_callbacks_t send_file_callbacks = {flatten_file_vec, discard_file_vec};
    int fd;
    struct stat st;

    if ((fd = open(fn, O_RDONLY)) == -1)
        return 0;
    if (fstat(fd, &st) != 0 || S_ISDIR(st.st_mode)) {
        close(fd);
        return 0;
    }

    send_header(stream, is_http1, 200, mime_type);
    quicly_sendbuf_vec_t vec = {&send_file_callbacks, (size_t)st.st_size, (void *)(intptr_t)fd};
    quicly_streambuf_egress_write_vec(stream, &vec);
    return 1;
}

/**
 * This function is an implementation of the quicly_sendbuf_flatten_vec_cb callback.  Refer to the doc-comments of the callback type
 * for the API.
 */
static int flatten_sized_text(quicly_sendbuf_vec_t *vec, void *dst, size_t off, size_t len)
{
    static const char pattern[] =
        "hello world\nhello world\nhello world\nhello world\nhello world\nhello world\nhello world\nhello world\nhello "
        "world\nhello world\nhello world\nhello world\nhello world\nhello world\nhello world\nhello world\nhello world\nhello "
        "world\nhello world\nhello world\nhello world\nhello world\nhello world\nhello world\nhello world\nhello world\nhello "
        "world\nhello world\nhello world\nhello world\nhello world\nhello world\nhello world\nhello world\nhello world\nhello "
        "world\nhello world\nhello world\nhello world\nhello world\nhello world\nhello world\nhello world\nhello world\nhello "
        "world\nhello world\nhello world\nhello world\nhello world\nhello world\nhello world\nhello world\nhello world\nhello "
        "world\nhello world\nhello world\nhello world\nhello world\nhello world\nhello world\nhello world\nhello world\nhello "
        "world\nhello world\nhello world\nhello world\nhello world\nhello world\nhello world\nhello world\nhello world\nhello "
        "world\nhello world\nhello world\nhello world\nhello world\nhello world\nhello world\nhello world\nhello world\nhello "
        "world\nhello world\nhello world\nhello world\nhello world\nhello world\nhello world\nhello world\nhello world\nhello "
        "world\nhello world\nhello world\nhello world\nhello world\nhello world\nhello world\nhello world\nhello world\nhello "
        "world\nhello world\nhello world\nhello world\nhello world\nhello world\nhello world\nhello world\nhello world\nhello "
        "world\nhello world\nhello world\nhello world\nhello world\nhello world\nhello world\nhello world\nhello world\nhello "
        "world\nhello world\nhello world\nhello world\nhello world\nhello world\nhello world\nhello world\nhello world\nhello "
        "world\nhello world\nhello world\nhello world\nhello world\nhello world\nhello world\nhello world\nhello world\nhello "
        "world\nhello world\nhello world\nhello world\nhello world\nhello world\n";

    while (len != 0) {
        const char *src = pattern + off % 12;
        if (src + len - pattern <= sizeof(pattern) - 1) {
            memcpy(dst, src, len);
            break;
        }
        memcpy(dst, src, sizeof(pattern) - 20);
        off += sizeof(pattern) - 20;
        dst += sizeof(pattern) - 20;
        len -= sizeof(pattern) - 20;
    }
    return 0;

#undef PATTERN
}

static int send_sized_text(quicly_stream_t *stream, const char *path, int is_http1)
{
    size_t size;
    int lastpos;

    if (sscanf(path, "/%zu%n", &size, &lastpos) != 1)
        return 0;
    if (lastpos != strlen(path))
        return 0;

    send_header(stream, is_http1, 200, "text/plain; charset=utf-8");
    static const quicly_streambuf_sendvec_callbacks_t callbacks = {flatten_sized_text};
    quicly_sendbuf_vec_t vec = {&callbacks, size, NULL};
    quicly_streambuf_egress_write_vec(stream, &vec);
    return 1;
}

static void on_stop_sending(quicly_stream_t *stream, int err)
{
    assert(QUICLY_ERROR_IS_QUIC_APPLICATION(err));
    fprintf(stderr, "received STOP_SENDING: %" PRIu16 "\n", QUICLY_ERROR_GET_ERROR_CODE(err));
}

static void on_receive_reset(quicly_stream_t *stream, int err)
{
    assert(QUICLY_ERROR_IS_QUIC_APPLICATION(err));
    fprintf(stderr, "received RESET_STREAM: %" PRIu16 "\n", QUICLY_ERROR_GET_ERROR_CODE(err));
}

static void server_on_receive(quicly_stream_t *stream, size_t off, const void *src, size_t len)
{
    char *path;
    int is_http1;

    if (!quicly_sendstate_is_open(&stream->sendstate))
        return;

    if (quicly_streambuf_ingress_receive(stream, off, src, len) != 0)
        return;

    if (!parse_request(quicly_streambuf_ingress_get(stream), &path, &is_http1)) {
        if (!quicly_recvstate_transfer_complete(&stream->recvstate))
            return;
        /* failed to parse request */
        send_header(stream, 1, 500, "text/plain; charset=utf-8");
        send_str(stream, "failed to parse HTTP request\n");
        goto Sent;
    }
    if (!quicly_recvstate_transfer_complete(&stream->recvstate))
        quicly_request_stop(stream, QUICLY_ERROR_FROM_APPLICATION_ERROR_CODE(0));

    if (strcmp(path, "/logo.jpg") == 0 && send_file(stream, is_http1, "assets/logo.jpg", "image/jpeg"))
        goto Sent;
    if (strcmp(path, "/main.jpg") == 0 && send_file(stream, is_http1, "assets/main.jpg", "image/jpeg"))
        goto Sent;
    if (send_sized_text(stream, path, is_http1))
        goto Sent;
    if (validate_path(path) && send_file(stream, is_http1, path + 1, "text/plain"))
        goto Sent;

    send_header(stream, is_http1, 404, "text/plain; charset=utf-8");
    send_str(stream, "not found\n");
Sent:
    if (ctx.transport_params.reliable_stream_reset && quicly_get_remote_transport_parameters(stream->conn)->reliable_stream_reset) {
        quicly_streambuf_t *sbuf = stream->data;
        quicly_streambuf_egress_reset(stream, sbuf->egress.bytes_written, QUICLY_ERROR_FROM_APPLICATION_ERROR_CODE(123));
    } else {
        quicly_streambuf_egress_shutdown(stream);
    }
    quicly_streambuf_ingress_shift(stream, len);
}

static void client_on_receive_complete(quicly_stream_t *stream)
{
    struct st_stream_data_t *stream_data = stream->data;

    if (stream_data->outfp != NULL)
        fclose(stream_data->outfp);
    static size_t num_resp_received;
    ++num_resp_received;
    if (reqs[num_resp_received].path == NULL) {
        if (request_interval != 0) {
            enqueue_requests_at = ctx.now->cb(ctx.now) + request_interval;
        } else {
            dump_stats(stderr, stream->conn);
            quicly_close(stream->conn, 0, "");
        }
    }
}

static void client_on_receive_reset(quicly_stream_t *stream, int err)
{
    on_receive_reset(stream, err);
    if (quicly_recvstate_transfer_complete(&stream->recvstate))
        client_on_receive_complete(stream);
}

static void client_on_receive(quicly_stream_t *stream, size_t off, const void *src, size_t len)
{
    struct st_stream_data_t *stream_data = stream->data;
    ptls_iovec_t input;

    if (quicly_streambuf_ingress_receive(stream, off, src, len) != 0)
        return;

    if ((input = quicly_streambuf_ingress_get(stream)).len != 0) {
        if (!suppress_output) {
            FILE *out = (stream_data->outfp == NULL) ? stdout : stream_data->outfp;
            fwrite(input.base, 1, input.len, out);
            fflush(out);
        }
        quicly_streambuf_ingress_shift(stream, input.len);
    }

<<<<<<< HEAD
    if (quicly_recvstate_transfer_complete(&stream->recvstate))
        client_on_receive_complete(stream);
=======
    if (quicly_recvstate_transfer_complete(&stream->recvstate)) {
        if (stream_data->outfp != NULL)
            fclose(stream_data->outfp);
    }
>>>>>>> 69b22752
}

static int on_stream_open(quicly_stream_open_t *self, quicly_stream_t *stream)
{
    int ret;

    if ((ret = quicly_streambuf_create(stream, sizeof(struct st_stream_data_t))) != 0)
        return ret;
    stream->callbacks = ctx.tls->certificates.count != 0 ? &server_stream_callbacks : &client_stream_callbacks;
    return 0;
}

static quicly_stream_open_t stream_open = {&on_stream_open};

static void on_closed_by_remote(quicly_closed_by_remote_t *self, quicly_conn_t *conn, int err, uint64_t frame_type,
                                const char *reason, size_t reason_len)
{
    if (QUICLY_ERROR_IS_QUIC_TRANSPORT(err)) {
        fprintf(stderr, "transport close:code=0x%" PRIx16 ";frame=%" PRIu64 ";reason=%.*s\n", QUICLY_ERROR_GET_ERROR_CODE(err),
                frame_type, (int)reason_len, reason);
    } else if (QUICLY_ERROR_IS_QUIC_APPLICATION(err)) {
        fprintf(stderr, "application close:code=0x%" PRIx16 ";reason=%.*s\n", QUICLY_ERROR_GET_ERROR_CODE(err), (int)reason_len,
                reason);
    } else if (err == QUICLY_ERROR_RECEIVED_STATELESS_RESET) {
        fprintf(stderr, "stateless reset\n");
    } else if (err == QUICLY_ERROR_NO_COMPATIBLE_VERSION) {
        fprintf(stderr, "no compatible version\n");
    } else {
        fprintf(stderr, "unexpected close:code=%d\n", err);
    }
}

static quicly_closed_by_remote_t closed_by_remote = {&on_closed_by_remote};

static int on_generate_resumption_token(quicly_generate_resumption_token_t *self, quicly_conn_t *conn, ptls_buffer_t *buf,
                                        quicly_address_token_plaintext_t *token)
{
    return quicly_encrypt_address_token(tlsctx.random_bytes, address_token_aead.enc, buf, buf->off, token);
}

static quicly_generate_resumption_token_t generate_resumption_token = {&on_generate_resumption_token};

/* buf should be ctx.transport_params.max_udp_payload_size bytes long */
static ssize_t receive_datagram(int fd, void *buf, quicly_address_t *src, uint8_t *ecn)
{
    struct iovec vec = {.iov_base = buf, .iov_len = ctx.transport_params.max_udp_payload_size};
    char cmsgbuf[CMSG_SPACE(sizeof(int) /* == max(V4_TOS, V6_TCLASS) */)] = {};
    struct msghdr mess = {
        .msg_name = &src->sa,
        .msg_namelen = sizeof(*src),
        .msg_iov = &vec,
        .msg_iovlen = 1,
        .msg_control = cmsgbuf,
        .msg_controllen = sizeof(cmsgbuf),
    };
    quicly_address_t localaddr = {};
    socklen_t localaddrlen = sizeof(localaddr);
    ssize_t rret;

    if (getsockname(fd, &localaddr.sa, &localaddrlen) != 0)
        perror("getsockname failed");

    while ((rret = recvmsg(fd, &mess, 0)) == -1 && errno == EINTR)
        ;

    if (rret >= 0) {
        *ecn = 0;
        for (struct cmsghdr *cmsg = CMSG_FIRSTHDR(&mess); cmsg != NULL; cmsg = CMSG_NXTHDR(&mess, cmsg)) {
#ifdef IP_RECVTOS
            if (cmsg->cmsg_level == IPPROTO_IP && cmsg->cmsg_type ==
#ifdef __APPLE__
                                                      IP_RECVTOS
#else
                                                      IP_TOS
#endif
            ) {
                assert((char *)CMSG_DATA(cmsg) - (char *)cmsg + 1 == cmsg->cmsg_len);
                *ecn = *(uint8_t *)CMSG_DATA(cmsg) & IPTOS_ECN_MASK;
            }
#endif
        }
    }

    return rret;
}

static void set_ecn(struct msghdr *mess, int ecn)
{
    if (ecn == 0)
        return;

    struct cmsghdr *cmsg = (struct cmsghdr *)((char *)mess->msg_control + mess->msg_controllen);

    cmsg->cmsg_level = IPPROTO_IP;
    cmsg->cmsg_type = IP_TOS;
    cmsg->cmsg_len = CMSG_LEN(sizeof(ecn));
    memcpy(CMSG_DATA(cmsg), &ecn, sizeof(ecn));

    mess->msg_controllen += CMSG_SPACE(sizeof(ecn));
}

static void send_packets_default(int fd, struct sockaddr *dest, struct iovec *packets, size_t num_packets, uint8_t ecn)
{
    for (size_t i = 0; i != num_packets; ++i) {
        char cmsgbuf[CMSG_SPACE(sizeof(struct in6_pktinfo))];
        struct msghdr mess = {
            .msg_name = dest,
            .msg_namelen = quicly_get_socklen(dest),
            .msg_iov = &packets[i],
            .msg_iovlen = 1,
            .msg_control = cmsgbuf,
        };
        set_ecn(&mess, ecn);
        assert(mess.msg_controllen <= sizeof(cmsgbuf));
        if (mess.msg_controllen == 0)
            mess.msg_control = NULL;
        if (verbosity >= 2)
            hexdump("sendmsg", packets[i].iov_base, packets[i].iov_len);
        int ret;
        while ((ret = (int)sendmsg(fd, &mess, 0)) == -1 && errno == EINTR)
            ;
        if (ret == -1)
            perror("sendmsg failed");
    }
}

#ifdef __linux__

#ifndef UDP_SEGMENT
#define UDP_SEGMENT 103
#endif

static void send_packets_gso(int fd, struct sockaddr *dest, struct iovec *packets, size_t num_packets, uint8_t ecn)
{
    struct iovec vec = {.iov_base = (void *)packets[0].iov_base,
                        .iov_len = packets[num_packets - 1].iov_base + packets[num_packets - 1].iov_len - packets[0].iov_base};
    char cmsgbuf[CMSG_SPACE(sizeof(uint16_t)) + CMSG_SPACE(sizeof(int))]; /* UDP_SEGMENT and IP_TOS */
    struct msghdr mess = {
        .msg_name = dest,
        .msg_namelen = quicly_get_socklen(dest),
        .msg_iov = &vec,
        .msg_iovlen = 1,
        .msg_control = cmsgbuf,
    };
    if (num_packets != 1) {
        struct cmsghdr *cmsg = mess.msg_control;
        cmsg->cmsg_level = SOL_UDP;
        cmsg->cmsg_type = UDP_SEGMENT;
        cmsg->cmsg_len = CMSG_LEN(sizeof(uint16_t));
        *(uint16_t *)CMSG_DATA(cmsg) = packets[0].iov_len;
        mess.msg_controllen = CMSG_SPACE(sizeof(uint16_t));
    }
    set_ecn(&mess, ecn);

    int ret;
    while ((ret = sendmsg(fd, &mess, 0)) == -1 && errno == EINTR)
        ;
    if (ret == -1)
        perror("sendmsg failed");
}

#endif

static void (*send_packets)(int, struct sockaddr *, struct iovec *, size_t, uint8_t ecn) = send_packets_default;

static void send_one_packet(int fd, struct sockaddr *dest, const void *payload, size_t payload_len)
{
    struct iovec vec = {.iov_base = (void *)payload, .iov_len = payload_len};
    send_packets(fd, dest, &vec, 1, 0);
}

static int send_pending(int fd, quicly_conn_t *conn)
{
    quicly_address_t dest, src;
    struct iovec packets[MAX_BURST_PACKETS];
    uint8_t buf[MAX_BURST_PACKETS * quicly_get_context(conn)->transport_params.max_udp_payload_size];
    size_t num_packets = MAX_BURST_PACKETS;
    int ret;

    if ((ret = quicly_send(conn, &dest, &src, packets, &num_packets, buf, sizeof(buf))) == 0 && num_packets != 0)
        send_packets(fd, &dest.sa, packets, num_packets, quicly_send_get_ecn_bits(conn));

    return ret;
}

static void on_receive_datagram_frame(quicly_receive_datagram_frame_t *self, quicly_conn_t *conn, ptls_iovec_t payload)
{
    printf("DATAGRAM: %.*s\n", (int)payload.len, payload.base);
    /* send responds with a datagram frame */
    if (!quicly_is_client(conn))
        quicly_send_datagram_frames(conn, &payload, 1);
}

static void enqueue_requests(quicly_conn_t *conn)
{
    size_t i;
    int ret;

    for (i = 0; reqs[i].path != NULL; ++i) {
        char req[1024], destfile[1024];
        quicly_stream_t *stream;
        ret = quicly_open_stream(conn, &stream, 0);
        assert(ret == 0);
        sprintf(req, "GET %s\r\n", reqs[i].path);
        send_str(stream, req);
        quicly_streambuf_egress_shutdown(stream);

        if (reqs[i].to_file && !suppress_output) {
            struct st_stream_data_t *stream_data = stream->data;
            sprintf(destfile, "%s.downloaded", strrchr(reqs[i].path, '/') + 1);
            stream_data->outfp = fopen(destfile, "w");
            if (stream_data->outfp == NULL) {
                fprintf(stderr, "failed to open destination file:%s:%s\n", reqs[i].path, strerror(errno));
                exit(1);
            }
        }
    }
    enqueue_requests_at = INT64_MAX;
}

static int run_client(int fd, struct sockaddr *sa, const char *host)
{
    struct sockaddr_in local;
    int ret;
    quicly_conn_t *conn = NULL;

    memset(&local, 0, sizeof(local));
    local.sin_family = AF_INET;
    if (bind(fd, (void *)&local, sizeof(local)) != 0) {
        perror("bind(2) failed");
        return 1;
    }
    ret = quicly_connect(&conn, &ctx, host, sa, NULL, &next_cid, resumption_token, &hs_properties, &resumed_transport_params, NULL);
    assert(ret == 0);
    ++next_cid.master_id;
    enqueue_requests(conn);
    send_pending(fd, conn);

    while (1) {
        fd_set readfds;
        struct timeval *tv, tvbuf;
        do {
            int64_t timeout_at = conn != NULL ? quicly_get_first_timeout(conn) : INT64_MAX;
            if (enqueue_requests_at < timeout_at)
                timeout_at = enqueue_requests_at;
            if (timeout_at != INT64_MAX) {
                quicly_context_t *ctx = quicly_get_context(conn);
                int64_t delta = timeout_at - ctx->now->cb(ctx->now);
                if (delta > 0) {
                    tvbuf.tv_sec = delta / 1000;
                    tvbuf.tv_usec = (delta % 1000) * 1000;
                } else {
                    tvbuf.tv_sec = 0;
                    tvbuf.tv_usec = 0;
                }
                tv = &tvbuf;
            } else {
                tv = NULL;
            }
            FD_ZERO(&readfds);
            FD_SET(fd, &readfds);
        } while (select(fd + 1, &readfds, NULL, NULL, tv) == -1 && errno == EINTR);
        if (enqueue_requests_at <= ctx.now->cb(ctx.now))
            enqueue_requests(conn);
        if (FD_ISSET(fd, &readfds)) {
            while (1) {
                uint8_t buf[ctx.transport_params.max_udp_payload_size], ecn;
                quicly_address_t src;
                ssize_t rret = receive_datagram(fd, buf, &src, &ecn);
                if (rret <= 0)
                    break;
                if (verbosity >= 2)
                    hexdump("recvmsg", buf, rret);
                size_t off = 0;
                while (off != rret) {
                    quicly_decoded_packet_t packet;
                    if (quicly_decode_packet(&ctx, &packet, buf, rret, &off) == SIZE_MAX)
                        break;
                    packet.ecn = ecn;
                    quicly_receive(conn, NULL, &src.sa, &packet);
                    if (send_datagram_frame && quicly_connection_is_ready(conn)) {
                        const char *message = "hello datagram!";
                        ptls_iovec_t datagram = ptls_iovec_init(message, strlen(message));
                        quicly_send_datagram_frames(conn, &datagram, 1);
                        send_datagram_frame = 0;
                    }
                    if (quicly_num_streams(conn) == 0) {
                        if (request_interval != 0) {
                            if (enqueue_requests_at == INT64_MAX)
                                enqueue_requests_at = ctx.now->cb(ctx.now) + request_interval;
                        } else {
                            static int close_called;
                            if (!close_called) {
                                dump_stats(stderr, conn);
                                quicly_close(conn, 0, "");
                                close_called = 1;
                            }
                        }
                    }
                }
            }
        }
        if (conn != NULL) {
            ret = send_pending(fd, conn);
            if (ret != 0) {
                ech_save_retry_configs();
                quicly_free(conn);
                conn = NULL;
                if (ret == QUICLY_ERROR_FREE_CONNECTION) {
                    return 0;
                } else {
                    fprintf(stderr, "quicly_send returned %d\n", ret);
                    return 1;
                }
            }
        }
    }
}

static quicly_conn_t **conns;
static size_t num_conns = 0;

static void on_signal(int signo)
{
    size_t i;
    for (i = 0; i != num_conns; ++i) {
        const quicly_cid_plaintext_t *master_id = quicly_get_master_id(conns[i]);
        fprintf(stderr, "conn:%08" PRIu32 ": ", master_id->master_id);
        dump_stats(stderr, conns[i]);
    }
    if (signo == SIGINT)
        _exit(0);
}

static int validate_token(struct sockaddr *remote, ptls_iovec_t client_cid, ptls_iovec_t server_cid,
                          quicly_address_token_plaintext_t *token, const char **err_desc)
{
    int64_t age;

    /* calculate and normalize age */
    if ((age = ctx.now->cb(ctx.now) - token->issued_at) < 0)
        age = 0;

    /* type-specific checks */
    switch (token->type) {
    case QUICLY_ADDRESS_TOKEN_TYPE_RETRY:
        if (age > 30000)
            goto Expired;
        if (!quicly_cid_is_equal(&token->retry.client_cid, client_cid))
            goto CIDMismatch;
        if (!quicly_cid_is_equal(&token->retry.server_cid, server_cid))
            goto CIDMismatch;
        break;
    case QUICLY_ADDRESS_TOKEN_TYPE_RESUMPTION:
        if (age > 10 * 60 * 1000)
            goto Expired;
        break;
    default:
        assert(!"unexpected token type");
        abort();
        break;
    }

    /* check address, deferring the use of port number match to type-specific checks */
    if (remote->sa_family != token->remote.sa.sa_family)
        goto AddressMismatch;
    switch (remote->sa_family) {
    case AF_INET: {
        struct sockaddr_in *sin = (struct sockaddr_in *)remote;
        if (sin->sin_addr.s_addr != token->remote.sin.sin_addr.s_addr)
            goto AddressMismatch;
        if (token->type == QUICLY_ADDRESS_TOKEN_TYPE_RETRY && sin->sin_port != token->remote.sin.sin_port)
            goto AddressMismatch;
    } break;
    case AF_INET6: {
        struct sockaddr_in6 *sin6 = (struct sockaddr_in6 *)remote;
        if (memcmp(&sin6->sin6_addr, &token->remote.sin6.sin6_addr, sizeof(sin6->sin6_addr)) != 0)
            goto AddressMismatch;
        if (token->type == QUICLY_ADDRESS_TOKEN_TYPE_RETRY && sin6->sin6_port != token->remote.sin6.sin6_port)
            goto AddressMismatch;
    } break;
    default:
        goto UnknownAddressType;
    }

    /* success */
    *err_desc = NULL;
    token->address_mismatch = 0;
    return 1;

AddressMismatch:
    token->address_mismatch = 1;
    *err_desc = NULL;
    return 1;

UnknownAddressType:
    *err_desc = "unknown address type";
    return 0;
Expired:
    *err_desc = "token expired";
    return 0;
CIDMismatch:
    *err_desc = "CID mismatch";
    return 0;
}

static int run_server(int fd, struct sockaddr *sa, socklen_t salen)
{
    signal(SIGINT, on_signal);
    signal(SIGHUP, on_signal);

    if (bind(fd, sa, salen) != 0) {
        perror("bind(2) failed");
        return 1;
    }

    while (1) {
        fd_set readfds;
        struct timeval *tv, tvbuf;
        do {
            int64_t timeout_at = INT64_MAX;
            size_t i;
            for (i = 0; i != num_conns; ++i) {
                int64_t conn_to = quicly_get_first_timeout(conns[i]);
                if (conn_to < timeout_at)
                    timeout_at = conn_to;
            }
            if (timeout_at != INT64_MAX) {
                int64_t delta = timeout_at - ctx.now->cb(ctx.now);
                if (delta > 0) {
                    tvbuf.tv_sec = delta / 1000;
                    tvbuf.tv_usec = (delta % 1000) * 1000;
                } else {
                    tvbuf.tv_sec = 0;
                    tvbuf.tv_usec = 0;
                }
                tv = &tvbuf;
            } else {
                tv = NULL;
            }
            FD_ZERO(&readfds);
            FD_SET(fd, &readfds);
        } while (select(fd + 1, &readfds, NULL, NULL, tv) == -1 && errno == EINTR);
        if (FD_ISSET(fd, &readfds)) {
            while (1) {
                uint8_t buf[ctx.transport_params.max_udp_payload_size], ecn;
                quicly_address_t remote;
                ssize_t rret = receive_datagram(fd, buf, &remote, &ecn);
                if (rret == -1)
                    break;
                if (verbosity >= 2)
                    hexdump("recvmsg", buf, rret);
                size_t off = 0;
                while (off != rret) {
                    quicly_decoded_packet_t packet;
                    if (quicly_decode_packet(&ctx, &packet, buf, rret, &off) == SIZE_MAX)
                        break;
                    packet.ecn = ecn;
                    if (QUICLY_PACKET_IS_LONG_HEADER(packet.octets.base[0])) {
                        if (packet.version != 0 && !quicly_is_supported_version(packet.version)) {
                            uint8_t payload[ctx.transport_params.max_udp_payload_size];
                            size_t payload_len = quicly_send_version_negotiation(&ctx, packet.cid.src, packet.cid.dest.encrypted,
                                                                                 quicly_supported_versions, payload);
                            assert(payload_len != SIZE_MAX);
                            send_one_packet(fd, &remote.sa, payload, payload_len);
                            break;
                        }
                        /* there is no way to send response to these v1 packets */
                        if (packet.cid.dest.encrypted.len > QUICLY_MAX_CID_LEN_V1 || packet.cid.src.len > QUICLY_MAX_CID_LEN_V1)
                            break;
                    }

                    quicly_conn_t *conn = NULL;
                    size_t i;
                    for (i = 0; i != num_conns; ++i) {
                        if (quicly_is_destination(conns[i], NULL, &remote.sa, &packet)) {
                            conn = conns[i];
                            break;
                        }
                    }
                    if (conn != NULL) {
                        /* existing connection */
                        quicly_receive(conn, NULL, &remote.sa, &packet);
                    } else if (QUICLY_PACKET_IS_INITIAL(packet.octets.base[0])) {
                        /* long header packet; potentially a new connection */
                        quicly_address_token_plaintext_t *token = NULL, token_buf;
                        if (packet.token.len != 0) {
                            const char *err_desc = NULL;
                            int ret = quicly_decrypt_address_token(address_token_aead.dec, &token_buf, packet.token.base,
                                                                   packet.token.len, 0, &err_desc);
                            if (ret == 0 &&
                                validate_token(&remote.sa, packet.cid.src, packet.cid.dest.encrypted, &token_buf, &err_desc)) {
                                token = &token_buf;
                            } else if (enforce_retry && (ret == QUICLY_TRANSPORT_ERROR_INVALID_TOKEN ||
                                                         (ret == 0 && token_buf.type == QUICLY_ADDRESS_TOKEN_TYPE_RETRY))) {
                                /* Token that looks like retry was unusable, and we require retry. There's no chance of the
                                 * handshake succeeding. Therefore, send close without acquiring state. */
                                uint8_t payload[ctx.transport_params.max_udp_payload_size];
                                size_t payload_len = quicly_send_close_invalid_token(&ctx, packet.version, packet.cid.src,
                                                                                     packet.cid.dest.encrypted, err_desc, payload);
                                assert(payload_len != SIZE_MAX);
                                send_one_packet(fd, &remote.sa, payload, payload_len);
                            }
                        }
                        if (enforce_retry && (token == NULL || token->address_mismatch) && packet.cid.dest.encrypted.len >= 8) {
                            /* unbound connection; send a retry token unless the client has supplied the correct one, but not too
                             * many
                             */
                            uint8_t new_server_cid[8], payload[ctx.transport_params.max_udp_payload_size];
                            memcpy(new_server_cid, packet.cid.dest.encrypted.base, sizeof(new_server_cid));
                            new_server_cid[0] ^= 0xff;
                            size_t payload_len = quicly_send_retry(
                                &ctx, address_token_aead.enc, packet.version, &remote.sa, packet.cid.src, NULL,
                                ptls_iovec_init(new_server_cid, sizeof(new_server_cid)), packet.cid.dest.encrypted,
                                ptls_iovec_init(NULL, 0), ptls_iovec_init(NULL, 0), NULL, payload);
                            assert(payload_len != SIZE_MAX);
                            send_one_packet(fd, &remote.sa, payload, payload_len);
                            break;
                        } else {
                            /* new connection */
                            int ret = quicly_accept(&conn, &ctx, NULL, &remote.sa, &packet, token, &next_cid, NULL, NULL);
                            if (ret == 0) {
                                assert(conn != NULL);
                                ++next_cid.master_id;
                                conns = realloc(conns, sizeof(*conns) * (num_conns + 1));
                                assert(conns != NULL);
                                conns[num_conns++] = conn;
                            } else {
                                assert(conn == NULL);
                            }
                        }
                    } else if (!QUICLY_PACKET_IS_LONG_HEADER(packet.octets.base[0])) {
                        /* short header packet; potentially a dead connection. No need to check the length of the incoming packet,
                         * because loop is prevented by authenticating the CID (by checking node_id and thread_id). If the peer is
                         * also sending a reset, then the next CID is highly likely to contain a non-authenticating CID, ... */
                        if (packet.cid.dest.plaintext.node_id == 0 && packet.cid.dest.plaintext.thread_id == 0) {
                            uint8_t payload[ctx.transport_params.max_udp_payload_size];
                            size_t payload_len = quicly_send_stateless_reset(&ctx, packet.cid.dest.encrypted.base, payload);
                            assert(payload_len != SIZE_MAX);
                            send_one_packet(fd, &remote.sa, payload, payload_len);
                        }
                    }
                }
            }
        }
        {
            size_t i;
            for (i = 0; i != num_conns; ++i) {
                if (quicly_get_first_timeout(conns[i]) <= ctx.now->cb(ctx.now)) {
                    if (send_pending(fd, conns[i]) != 0) {
                        dump_stats(stderr, conns[i]);
                        quicly_free(conns[i]);
                        memmove(conns + i, conns + i + 1, (num_conns - i - 1) * sizeof(*conns));
                        --i;
                        --num_conns;
                    }
                }
            }
        }
    }
}

static void load_session(void)
{
    static uint8_t buf[65536];
    size_t len;
    int ret;

    {
        FILE *fp;
        if ((fp = fopen(session_file, "rb")) == NULL)
            return;
        len = fread(buf, 1, sizeof(buf), fp);
        if (len == 0 || !feof(fp)) {
            fprintf(stderr, "failed to load ticket from file:%s\n", session_file);
            exit(1);
        }
        fclose(fp);
    }

    {
        const uint8_t *src = buf, *end = buf + len;
        ptls_iovec_t ticket;
        ptls_decode_open_block(src, end, 2, {
            if ((resumption_token.len = end - src) != 0) {
                resumption_token.base = malloc(resumption_token.len);
                memcpy(resumption_token.base, src, resumption_token.len);
            }
            src = end;
        });
        ptls_decode_open_block(src, end, 2, {
            ticket = ptls_iovec_init(src, end - src);
            src = end;
        });
        ptls_decode_open_block(src, end, 2, {
            if ((ret = quicly_decode_transport_parameter_list(&resumed_transport_params, NULL, NULL, NULL, NULL, src, end)) != 0)
                goto Exit;
            src = end;
        });
        hs_properties.client.session_ticket = ticket;
    }

Exit:;
}

static struct {
    ptls_iovec_t tls_ticket;
    ptls_iovec_t address_token;
} session_info;

int save_session(const quicly_transport_parameters_t *transport_params)
{
    ptls_buffer_t buf;
    FILE *fp = NULL;
    int ret;

    if (session_file == NULL)
        return 0;

    ptls_buffer_init(&buf, "", 0);

    /* build data (session ticket and transport parameters) */
    ptls_buffer_push_block(&buf, 2, { ptls_buffer_pushv(&buf, session_info.address_token.base, session_info.address_token.len); });
    ptls_buffer_push_block(&buf, 2, { ptls_buffer_pushv(&buf, session_info.tls_ticket.base, session_info.tls_ticket.len); });
    ptls_buffer_push_block(&buf, 2, {
        if ((ret = quicly_encode_transport_parameter_list(&buf, transport_params, NULL, NULL, NULL, NULL, 0)) != 0)
            goto Exit;
    });

    /* write file */
    if ((fp = fopen(session_file, "wb")) == NULL) {
        fprintf(stderr, "failed to open file:%s:%s\n", session_file, strerror(errno));
        ret = PTLS_ERROR_LIBRARY;
        goto Exit;
    }
    fwrite(buf.base, 1, buf.off, fp);

    ret = 0;
Exit:
    if (fp != NULL)
        fclose(fp);
    ptls_buffer_dispose(&buf);
    return 0;
}

int save_session_ticket_cb(ptls_save_ticket_t *_self, ptls_t *tls, ptls_iovec_t src)
{
    free(session_info.tls_ticket.base);
    session_info.tls_ticket = ptls_iovec_init(malloc(src.len), src.len);
    memcpy(session_info.tls_ticket.base, src.base, src.len);

    quicly_conn_t *conn = *ptls_get_data_ptr(tls);
    return save_session(quicly_get_remote_transport_parameters(conn));
}

static int save_resumption_token_cb(quicly_save_resumption_token_t *_self, quicly_conn_t *conn, ptls_iovec_t token)
{
    free(session_info.address_token.base);
    session_info.address_token = ptls_iovec_init(malloc(token.len), token.len);
    memcpy(session_info.address_token.base, token.base, token.len);

    return save_session(quicly_get_remote_transport_parameters(conn));
}

static quicly_save_resumption_token_t save_resumption_token = {save_resumption_token_cb};

static int on_client_hello_cb(ptls_on_client_hello_t *_self, ptls_t *tls, ptls_on_client_hello_parameters_t *params)
{
    int ret;

    if (negotiated_protocols.count != 0) {
        size_t i, j;
        const ptls_iovec_t *x, *y;
        for (i = 0; i != negotiated_protocols.count; ++i) {
            x = negotiated_protocols.list + i;
            for (j = 0; j != params->negotiated_protocols.count; ++j) {
                y = params->negotiated_protocols.list + j;
                if (x->len == y->len && memcmp(x->base, y->base, x->len) == 0)
                    goto ALPN_Found;
            }
        }
        return PTLS_ALERT_NO_APPLICATION_PROTOCOL;
    ALPN_Found:
        if ((ret = ptls_set_negotiated_protocol(tls, (const char *)x->base, x->len)) != 0)
            return ret;
    }

    return 0;
}

static int stream_has_more_to_send(void *unused, quicly_stream_t *stream)
{
    int is_fully_inflight =
        !quicly_stream_has_send_side(0, stream->stream_id) || quicly_sendstate_is_fully_inflight(&stream->sendstate);
    return is_fully_inflight ? 0 : 1;
}

static int conn_has_more_to_send(quicly_conn_t *conn)
{
    return quicly_foreach_stream(conn, NULL, stream_has_more_to_send) != 0;
}

static int scheduler_do_send(quicly_stream_scheduler_t *sched, quicly_conn_t *conn, quicly_send_context_t *s)
{
    int ret, had_more_to_send = conn_has_more_to_send(conn);

    /* call the default scheduler */
    if ((ret = quicly_default_stream_scheduler.do_send(&quicly_default_stream_scheduler, conn, s)) != 0)
        return ret;

    if (!quicly_is_client(conn) && had_more_to_send && !conn_has_more_to_send(conn))
        quicly_send_resumption_token(conn);

    return 0;
}

static void usage(const char *cmd)
{
    printf("Usage: %s [options] host port\n"
           "\n"
           "Options:\n"
           "  -a <alpn>                 ALPN identifier; repeat the option to set multiple\n"
           "                            candidates\n"
           "  -b <buffer-size>          specifies the size of the send / receive buffer in\n"
           "                            bytes\n"
           "  -B <cid-key>              CID encryption key (server-only). Randomly generated\n"
           "                            if omitted.\n"
           "  -c certificate-file\n"
           "  -k key-file               specifies the credentials to be used for running the\n"
           "                            server. If omitted, the command runs as a client.\n"
           "  -C <algo>[:<iw>[:<p>]]    specifies the congestion control algorithm (\"reno\"\n"
           "                            (default), \"cubic\", or \"pico\"), as well as\n"
           "                            initial congestion window size (in packets, default:\n"
           "                            10) and use of pacing.\n"
           "  -d draft-number           specifies the draft version number to be used (e.g.,\n"
           "                            29)\n"
           "  --disable-ecn             turns off ECN support (default is on)\n"
           "  --disregard-app-limited   instructs CC to increase CWND even when the flow is\n"
           "                            application limited\n"
           "  -e event-log-file         file to log events\n"
           "  -E                        expand Client Hello (sends multiple client Initials)\n"
           "  --ech-config <file>       file that contains ECHConfigList or an empty file to\n"
           "                            grease ECH; will be overwritten when receiving\n"
           "                            retry_configs from the server\n"
           "  --ech-key <file>          ECH private key for each ECH config provided by\n"
           "                            --ech-config\n"
           "  -f fraction               increases the induced ack frequency to specified\n"
           "                            fraction of CWND (default: 0)\n"
           "  -G                        enable UDP generic segmentation offload\n"
           "  -i interval               interval to reissue requests (in milliseconds)\n"
           "  --jumpstart-default <wnd> jumpstart CWND size for new connections, in packets\n"
           "  --jumpstart-max <wnd>     maximum jumpstart CWND size for resuming connections\n"
           "  -I timeout                idle timeout (in milliseconds; default: 600,000)\n"
           "  -K num-packets            perform key update every num-packets packets\n"
           "  -l log-file               file to log traffic secrets\n"
           "  -M <bytes>                max stream data (in bytes; default: 1MB)\n"
           "  -m <bytes>                max data (in bytes; default: 16MB)\n"
           "  -N                        enforce HelloRetryRequest (client-only)\n"
           "  -n                        enforce version negotiation (client-only)\n"
           "  -O                        suppress output\n"
           "  -p path                   path to request (can be set multiple times)\n"
           "  -P path                   path to request, store response to file (can be set\n"
           "                            multiple times)\n"
           "  -R                        require Retry (server only)\n"
           "  -r [initial-pto]          initial PTO (in milliseconds)\n"
           "  -S [num-speculative-ptos] number of speculative PTOs\n"
           "  -s session-file           file to load / store the session ticket\n"
           "  -u size                   initial size of UDP datagram payload\n"
           "  -U size                   maximum size of UDP datagram payload\n"
           "  -V                        verify peer using the default certificates\n"
           "  -v                        verbose mode (-vv emits packet dumps as well)\n"
           "  -W public-key-file        use raw public keys (RFC 7250). When set and running\n"
           "                            as a client, the argument specifies the public keys\n"
           "                            that the server is expected to use. When running as\n"
           "                            a server, the argument is ignored.\n"
           "  -x named-group            named group to be used (default: secp256r1)\n"
           "  -X                        max bidirectional stream count (default: 100)\n"
           "  -y cipher-suite           cipher-suite to be used (default: all)\n"
           "  -h                        print this help\n"
           "\n",
           cmd);
}

static void push_req(const char *path, int to_file)
{
    size_t i;
    for (i = 0; reqs[i].path != NULL; ++i)
        ;
    reqs = realloc(reqs, sizeof(*reqs) * (i + 2));
    reqs[i].path = path;
    reqs[i].to_file = to_file;
    memset(reqs + i + 1, 0, sizeof(*reqs));
}

int main(int argc, char **argv)
{
    const char *cert_file = NULL, *raw_pubkey_file = NULL, *host, *port, *cid_key = NULL;
    struct sockaddr_storage sa;
    socklen_t salen;
    unsigned udpbufsize = 0;
    int ch, opt_index, fd;

    ERR_load_crypto_strings();
    OpenSSL_add_all_algorithms();
#if !defined(LIBRESSL_VERSION_NUMBER) && OPENSSL_VERSION_NUMBER >= 0x30000000L
    /* Explicitly load the legacy provider in addition to default, as we test Blowfish in one of the tests. */
    (void)OSSL_PROVIDER_load(NULL, "legacy");
    (void)OSSL_PROVIDER_load(NULL, "default");
#endif

    reqs = malloc(sizeof(*reqs));
    memset(reqs, 0, sizeof(*reqs));
    ctx = quicly_spec_context;
    ctx.tls = &tlsctx;
    ctx.stream_open = &stream_open;
    ctx.closed_by_remote = &closed_by_remote;
    ctx.save_resumption_token = &save_resumption_token;
    ctx.generate_resumption_token = &generate_resumption_token;
    stream_scheduler = quicly_default_stream_scheduler;
    stream_scheduler.do_send = scheduler_do_send;
    ctx.stream_scheduler = &stream_scheduler;

    setup_session_cache(ctx.tls);
    quicly_amend_ptls_context(ctx.tls);

    {
        uint8_t secret[PTLS_MAX_DIGEST_SIZE];
        ctx.tls->random_bytes(secret, ptls_openssl_sha256.digest_size);
        address_token_aead.enc = ptls_aead_new(&ptls_openssl_aes128gcm, &ptls_openssl_sha256, 1, secret, "");
        address_token_aead.dec = ptls_aead_new(&ptls_openssl_aes128gcm, &ptls_openssl_sha256, 0, secret, "");
    }

    static const struct option longopts[] = {{"ech-key", required_argument, NULL, 0},
                                             {"ech-configs", required_argument, NULL, 0},
                                             {"disable-ecn", no_argument, NULL, 0},
<<<<<<< HEAD
                                             {"reliable-reset", no_argument, NULL, 0},
=======
                                             {"disregard-app-limited", no_argument, NULL, 0},
                                             {"jumpstart-default", required_argument, NULL, 0},
                                             {"jumpstart-max", required_argument, NULL, 0},
>>>>>>> 69b22752
                                             {NULL}};
    while ((ch = getopt_long(argc, argv, "a:b:B:c:C:Dd:k:Ee:f:Gi:I:K:l:M:m:NnOp:P:Rr:S:s:u:U:Vvw:W:x:X:y:h", longopts,
                             &opt_index)) != -1) {
        switch (ch) {
        case 0: /* longopts */
            if (strcmp(longopts[opt_index].name, "ech-key") == 0) {
                ech_setup_key(&tlsctx, optarg);
            } else if (strcmp(longopts[opt_index].name, "ech-configs") == 0) {
                ech_setup_configs(optarg);
            } else if (strcmp(longopts[opt_index].name, "disable-ecn") == 0) {
                ctx.enable_ecn = 0;
<<<<<<< HEAD
            } else if (strcmp(longopts[opt_index].name, "reliable-reset") == 0) {
                ctx.transport_params.reliable_stream_reset = 1;
=======
            } else if (strcmp(longopts[opt_index].name, "disregard-app-limited") == 0) {
                ctx.respect_app_limited = 0;
            } else if (strcmp(longopts[opt_index].name, "jumpstart-default") == 0) {
                if (sscanf(optarg, "%" SCNu32, &ctx.default_jumpstart_cwnd_packets) != 1) {
                    fprintf(stderr, "failed to parse default jumpstart size: %s\n", optarg);
                    exit(1);
                }
            } else if (strcmp(longopts[opt_index].name, "jumpstart-max") == 0) {
                if (sscanf(optarg, "%" SCNu32, &ctx.max_jumpstart_cwnd_packets) != 1) {
                    fprintf(stderr, "failed to parse max jumpstart size: %s\n", optarg);
                    exit(1);
                }
>>>>>>> 69b22752
            } else {
                assert(!"unexpected longname");
            }
            break;
        case 'a':
            assert(negotiated_protocols.count < PTLS_ELEMENTSOF(negotiated_protocols.list));
            negotiated_protocols.list[negotiated_protocols.count++] = ptls_iovec_init(optarg, strlen(optarg));
            break;
        case 'b':
            if (sscanf(optarg, "%u", &udpbufsize) != 1) {
                fprintf(stderr, "failed to parse buffer size: %s\n", optarg);
                exit(1);
            }
            break;
        case 'B':
            cid_key = optarg;
            break;
        case 'c':
            cert_file = optarg;
            break;
        case 'C': {
            quicly_cc_type_t **cc;
            char *token, *buf = alloca(strlen(optarg) + 1);
            strcpy(buf, optarg);
            /* CC name */
            token = strsep(&buf, ":");
            for (cc = quicly_cc_all_types; *cc != NULL; ++cc)
                if (strcmp((*cc)->name, token) == 0)
                    break;
            if (*cc != NULL) {
                ctx.init_cc = (*cc)->cc_init;
            } else {
                fprintf(stderr, "unknown congestion controller: %s\n", token);
                exit(1);
            }
            /* initcwnd */
            if ((token = strsep(&buf, ":")) != NULL) {
                if (sscanf(token, "%" SCNu32, &ctx.initcwnd_packets) != 1) {
                    fprintf(stderr, "invalid initcwnd value: %s\n", token);
                    exit(1);
                }
            }
            /* pacing */
            if ((token = strsep(&buf, ":")) != NULL) {
                if (strcmp(token, "p") == 0) {
                    ctx.use_pacing = 1;
                } else {
                    fprintf(stderr, "invalid pacing value: %s\n", token);
                    exit(1);
                }
            }
        } break;
        case 'G':
#ifdef __linux__
            send_packets = send_packets_gso;
#else
            fprintf(stderr, "UDP GSO only supported on linux\n");
            exit(1);
#endif
            break;
        case 'k':
            load_private_key(ctx.tls, optarg);
            break;
        case 'd': {
            uint8_t draft_ver;
            if (sscanf(optarg, "%" SCNu8, &draft_ver) != 1) {
                fprintf(stderr, "failed to parse draft number: %s\n", optarg);
                exit(1);
            }
            ctx.initial_version = 0xff000000 | draft_ver;
        } break;
        case 'D':
            send_datagram_frame = 1;
            break;
        case 'E':
            ctx.expand_client_hello = 1;
            break;
        case 'e': {
            int fd;
            if ((fd = open(optarg, O_WRONLY | O_CREAT | O_TRUNC, 0666)) == -1) {
                fprintf(stderr, "failed to open file:%s:%s\n", optarg, strerror(errno));
                exit(1);
            }
            ptls_log_add_fd(fd);
            ptls_log.include_appdata = 1;
        } break;
        case 'f': {
            double fraction;
            if (sscanf(optarg, "%lf", &fraction) != 1) {
                fprintf(stderr, "failed to parse ack frequency: %s\n", optarg);
                exit(1);
            }
            ctx.ack_frequency = (uint32_t)(fraction * 1024);
        } break;
        case 'i':
            if (sscanf(optarg, "%" SCNd64, &request_interval) != 1) {
                fprintf(stderr, "failed to parse request interval: %s\n", optarg);
                exit(1);
            }
            break;
        case 'I':
            if (sscanf(optarg, "%" SCNd64, &ctx.transport_params.max_idle_timeout) != 1) {
                fprintf(stderr, "failed to parse idle timeout: %s\n", optarg);
                exit(1);
            }
        case 'K':
            if (sscanf(optarg, "%" SCNu64, &ctx.max_packets_per_key) != 1) {
                fprintf(stderr, "failed to parse key update interval: %s\n", optarg);
                exit(1);
            }
            break;
        case 'l':
            setup_log_event(ctx.tls, optarg);
            break;
        case 'M': {
            uint64_t v;
            if (sscanf(optarg, "%" SCNu64, &v) != 1) {
                fprintf(stderr, "failed to parse max stream data:%s\n", optarg);
                exit(1);
            }
            ctx.transport_params.max_stream_data.bidi_local = v;
            ctx.transport_params.max_stream_data.bidi_remote = v;
            ctx.transport_params.max_stream_data.uni = v;
        } break;
        case 'm':
            if (sscanf(optarg, "%" SCNu64, &ctx.transport_params.max_data) != 1) {
                fprintf(stderr, "failed to parse max data:%s\n", optarg);
                exit(1);
            }
            break;
        case 'N':
            hs_properties.client.negotiate_before_key_exchange = 1;
            break;
        case 'n':
            ctx.initial_version = 0xabababa;
            break;
        case 'O':
            suppress_output = 1;
            break;
        case 'p':
        case 'P': {
            if (!validate_path(optarg)) {
                fprintf(stderr, "invalid path:%s\n", optarg);
                exit(1);
            }
            push_req(optarg, ch == 'P');
        } break;
        case 'R':
            enforce_retry = 1;
            break;
        case 'r':
            if (sscanf(optarg, "%" SCNu32, &ctx.loss.default_initial_rtt) != 1) {
                fprintf(stderr, "invalid argument passed to `-r`\n");
                exit(1);
            }
            break;
        case 'S':
            if (sscanf(optarg, "%" SCNu8, &ctx.loss.num_speculative_ptos) != 1) {
                fprintf(stderr, "invalid argument passed to `-S`\n");
                exit(1);
            }
            break;
        case 's':
            session_file = optarg;
            break;
        case 'u':
            if (sscanf(optarg, "%" SCNu16, &ctx.initial_egress_max_udp_payload_size) != 1) {
                fprintf(stderr, "invalid argument passed to `-u`\n");
                exit(1);
            }
            break;
        case 'U':
            if (sscanf(optarg, "%" SCNu64, &ctx.transport_params.max_udp_payload_size) != 1) {
                fprintf(stderr, "invalid argument passed to `-U`\n");
                exit(1);
            }
            break;
        case 'V':
            setup_verify_certificate(ctx.tls, NULL);
            break;
        case 'v':
            ++verbosity;
            break;
        case 'W':
            raw_pubkey_file = optarg;
            break;
        case 'x': {
            size_t i;
            for (i = 0; key_exchanges[i] != NULL; ++i)
                ;
#define MATCH(name)                                                                                                                \
    if (key_exchanges[i] == NULL && strcasecmp(optarg, #name) == 0)                                                                \
    key_exchanges[i] = &ptls_openssl_##name
            MATCH(secp256r1);
#if PTLS_OPENSSL_HAVE_SECP384R1
            MATCH(secp384r1);
#endif
#if PTLS_OPENSSL_HAVE_SECP521R1
            MATCH(secp521r1);
#endif
#if PTLS_OPENSSL_HAVE_X25519
            MATCH(x25519);
#endif
#undef MATCH
            if (key_exchanges[i] == NULL) {
                fprintf(stderr, "unknown key exchange: %s\n", optarg);
                exit(1);
            }
        } break;
        case 'X':
            if (sscanf(optarg, "%" SCNu64, &ctx.transport_params.max_streams_bidi) != 1) {
                fprintf(stderr, "failed to parse max streams count: %s\n", optarg);
                exit(1);
            }
            break;
        case 'y': {
            size_t i;
            for (i = 0; cipher_suites[i] != NULL; ++i)
                ;
#define MATCH(name, engine)                                                                                                        \
    if (cipher_suites[i] == NULL && strcasecmp(optarg, #name) == 0)                                                                \
    cipher_suites[i] = &engine##_##name
#if QUICLY_HAVE_FUSION
            MATCH(aes128gcmsha256, fusion);
            MATCH(aes256gcmsha384, fusion);
#endif
            MATCH(aes128gcmsha256, ptls_openssl);
            MATCH(aes256gcmsha384, ptls_openssl);
#if PTLS_OPENSSL_HAVE_CHACHA20_POLY1305
            MATCH(chacha20poly1305sha256, ptls_openssl);
#endif
#undef MATCH
            if (cipher_suites[i] == NULL) {
                fprintf(stderr, "unknown cipher-suite: %s\n", optarg);
                exit(1);
            }
        } break;
        default:
            usage(argv[0]);
            exit(1);
        }
    }
    argc -= optind;
    argv += optind;

    if (reqs[0].path == NULL)
        push_req("/", 0);

    if (key_exchanges[0] == NULL)
        key_exchanges[0] = &ptls_openssl_secp256r1;

    /* Amend cipher-suites. Copy the defaults when `-y` option is not used. Otherwise, complain if aes128gcmsha256 is not specified
     */
    if (cipher_suites[0] == NULL) {
        size_t i;
        for (i = 0; ptls_openssl_cipher_suites[i] != NULL; ++i) {
            cipher_suites[i] = ptls_openssl_cipher_suites[i];
#if QUICLY_HAVE_FUSION
            if (cipher_suites[i]->id == PTLS_CIPHER_SUITE_AES_128_GCM_SHA256) {
                cipher_suites[i] = &fusion_aes128gcmsha256;
            } else if (cipher_suites[i]->id == PTLS_CIPHER_SUITE_AES_256_GCM_SHA384) {
                cipher_suites[i] = &fusion_aes256gcmsha384;
            }
#endif
        }
    } else {
        size_t i;
        for (i = 0; cipher_suites[i] != NULL; ++i) {
            if (cipher_suites[i]->id == PTLS_CIPHER_SUITE_AES_128_GCM_SHA256)
                goto MandatoryCipherFound;
        }
        fprintf(stderr, "aes128gcmsha256 MUST be one of the cipher-suites specified using `-y`\n");
        return 1;
    MandatoryCipherFound:;
    }

    /* make adjustments for datagram frame support */
    if (send_datagram_frame) {
        static quicly_receive_datagram_frame_t cb = {on_receive_datagram_frame};
        ctx.receive_datagram_frame = &cb;
        ctx.transport_params.max_datagram_frame_size = ctx.transport_params.max_udp_payload_size;
    }

    if (cert_file != NULL || ctx.tls->sign_certificate != NULL) {
        /* server */
        if (cert_file == NULL || ctx.tls->sign_certificate == NULL) {
            fprintf(stderr, "-c and -k options must be used together\n");
            exit(1);
        }
        if (raw_pubkey_file != NULL) {
            ctx.tls->certificates.list = malloc(sizeof(*ctx.tls->certificates.list));
            load_raw_public_key(ctx.tls->certificates.list, cert_file);
            ctx.tls->certificates.count = 1;
            ctx.tls->use_raw_public_keys = 1;
        } else {
            load_certificate_chain(ctx.tls, cert_file);
        }
        if (cid_key == NULL) {
            static char random_key[17];
            tlsctx.random_bytes(random_key, sizeof(random_key) - 1);
            cid_key = random_key;
        }
        ctx.cid_encryptor = quicly_new_default_cid_encryptor(&ptls_openssl_bfecb, &ptls_openssl_aes128ecb, &ptls_openssl_sha256,
                                                             ptls_iovec_init(cid_key, strlen(cid_key)));
    } else {
        /* client */
        if (raw_pubkey_file != NULL) {
            ptls_iovec_t raw_pub_key;
            EVP_PKEY *pubkey;
            load_raw_public_key(&raw_pub_key, raw_pubkey_file);
            pubkey = d2i_PUBKEY(NULL, (const unsigned char **)&raw_pub_key.base, raw_pub_key.len);
            if (pubkey == NULL) {
                fprintf(stderr, "Failed to create an EVP_PKEY from the key found in %s\n", raw_pubkey_file);
                return 1;
            }
            setup_raw_pubkey_verify_certificate(ctx.tls, pubkey);
            EVP_PKEY_free(pubkey);
            ctx.tls->use_raw_public_keys = 1;
        }
        hs_properties.client.negotiated_protocols.list = negotiated_protocols.list;
        hs_properties.client.negotiated_protocols.count = negotiated_protocols.count;
        if (session_file != NULL)
            load_session();
        hs_properties.client.ech.configs = ech.config_list;
        hs_properties.client.ech.retry_configs = &ech.retry.configs;
    }
    if (argc != 2) {
        fprintf(stderr, "missing host and port\n");
        exit(1);
    }
    host = (--argc, *argv++);
    port = (--argc, *argv++);

    if (resolve_address((void *)&sa, &salen, host, port, AF_INET, SOCK_DGRAM, IPPROTO_UDP) != 0)
        exit(1);

    if ((fd = socket(sa.ss_family, SOCK_DGRAM, IPPROTO_UDP)) == -1) {
        perror("socket(2) failed");
        return 1;
    }
    fcntl(fd, F_SETFL, O_NONBLOCK);
    {
        int on = 1;
        if (setsockopt(fd, SOL_SOCKET, SO_REUSEADDR, &on, sizeof(on)) != 0) {
            perror("setsockopt(SO_REUSEADDR) failed");
            return 1;
        }
    }
    if (udpbufsize != 0) {
        unsigned arg = udpbufsize;
        if (setsockopt(fd, SOL_SOCKET, SO_RCVBUF, &arg, sizeof(arg)) != 0) {
            perror("setsockopt(SO_RCVBUF) failed");
            return 1;
        }
        arg = udpbufsize;
        if (setsockopt(fd, SOL_SOCKET, SO_SNDBUF, &arg, sizeof(arg)) != 0) {
            perror("setsockopt(SO_RCVBUF) failed");
            return 1;
        }
    }
#if defined(IP_DONTFRAG)
    {
        int on = 1;
        if (setsockopt(fd, IPPROTO_IP, IP_DONTFRAG, &on, sizeof(on)) != 0)
            perror("Warning: setsockopt(IP_DONTFRAG) failed");
    }
#elif defined(IP_PMTUDISC_DO)
    {
        int opt = IP_PMTUDISC_DO;
        if (setsockopt(fd, IPPROTO_IP, IP_MTU_DISCOVER, &opt, sizeof(opt)) != 0)
            perror("Warning: setsockopt(IP_MTU_DISCOVER) failed");
    }
#endif
#ifdef IP_RECVTOS
    {
        int on = 1;
        if (setsockopt(fd, IPPROTO_IP, IP_RECVTOS, &on, sizeof(on)) != 0)
            perror("Warning: setsockopt(IP_RECVTOS) failed");
    }
#endif

    return ctx.tls->certificates.count != 0 ? run_server(fd, (void *)&sa, salen) : run_client(fd, (void *)&sa, host);
}<|MERGE_RESOLUTION|>--- conflicted
+++ resolved
@@ -367,16 +367,6 @@
 
     if (stream_data->outfp != NULL)
         fclose(stream_data->outfp);
-    static size_t num_resp_received;
-    ++num_resp_received;
-    if (reqs[num_resp_received].path == NULL) {
-        if (request_interval != 0) {
-            enqueue_requests_at = ctx.now->cb(ctx.now) + request_interval;
-        } else {
-            dump_stats(stderr, stream->conn);
-            quicly_close(stream->conn, 0, "");
-        }
-    }
 }
 
 static void client_on_receive_reset(quicly_stream_t *stream, int err)
@@ -403,15 +393,8 @@
         quicly_streambuf_ingress_shift(stream, input.len);
     }
 
-<<<<<<< HEAD
     if (quicly_recvstate_transfer_complete(&stream->recvstate))
         client_on_receive_complete(stream);
-=======
-    if (quicly_recvstate_transfer_complete(&stream->recvstate)) {
-        if (stream_data->outfp != NULL)
-            fclose(stream_data->outfp);
-    }
->>>>>>> 69b22752
 }
 
 static int on_stream_open(quicly_stream_open_t *self, quicly_stream_t *stream)
@@ -1247,13 +1230,10 @@
     static const struct option longopts[] = {{"ech-key", required_argument, NULL, 0},
                                              {"ech-configs", required_argument, NULL, 0},
                                              {"disable-ecn", no_argument, NULL, 0},
-<<<<<<< HEAD
-                                             {"reliable-reset", no_argument, NULL, 0},
-=======
                                              {"disregard-app-limited", no_argument, NULL, 0},
                                              {"jumpstart-default", required_argument, NULL, 0},
                                              {"jumpstart-max", required_argument, NULL, 0},
->>>>>>> 69b22752
+                                             {"reliable-reset", no_argument, NULL, 0},
                                              {NULL}};
     while ((ch = getopt_long(argc, argv, "a:b:B:c:C:Dd:k:Ee:f:Gi:I:K:l:M:m:NnOp:P:Rr:S:s:u:U:Vvw:W:x:X:y:h", longopts,
                              &opt_index)) != -1) {
@@ -1265,10 +1245,6 @@
                 ech_setup_configs(optarg);
             } else if (strcmp(longopts[opt_index].name, "disable-ecn") == 0) {
                 ctx.enable_ecn = 0;
-<<<<<<< HEAD
-            } else if (strcmp(longopts[opt_index].name, "reliable-reset") == 0) {
-                ctx.transport_params.reliable_stream_reset = 1;
-=======
             } else if (strcmp(longopts[opt_index].name, "disregard-app-limited") == 0) {
                 ctx.respect_app_limited = 0;
             } else if (strcmp(longopts[opt_index].name, "jumpstart-default") == 0) {
@@ -1281,7 +1257,8 @@
                     fprintf(stderr, "failed to parse max jumpstart size: %s\n", optarg);
                     exit(1);
                 }
->>>>>>> 69b22752
+            } else if (strcmp(longopts[opt_index].name, "reliable-reset") == 0) {
+                ctx.transport_params.reliable_stream_reset = 1;
             } else {
                 assert(!"unexpected longname");
             }
