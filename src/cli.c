/*
 * Copyright (c) 2017 Fastly, Kazuho Oku
 *
 * Permission is hereby granted, free of charge, to any person obtaining a copy
 * of this software and associated documentation files (the "Software"), to
 * deal in the Software without restriction, including without limitation the
 * rights to use, copy, modify, merge, publish, distribute, sublicense, and/or
 * sell copies of the Software, and to permit persons to whom the Software is
 * furnished to do so, subject to the following conditions:
 *
 * The above copyright notice and this permission notice shall be included in
 * all copies or substantial portions of the Software.
 *
 * THE SOFTWARE IS PROVIDED "AS IS", WITHOUT WARRANTY OF ANY KIND, EXPRESS OR
 * IMPLIED, INCLUDING BUT NOT LIMITED TO THE WARRANTIES OF MERCHANTABILITY,
 * FITNESS FOR A PARTICULAR PURPOSE AND NONINFRINGEMENT. IN NO EVENT SHALL THE
 * AUTHORS OR COPYRIGHT HOLDERS BE LIABLE FOR ANY CLAIM, DAMAGES OR OTHER
 * LIABILITY, WHETHER IN AN ACTION OF CONTRACT, TORT OR OTHERWISE, ARISING
 * FROM, OUT OF OR IN CONNECTION WITH THE SOFTWARE OR THE USE OR OTHER DEALINGS
 * IN THE SOFTWARE.
 */
#ifdef __APPLE__
#define __APPLE_USE_RFC_3542 /* to use IPV6_PKTINFO */
#endif
#include <sys/select.h>
#include <sys/socket.h>
#include <sys/stat.h>
#include <sys/time.h>
#include <sys/types.h>
#include <getopt.h>
<<<<<<< HEAD
#include <netinet/in.h>
=======
#include <netinet/ip.h>
>>>>>>> c5b954bd
#include <netinet/udp.h>
#include <fcntl.h>
#include <netdb.h>
#include <stdio.h>
#include <unistd.h>
#include <picotls.h>
#include <openssl/err.h>
#if !defined(LIBRESSL_VERSION_NUMBER) && OPENSSL_VERSION_NUMBER >= 0x30000000L
#include <openssl/provider.h>
#endif
#if QUICLY_HAVE_FUSION
#include "picotls/fusion.h"
#endif
#include "quicly.h"
#include "quicly/defaults.h"
#include "quicly/streambuf.h"
#include "../deps/picotls/t/util.h"

#define MAX_BURST_PACKETS 10

FILE *quicly_trace_fp = NULL;
static unsigned verbosity = 0, udpbufsize = 0;
static int suppress_output = 0, send_datagram_frame = 0;
static int64_t enqueue_requests_at = 0, request_interval = 0;

static void hexdump(const char *title, const uint8_t *p, size_t l)
{
    fprintf(stderr, "%s (%zu bytes):\n", title, l);

    while (l != 0) {
        int i;
        fputs("   ", stderr);
        for (i = 0; i < 16; ++i) {
            fprintf(stderr, " %02x", *p++);
            if (--l == 0)
                break;
        }
        fputc('\n', stderr);
    }
}

static int save_session_ticket_cb(ptls_save_ticket_t *_self, ptls_t *tls, ptls_iovec_t src);
static int on_client_hello_cb(ptls_on_client_hello_t *_self, ptls_t *tls, ptls_on_client_hello_parameters_t *params);

static const char *session_file = NULL;
static ptls_handshake_properties_t hs_properties;
static quicly_transport_parameters_t resumed_transport_params;
static ptls_iovec_t resumption_token;
static quicly_context_t ctx;
static quicly_cid_plaintext_t next_cid;
static struct {
    ptls_aead_context_t *enc, *dec;
} address_token_aead;
static ptls_save_ticket_t save_session_ticket = {save_session_ticket_cb};
static ptls_on_client_hello_t on_client_hello = {on_client_hello_cb};
static int enforce_retry;

#if QUICLY_HAVE_FUSION
static const ptls_cipher_suite_t fusion_aes128gcmsha256 = {PTLS_CIPHER_SUITE_AES_128_GCM_SHA256, &ptls_fusion_aes128gcm,
                                                           &ptls_openssl_sha256},
                                 fusion_aes256gcmsha384 = {PTLS_CIPHER_SUITE_AES_256_GCM_SHA384, &ptls_fusion_aes256gcm,
                                                           &ptls_openssl_sha384};
#endif

static ptls_key_exchange_algorithm_t *key_exchanges[128];
static ptls_cipher_suite_t *cipher_suites[128];
static ptls_context_t tlsctx = {.random_bytes = ptls_openssl_random_bytes,
                                .get_time = &ptls_get_time,
                                .key_exchanges = key_exchanges,
                                .cipher_suites = cipher_suites,
                                .ech.client = {ptls_openssl_hpke_cipher_suites, ptls_openssl_hpke_kems},
                                .require_dhe_on_psk = 1,
                                .save_ticket = &save_session_ticket,
                                .on_client_hello = &on_client_hello};
static struct {
    ptls_iovec_t list[16];
    size_t count;
} negotiated_protocols;

/**
 * list of requests to be processed, terminated by reqs[N].path == NULL
 */
struct {
    const char *path;
    int to_file;
} * reqs;

struct st_stream_data_t {
    quicly_streambuf_t streambuf;
    FILE *outfp;
};

struct fdinfo {
    int fd;
    quicly_address_t localaddr;
};

static int new_socket(struct fdinfo *fd, sa_family_t af)
{
    int bind_to_specified;

    if (af == AF_UNSPEC) {
        bind_to_specified = 1;
        af = fd->localaddr.sa.sa_family;
    } else {
        bind_to_specified = 0;
    }

    if ((fd->fd = socket(af, SOCK_DGRAM, IPPROTO_UDP)) == -1) {
        perror("socket(2) failed");
        return -1;
    }
    fcntl(fd->fd, F_SETFL, O_NONBLOCK);
    {
        int on = 1;
        if (setsockopt(fd->fd, SOL_SOCKET, SO_REUSEADDR, &on, sizeof(on)) != 0) {
            perror("setsockopt(SO_REUSEADDR) failed");
            return -1;
        }
    }
    if (udpbufsize != 0) {
        unsigned arg = udpbufsize;
        if (setsockopt(fd->fd, SOL_SOCKET, SO_RCVBUF, &arg, sizeof(arg)) != 0) {
            perror("setsockopt(SO_RCVBUF) failed");
            return -1;
        }
        arg = udpbufsize;
        if (setsockopt(fd->fd, SOL_SOCKET, SO_SNDBUF, &arg, sizeof(arg)) != 0) {
            perror("setsockopt(SO_RCVBUF) failed");
            return -1;
        }
    }
#if defined(IP_DONTFRAG)
    {
        int on = 1;
        if (setsockopt(fd->fd, IPPROTO_IP, IP_DONTFRAG, &on, sizeof(on)) != 0)
            perror("Warning: setsockopt(IP_DONTFRAG) failed");
    }
#elif defined(IP_PMTUDISC_DO)
    {
        int opt = IP_PMTUDISC_DO;
        if (setsockopt(fd->fd, IPPROTO_IP, IP_MTU_DISCOVER, &opt, sizeof(opt)) != 0)
            perror("Warning: setsockopt(IP_MTU_DISCOVER) failed");
    }
#endif
    switch (af) {
    case AF_INET: {
#ifdef IP_PKTINFO
        int on = 1;
        if (setsockopt(fd->fd, IPPROTO_IP, IP_PKTINFO, &on, sizeof(on)) != 0) {
            perror("setsockopt(IP_PKTINFO) failed");
            return -1;
        }
#elif defined(IP_RECVDSTADDR)
        int on = 1;
        if (setsockopt(fd->fd, IPPROTO_IP, IP_RECVDSTADDR, &on, sizeof(on)) != 0) {
            perror("setsockopt(IP_RECVDSTADDR) failed");
            return -1;
        }
#endif
    } break;
    case AF_INET6: {
        int on = 1;
        if (setsockopt(fd->fd, IPPROTO_IP, IPV6_RECVPKTINFO, &on, sizeof(on)) != 0) {
            perror("setsockopt(IPV6_RECVPKTINNFO) failed");
            return -1;
        }
    } break;
    default:
        break;
    }

    socklen_t locallen = af == AF_INET ? sizeof(struct sockaddr_in) : sizeof(struct sockaddr_in6);
    if (bind_to_specified) {
        if (bind(fd->fd, &fd->localaddr.sa, locallen) != 0) {
            perror("bind(2) failed");
            return -1;
        }
    } else {
        assert(af != AF_UNSPEC);
        quicly_address_t local = {.sa.sa_family = af};
        if (bind(fd->fd, &local.sa, locallen) != 0) {
            perror("bind(2) failed");
            return -1;
        }
        if (getsockname(fd->fd, &fd->localaddr.sa, &locallen) != 0) {
            perror("getsockname(2) failed");
            return -1;
        }
    }

    return fd->fd;
}

static int tuple_is_equal(struct sockaddr *x, struct sockaddr *y, int check_addr, int check_port)
{
    /* check address, deferring the use of port number match to type-specific checks */
    if (x->sa_family != y->sa_family)
        return 0;
    switch (x->sa_family) {
    case AF_INET: {
        struct sockaddr_in *x4 = (void *)x, *y4 = (void *)y;
        if (check_addr && x4->sin_addr.s_addr != y4->sin_addr.s_addr)
            return 0;
        if (check_port && x4->sin_port != y4->sin_port)
            return 0;
    } break;
    case AF_INET6: {
        struct sockaddr_in6 *x6 = (void *)x, *y6 = (void *)y;
        if (check_addr && memcmp(&x6->sin6_addr, &y6->sin6_addr, sizeof(x6->sin6_addr)) != 0)
            return 0;
        if (check_port && x6->sin6_port == y6->sin6_port)
            return 0;
    } break;
    default:
        if (check_addr || check_port)
            return 0;
    }

    return 1;
}

static void on_stop_sending(quicly_stream_t *stream, int err);
static void on_receive_reset(quicly_stream_t *stream, int err);
static void server_on_receive(quicly_stream_t *stream, size_t off, const void *src, size_t len);
static void client_on_receive(quicly_stream_t *stream, size_t off, const void *src, size_t len);

static const quicly_stream_callbacks_t server_stream_callbacks = {quicly_streambuf_destroy,
                                                                  quicly_streambuf_egress_shift,
                                                                  quicly_streambuf_egress_emit,
                                                                  on_stop_sending,
                                                                  server_on_receive,
                                                                  on_receive_reset},
                                       client_stream_callbacks = {quicly_streambuf_destroy,
                                                                  quicly_streambuf_egress_shift,
                                                                  quicly_streambuf_egress_emit,
                                                                  on_stop_sending,
                                                                  client_on_receive,
                                                                  on_receive_reset};

static void dump_stats(FILE *fp, quicly_conn_t *conn)
{
    quicly_stats_t stats;

    quicly_get_stats(conn, &stats);
    fprintf(fp,
<<<<<<< HEAD
            "packets-received: %" PRIu64 ", packets-decryption-failed: %" PRIu64 ", packets-sent: %" PRIu64
            ", packets-lost: %" PRIu64 ", ack-received: %" PRIu64 ", late-acked: %" PRIu64 ", bytes-received: %" PRIu64
            ", bytes-sent: %" PRIu64 ", paths-created %" PRIu64 ", paths-validated %" PRIu64 ", paths-promoted: %" PRIu64
            ", srtt: %" PRIu32 "\n",
            stats.num_packets.received, stats.num_packets.decryption_failed, stats.num_packets.sent, stats.num_packets.lost,
            stats.num_packets.ack_received, stats.num_packets.late_acked, stats.num_bytes.received, stats.num_bytes.sent,
            stats.num_paths.created, stats.num_paths.validated, stats.num_paths.promoted, stats.rtt.smoothed);
=======
            "packets-received: %" PRIu64 ", received-ecn-ect0: %" PRIu64 ", received-ecn-ect1: %" PRIu64
            ", received-ecn-ce: %" PRIu64 ", packets-decryption-failed: %" PRIu64 ", packets-sent: %" PRIu64
            ", packets-lost: %" PRIu64 ", ack-received: %" PRIu64 ", ack-ecn-ect0: %" PRIu64 ", ack-ecn-ect1: %" PRIu64
            ", ack-ecn-ce: %" PRIu64 ", late-acked: %" PRIu64 ", bytes-received: %" PRIu64 ", bytes-sent: %" PRIu64
            ", srtt: %" PRIu32 ", num-loss-episodes: %" PRIu32 ", num-ecn-loss-episodes: %" PRIu32 "\n",
            stats.num_packets.received, stats.num_packets.received_ecn_counts[0], stats.num_packets.received_ecn_counts[1],
            stats.num_packets.received_ecn_counts[2], stats.num_packets.decryption_failed, stats.num_packets.sent,
            stats.num_packets.lost, stats.num_packets.ack_received, stats.num_packets.acked_ecn_counts[0],
            stats.num_packets.acked_ecn_counts[1], stats.num_packets.acked_ecn_counts[2], stats.num_packets.late_acked,
            stats.num_bytes.received, stats.num_bytes.sent, stats.rtt.smoothed, stats.cc.num_loss_episodes,
            stats.cc.num_ecn_loss_episodes);
>>>>>>> c5b954bd
}

static int validate_path(const char *path)
{
    if (path[0] != '/')
        return 0;
    /* TODO avoid false positives on the client-side */
    if (strstr(path, "/.") != NULL)
        return 0;
    return 1;
}

static int parse_request(ptls_iovec_t input, char **path, int *is_http1)
{
    size_t off = 0, path_start;

    for (off = 0; off != input.len; ++off)
        if (input.base[off] == ' ')
            goto EndOfMethod;
    return 0;

EndOfMethod:
    ++off;
    path_start = off;
    for (; off != input.len; ++off)
        if (input.base[off] == ' ' || input.base[off] == '\r' || input.base[off] == '\n')
            goto EndOfPath;
    return 0;

EndOfPath:
    *path = (char *)(input.base + path_start);
    *is_http1 = input.base[off] == ' ';
    input.base[off] = '\0';
    return 1;
}

static void send_str(quicly_stream_t *stream, const char *s)
{
    quicly_streambuf_egress_write(stream, s, strlen(s));
}

static void send_header(quicly_stream_t *stream, int is_http1, int status, const char *mime_type)
{
    char buf[256];

    if (!is_http1)
        return;

    sprintf(buf, "HTTP/1.1 %03d OK\r\nConnection: close\r\nContent-Type: %s\r\n\r\n", status, mime_type);
    send_str(stream, buf);
}

static int flatten_file_vec(quicly_sendbuf_vec_t *vec, void *dst, size_t off, size_t len)
{
    int fd = (intptr_t)vec->cbdata;
    ssize_t rret;

    /* FIXME handle partial read */
    while ((rret = pread(fd, dst, len, off)) == -1 && errno == EINTR)
        ;

    return rret == len ? 0 : QUICLY_TRANSPORT_ERROR_INTERNAL; /* should return application-level error */
}

static void discard_file_vec(quicly_sendbuf_vec_t *vec)
{
    int fd = (intptr_t)vec->cbdata;
    close(fd);
}

static int send_file(quicly_stream_t *stream, int is_http1, const char *fn, const char *mime_type)
{
    static const quicly_streambuf_sendvec_callbacks_t send_file_callbacks = {flatten_file_vec, discard_file_vec};
    int fd;
    struct stat st;

    if ((fd = open(fn, O_RDONLY)) == -1)
        return 0;
    if (fstat(fd, &st) != 0 || S_ISDIR(st.st_mode)) {
        close(fd);
        return 0;
    }

    send_header(stream, is_http1, 200, mime_type);
    quicly_sendbuf_vec_t vec = {&send_file_callbacks, (size_t)st.st_size, (void *)(intptr_t)fd};
    quicly_streambuf_egress_write_vec(stream, &vec);
    return 1;
}

/**
 * This function is an implementation of the quicly_sendbuf_flatten_vec_cb callback.  Refer to the doc-comments of the callback type
 * for the API.
 */
static int flatten_sized_text(quicly_sendbuf_vec_t *vec, void *dst, size_t off, size_t len)
{
    static const char pattern[] =
        "hello world\nhello world\nhello world\nhello world\nhello world\nhello world\nhello world\nhello world\nhello "
        "world\nhello world\nhello world\nhello world\nhello world\nhello world\nhello world\nhello world\nhello world\nhello "
        "world\nhello world\nhello world\nhello world\nhello world\nhello world\nhello world\nhello world\nhello world\nhello "
        "world\nhello world\nhello world\nhello world\nhello world\nhello world\nhello world\nhello world\nhello world\nhello "
        "world\nhello world\nhello world\nhello world\nhello world\nhello world\nhello world\nhello world\nhello world\nhello "
        "world\nhello world\nhello world\nhello world\nhello world\nhello world\nhello world\nhello world\nhello world\nhello "
        "world\nhello world\nhello world\nhello world\nhello world\nhello world\nhello world\nhello world\nhello world\nhello "
        "world\nhello world\nhello world\nhello world\nhello world\nhello world\nhello world\nhello world\nhello world\nhello "
        "world\nhello world\nhello world\nhello world\nhello world\nhello world\nhello world\nhello world\nhello world\nhello "
        "world\nhello world\nhello world\nhello world\nhello world\nhello world\nhello world\nhello world\nhello world\nhello "
        "world\nhello world\nhello world\nhello world\nhello world\nhello world\nhello world\nhello world\nhello world\nhello "
        "world\nhello world\nhello world\nhello world\nhello world\nhello world\nhello world\nhello world\nhello world\nhello "
        "world\nhello world\nhello world\nhello world\nhello world\nhello world\nhello world\nhello world\nhello world\nhello "
        "world\nhello world\nhello world\nhello world\nhello world\nhello world\nhello world\nhello world\nhello world\nhello "
        "world\nhello world\nhello world\nhello world\nhello world\nhello world\nhello world\nhello world\nhello world\nhello "
        "world\nhello world\nhello world\nhello world\nhello world\nhello world\n";

    while (len != 0) {
        const char *src = pattern + off % 12;
        if (src + len - pattern <= sizeof(pattern) - 1) {
            memcpy(dst, src, len);
            break;
        }
        memcpy(dst, src, sizeof(pattern) - 20);
        off += sizeof(pattern) - 20;
        dst += sizeof(pattern) - 20;
        len -= sizeof(pattern) - 20;
    }
    return 0;

#undef PATTERN
}

static int send_sized_text(quicly_stream_t *stream, const char *path, int is_http1)
{
    size_t size;
    int lastpos;

    if (sscanf(path, "/%zu%n", &size, &lastpos) != 1)
        return 0;
    if (lastpos != strlen(path))
        return 0;

    send_header(stream, is_http1, 200, "text/plain; charset=utf-8");
    static const quicly_streambuf_sendvec_callbacks_t callbacks = {flatten_sized_text};
    quicly_sendbuf_vec_t vec = {&callbacks, size, NULL};
    quicly_streambuf_egress_write_vec(stream, &vec);
    return 1;
}

static void on_stop_sending(quicly_stream_t *stream, int err)
{
    assert(QUICLY_ERROR_IS_QUIC_APPLICATION(err));
    fprintf(stderr, "received STOP_SENDING: %" PRIu16 "\n", QUICLY_ERROR_GET_ERROR_CODE(err));
}

static void on_receive_reset(quicly_stream_t *stream, int err)
{
    assert(QUICLY_ERROR_IS_QUIC_APPLICATION(err));
    fprintf(stderr, "received RESET_STREAM: %" PRIu16 "\n", QUICLY_ERROR_GET_ERROR_CODE(err));
}

static void server_on_receive(quicly_stream_t *stream, size_t off, const void *src, size_t len)
{
    char *path;
    int is_http1;

    if (!quicly_sendstate_is_open(&stream->sendstate))
        return;

    if (quicly_streambuf_ingress_receive(stream, off, src, len) != 0)
        return;

    if (!parse_request(quicly_streambuf_ingress_get(stream), &path, &is_http1)) {
        if (!quicly_recvstate_transfer_complete(&stream->recvstate))
            return;
        /* failed to parse request */
        send_header(stream, 1, 500, "text/plain; charset=utf-8");
        send_str(stream, "failed to parse HTTP request\n");
        goto Sent;
    }
    if (!quicly_recvstate_transfer_complete(&stream->recvstate))
        quicly_request_stop(stream, QUICLY_ERROR_FROM_APPLICATION_ERROR_CODE(0));

    if (strcmp(path, "/logo.jpg") == 0 && send_file(stream, is_http1, "assets/logo.jpg", "image/jpeg"))
        goto Sent;
    if (strcmp(path, "/main.jpg") == 0 && send_file(stream, is_http1, "assets/main.jpg", "image/jpeg"))
        goto Sent;
    if (send_sized_text(stream, path, is_http1))
        goto Sent;
    if (validate_path(path) && send_file(stream, is_http1, path + 1, "text/plain"))
        goto Sent;

    send_header(stream, is_http1, 404, "text/plain; charset=utf-8");
    send_str(stream, "not found\n");
Sent:
    quicly_streambuf_egress_shutdown(stream);
    quicly_streambuf_ingress_shift(stream, len);
}

static void client_on_receive(quicly_stream_t *stream, size_t off, const void *src, size_t len)
{
    struct st_stream_data_t *stream_data = stream->data;
    ptls_iovec_t input;

    if (quicly_streambuf_ingress_receive(stream, off, src, len) != 0)
        return;

    if ((input = quicly_streambuf_ingress_get(stream)).len != 0) {
        if (!suppress_output) {
            FILE *out = (stream_data->outfp == NULL) ? stdout : stream_data->outfp;
            fwrite(input.base, 1, input.len, out);
            fflush(out);
        }
        quicly_streambuf_ingress_shift(stream, input.len);
    }

    if (quicly_recvstate_transfer_complete(&stream->recvstate)) {
        if (stream_data->outfp != NULL)
            fclose(stream_data->outfp);
        static size_t num_resp_received;
        ++num_resp_received;
        if (reqs[num_resp_received].path == NULL) {
            if (request_interval != 0) {
                enqueue_requests_at = ctx.now->cb(ctx.now) + request_interval;
                num_resp_received = 0;
            } else {
                dump_stats(stderr, stream->conn);
                quicly_close(stream->conn, 0, "");
            }
        }
    }
}

static int on_stream_open(quicly_stream_open_t *self, quicly_stream_t *stream)
{
    int ret;

    if ((ret = quicly_streambuf_create(stream, sizeof(struct st_stream_data_t))) != 0)
        return ret;
    stream->callbacks = ctx.tls->certificates.count != 0 ? &server_stream_callbacks : &client_stream_callbacks;
    return 0;
}

static quicly_stream_open_t stream_open = {&on_stream_open};

static void on_closed_by_remote(quicly_closed_by_remote_t *self, quicly_conn_t *conn, int err, uint64_t frame_type,
                                const char *reason, size_t reason_len)
{
    if (QUICLY_ERROR_IS_QUIC_TRANSPORT(err)) {
        fprintf(stderr, "transport close:code=0x%" PRIx16 ";frame=%" PRIu64 ";reason=%.*s\n", QUICLY_ERROR_GET_ERROR_CODE(err),
                frame_type, (int)reason_len, reason);
    } else if (QUICLY_ERROR_IS_QUIC_APPLICATION(err)) {
        fprintf(stderr, "application close:code=0x%" PRIx16 ";reason=%.*s\n", QUICLY_ERROR_GET_ERROR_CODE(err), (int)reason_len,
                reason);
    } else if (err == QUICLY_ERROR_RECEIVED_STATELESS_RESET) {
        fprintf(stderr, "stateless reset\n");
    } else if (err == QUICLY_ERROR_NO_COMPATIBLE_VERSION) {
        fprintf(stderr, "no compatible version\n");
    } else {
        fprintf(stderr, "unexpected close:code=%d\n", err);
    }
}

static quicly_closed_by_remote_t closed_by_remote = {&on_closed_by_remote};

static int on_generate_resumption_token(quicly_generate_resumption_token_t *self, quicly_conn_t *conn, ptls_buffer_t *buf,
                                        quicly_address_token_plaintext_t *token)
{
    return quicly_encrypt_address_token(tlsctx.random_bytes, address_token_aead.enc, buf, buf->off, token);
}

static quicly_generate_resumption_token_t generate_resumption_token = {&on_generate_resumption_token};

/* buf should be ctx.transport_params.max_udp_payload_size bytes long */
<<<<<<< HEAD
static ssize_t receive_datagram(int fd, void *buf, quicly_address_t *dest, quicly_address_t *src)
{
    struct iovec vec = {.iov_base = buf, .iov_len = ctx.transport_params.max_udp_payload_size};
    char cmsgbuf[CMSG_SPACE(sizeof(struct in6_pktinfo))] = {};
=======
static ssize_t receive_datagram(int fd, void *buf, quicly_address_t *src, uint8_t *ecn)
{
    struct iovec vec = {.iov_base = buf, .iov_len = ctx.transport_params.max_udp_payload_size};
    char cmsgbuf[CMSG_SPACE(sizeof(int) /* == max(V4_TOS, V6_TCLASS) */)] = {};
>>>>>>> c5b954bd
    struct msghdr mess = {
        .msg_name = &src->sa,
        .msg_namelen = sizeof(*src),
        .msg_iov = &vec,
        .msg_iovlen = 1,
        .msg_control = cmsgbuf,
        .msg_controllen = sizeof(cmsgbuf),
    };
    quicly_address_t localaddr = {};
    socklen_t localaddrlen = sizeof(localaddr);
    ssize_t rret;

    if (getsockname(fd, &localaddr.sa, &localaddrlen) != 0)
        perror("getsockname failed");

    while ((rret = recvmsg(fd, &mess, 0)) == -1 && errno == EINTR)
        ;

    if (rret >= 0) {
<<<<<<< HEAD
        dest->sa.sa_family = AF_UNSPEC;
        for (struct cmsghdr *cmsg = CMSG_FIRSTHDR(&mess); cmsg != NULL; cmsg = CMSG_NXTHDR(&mess, cmsg)) {
#ifdef IP_PKTINFO
            if (cmsg->cmsg_level == IPPROTO_IP && cmsg->cmsg_type == IP_PKTINFO) {
                dest->sin.sin_family = AF_INET;
                memcpy(&dest->sin.sin_addr, CMSG_DATA(cmsg) + offsetof(struct in_pktinfo, ipi_addr), sizeof(dest->sin.sin_addr));
                dest->sin.sin_port = localaddr.sin.sin_port;
            }
#endif
#ifdef IP_RECVDSTADDR
            if (cmsg->cmsg_level == IPPROTO_IP && cmsg->cmsg_type == IP_RECVDSTADDR) {
                dest->sin.sin_family = AF_INET;
                memcpy(&dest->sin.sin_addr, CMSG_DATA(cmsg), sizeof(dest->sin.sin_addr));
                dest->sin.sin_port = localaddr.sin.sin_port;
            }
#endif
#ifdef IPV6_PKTINFO
            if (cmsg->cmsg_level == IPPROTO_IP && cmsg->cmsg_type == IPV6_PKTINFO) {
                dest->sin6.sin6_family = AF_INET6;
                memcpy(&dest->sin6.sin6_addr, CMSG_DATA(cmsg) + offsetof(struct in6_pktinfo, ipi6_addr),
                       sizeof(dest->sin6.sin6_addr));
                dest->sin6.sin6_port = localaddr.sin6.sin6_port;
=======
        *ecn = 0;
        for (struct cmsghdr *cmsg = CMSG_FIRSTHDR(&mess); cmsg != NULL; cmsg = CMSG_NXTHDR(&mess, cmsg)) {
#ifdef IP_RECVTOS
            if (cmsg->cmsg_level == IPPROTO_IP && cmsg->cmsg_type ==
#ifdef __APPLE__
                IP_RECVTOS
#else
                IP_TOS
#endif
                ) {
                assert((char *)CMSG_DATA(cmsg) - (char *)cmsg + 1 == cmsg->cmsg_len);
                *ecn = *(uint8_t *)CMSG_DATA(cmsg) & IPTOS_ECN_MASK;
>>>>>>> c5b954bd
            }
#endif
        }
    }

    return rret;
}

<<<<<<< HEAD
/* in6_pktinfo would be the largest structure among the ones that might be stored */
static void set_srcaddr(struct cmsghdr *cmsg, quicly_address_t *addr, socklen_t *space)
{
    switch (addr->sa.sa_family) {
    case AF_INET: {
#ifdef IP_PKTINFO
        struct in_pktinfo info = {.ipi_spec_dst = addr->sin.sin_addr};
        cmsg->cmsg_level = IPPROTO_IP;
        cmsg->cmsg_type = IP_PKTINFO;
        cmsg->cmsg_len = CMSG_LEN(sizeof(info));
        memcpy(CMSG_DATA(cmsg), &info, sizeof(info));
        *space += CMSG_SPACE(sizeof(info));
#elif defined(IP_SENDSRCADDR)
        cmsg->cmsg_level = IPPROTO_IP;
        cmsg->cmsg_type = IP_SENDSRCADDR;
        cmsg->cmsg_len = CMSG_LEN(sizeof(addr->sin));
        memcpy(CMSG_DATA(cmsg), &addr->sin, sizeof(addr->sin));
        *space += CMSG_SPACE(sizeof(addr->sin));
#else
        assert(!"FIXME");
#endif
    } break;
    case AF_INET6: {
        struct in6_pktinfo info = {.ipi6_addr = addr->sin6.sin6_addr};
        cmsg->cmsg_level = IPPROTO_IP;
        cmsg->cmsg_type = IPV6_PKTINFO;
        cmsg->cmsg_len = CMSG_LEN(sizeof(info));
        memcpy(CMSG_DATA(cmsg), &info, sizeof(info));
        *space += CMSG_SPACE(sizeof(info));
    } break;
    default:
        assert(!"FIXME");
        break;
    }
}

static void send_packets_default(int fd, quicly_address_t *dest, quicly_address_t *src, struct iovec *packets, size_t num_packets)
=======
static void set_ecn(struct msghdr *mess, int ecn)
{
    if (ecn == 0)
        return;

    struct cmsghdr *cmsg = (struct cmsghdr *)((char *)mess->msg_control + mess->msg_controllen);

    cmsg->cmsg_level = IPPROTO_IP;
    cmsg->cmsg_type = IP_TOS;
    cmsg->cmsg_len = CMSG_LEN(sizeof(ecn));
    memcpy(CMSG_DATA(cmsg), &ecn, sizeof(ecn));

    mess->msg_controllen += CMSG_SPACE(sizeof(ecn));
}

static void send_packets_default(int fd, struct sockaddr *dest, struct iovec *packets, size_t num_packets, uint8_t ecn)
>>>>>>> c5b954bd
{
    for (size_t i = 0; i != num_packets; ++i) {
        char cmsgbuf[CMSG_SPACE(sizeof(struct in6_pktinfo))];
        struct msghdr mess = {
<<<<<<< HEAD
            .msg_name = &dest->sa,
            .msg_namelen = quicly_get_socklen(&dest->sa),
            .msg_iov = &packets[i],
            .msg_iovlen = 1,
            .msg_control = cmsgbuf,
            .msg_controllen = sizeof(cmsgbuf),
        };
        socklen_t cmsglen = 0;
        if (src != NULL && src->sa.sa_family != AF_UNSPEC)
            set_srcaddr(CMSG_FIRSTHDR(&mess), src, &cmsglen);
        if (cmsglen == 0)
            mess.msg_control = NULL;
        mess.msg_controllen = cmsglen;
=======
            .msg_name = dest,
            .msg_namelen = quicly_get_socklen(dest),
            .msg_iov = &packets[i],
            .msg_iovlen = 1,
            .msg_control = cmsgbuf,
        };
        set_ecn(&mess, ecn);
        assert(mess.msg_controllen <= sizeof(cmsgbuf));
        if (mess.msg_controllen == 0)
            mess.msg_control = NULL;
>>>>>>> c5b954bd
        if (verbosity >= 2)
            hexdump("sendmsg", packets[i].iov_base, packets[i].iov_len);
        int ret;
        while ((ret = (int)sendmsg(fd, &mess, 0)) == -1 && errno == EINTR)
            ;
        if (ret == -1)
            perror("sendmsg failed");
    }
}

#ifdef __linux__

#ifndef UDP_SEGMENT
#define UDP_SEGMENT 103
#endif

<<<<<<< HEAD
static void send_packets_gso(int fd, quicly_address_t *dest, quicly_address_t *src, struct iovec *packets, size_t num_packets)
{
    struct iovec vec = {.iov_base = (void *)packets[0].iov_base,
                        .iov_len = packets[num_packets - 1].iov_base + packets[num_packets - 1].iov_len - packets[0].iov_base};
    char cmsgbuf[CMSG_SPACE(sizeof(struct in6_pktinfo)) + CMSG_SPACE(sizeof(uint16_t))];
=======
static void send_packets_gso(int fd, struct sockaddr *dest, struct iovec *packets, size_t num_packets, uint8_t ecn)
{
    struct iovec vec = {.iov_base = (void *)packets[0].iov_base,
                        .iov_len = packets[num_packets - 1].iov_base + packets[num_packets - 1].iov_len - packets[0].iov_base};
    char cmsgbuf[CMSG_SPACE(sizeof(uint16_t)) + CMSG_SPACE(sizeof(int))]; /* UDP_SEGMENT and IP_TOS */
>>>>>>> c5b954bd
    struct msghdr mess = {
        .msg_name = dest,
        .msg_namelen = quicly_get_socklen(&dest->sa),
        .msg_iov = &vec,
        .msg_iovlen = 1,
        .msg_control = cmsgbuf,
<<<<<<< HEAD
        .msg_controllen = sizeof(cmsgbuf),
    };

    struct cmsghdr *cmsg = CMSG_FIRSTHDR(&mess);
    socklen_t cmsglen = 0;
    if (src != NULL && src->sa.sa_family != AF_UNSPEC) {
        set_srcaddr(cmsg, src, &cmsglen);
        cmsg = CMSG_NXTHDR(&mess, cmsg);
    }
    if (num_packets != 1) {
=======
    };
    if (num_packets != 1) {
        struct cmsghdr *cmsg = mess.msg_control;
>>>>>>> c5b954bd
        cmsg->cmsg_level = SOL_UDP;
        cmsg->cmsg_type = UDP_SEGMENT;
        cmsg->cmsg_len = CMSG_LEN(sizeof(uint16_t));
        *(uint16_t *)CMSG_DATA(cmsg) = packets[0].iov_len;
<<<<<<< HEAD
        cmsglen += CMSG_SPACE(sizeof(uint16_t));
    }
    if (cmsglen == 0)
        mess.msg_control = NULL;
    mess.msg_controllen = cmsglen;
=======
        mess.msg_controllen = CMSG_SPACE(sizeof(uint16_t));
    }
    set_ecn(&mess, ecn);
>>>>>>> c5b954bd

    int ret;
    while ((ret = sendmsg(fd, &mess, 0)) == -1 && errno == EINTR)
        ;
    if (ret == -1)
        perror("sendmsg failed");
}

#endif

<<<<<<< HEAD
static void (*send_packets)(int, quicly_address_t *, quicly_address_t *, struct iovec *, size_t) = send_packets_default;
=======
static void (*send_packets)(int, struct sockaddr *, struct iovec *, size_t, uint8_t ecn) = send_packets_default;
>>>>>>> c5b954bd

static void send_one_packet(int fd, quicly_address_t *dest, quicly_address_t *src, const void *payload, size_t payload_len)
{
    struct iovec vec = {.iov_base = (void *)payload, .iov_len = payload_len};
<<<<<<< HEAD
    send_packets(fd, dest, src, &vec, 1);
=======
    send_packets(fd, dest, &vec, 1, 0);
>>>>>>> c5b954bd
}

static int send_pending(struct fdinfo *fds, size_t numfds, quicly_conn_t *conn)
{
    quicly_address_t dest, src;
    struct iovec packets[MAX_BURST_PACKETS];
    uint8_t buf[MAX_BURST_PACKETS * quicly_get_context(conn)->transport_params.max_udp_payload_size];
    size_t num_packets = MAX_BURST_PACKETS;
    int ret;

<<<<<<< HEAD
    if ((ret = quicly_send(conn, &dest, &src, packets, &num_packets, buf, sizeof(buf))) == 0 && num_packets != 0) {
        // find fd match by IP and port
        size_t fd_index;
        if (numfds > 1) {
            for (fd_index = 0; fd_index < numfds; ++fd_index) {
                if (tuple_is_equal(&src.sa, &fds[fd_index].localaddr.sa, 1, 1))
                    goto Found_FD;
            }
            for (fd_index = 0; fd_index < numfds; ++fd_index) {
                if (tuple_is_equal(&src.sa, &fds[fd_index].localaddr.sa, 0, 1))
                    goto Found_FD;
            }
            fd_index = 0; /* fd zero as last resort */
        Found_FD:;
        } else {
            fd_index = 0;
        }
        send_packets(fds[fd_index].fd, &dest, &src, packets, num_packets);
    }
=======
    if ((ret = quicly_send(conn, &dest, &src, packets, &num_packets, buf, sizeof(buf))) == 0 && num_packets != 0)
        send_packets(fd, &dest.sa, packets, num_packets, quicly_send_get_ecn_bits(conn));
>>>>>>> c5b954bd

    return ret;
}

static void on_receive_datagram_frame(quicly_receive_datagram_frame_t *self, quicly_conn_t *conn, ptls_iovec_t payload)
{
    printf("DATAGRAM: %.*s\n", (int)payload.len, payload.base);
    /* send responds with a datagram frame */
    if (!quicly_is_client(conn))
        quicly_send_datagram_frames(conn, &payload, 1);
}

static void enqueue_requests(quicly_conn_t *conn)
{
    size_t i;
    int ret;

    for (i = 0; reqs[i].path != NULL; ++i) {
        char req[1024], destfile[1024];
        quicly_stream_t *stream;
        ret = quicly_open_stream(conn, &stream, 0);
        assert(ret == 0);
        sprintf(req, "GET %s\r\n", reqs[i].path);
        send_str(stream, req);
        quicly_streambuf_egress_shutdown(stream);

        if (reqs[i].to_file && !suppress_output) {
            struct st_stream_data_t *stream_data = stream->data;
            sprintf(destfile, "%s.downloaded", strrchr(reqs[i].path, '/') + 1);
            stream_data->outfp = fopen(destfile, "w");
            if (stream_data->outfp == NULL) {
                fprintf(stderr, "failed to open destination file:%s:%s\n", reqs[i].path, strerror(errno));
                exit(1);
            }
        }
    }
    enqueue_requests_at = INT64_MAX;
}

static volatile int got_sig_rebind = 0, got_sig_addpath = 0;

static void on_sig_rebind(int unused)
{
    got_sig_rebind = 1;
}

static void on_sig_addpath(int unused)
{
    got_sig_addpath = 1;
}

static int run_client(struct sockaddr *sa, const char *host)
{

    struct fdinfo fds[QUICLY_LOCAL_ACTIVE_CONNECTION_ID_LIMIT];
    int ret;
    size_t numfds;
    quicly_conn_t *conn = NULL;

    signal(SIGUSR1, on_sig_rebind);
    signal(SIGUSR2, on_sig_addpath);

    if (new_socket(&fds[0], sa->sa_family) == -1)
        return 1;
    numfds = 1;

    ret = quicly_connect(&conn, &ctx, host, sa, &fds[0].localaddr.sa, &next_cid, resumption_token, &hs_properties,
                         &resumed_transport_params, NULL);
    assert(ret == 0);
    ++next_cid.master_id;
    enqueue_requests(conn);
    send_pending(fds, 1, conn);

    while (1) {
        fd_set readfds;
        int maxfd;
        struct timeval *tv, tvbuf;
        do {
            if (got_sig_rebind) {
                got_sig_rebind = 0;
                struct fdinfo newfd;
                if (new_socket(&newfd, sa->sa_family) != -1) {
                    close(fds[0].fd);
                    fds[0] = newfd;
                    /* nasty hack that replaces the local port number retained by quicly */
                    switch (sa->sa_family) {
                    case AF_INET:
                        ((struct sockaddr_in *)quicly_get_sockname(conn))->sin_port = newfd.localaddr.sin.sin_port;
                        break;
                    case AF_INET6:
                        ((struct sockaddr_in6 *)quicly_get_sockname(conn))->sin6_port = newfd.localaddr.sin6.sin6_port;
                        break;
                    default:
                        assert(!"FIXME");
                        break;
                    }
                }
            }
            if (got_sig_addpath && quicly_is_multipath(conn)) {
                got_sig_addpath = 0;
                struct fdinfo newfd;
                if (new_socket(&newfd, sa->sa_family) != -1) {
                    if (numfds < PTLS_ELEMENTSOF(fds) && quicly_add_path(conn, &newfd.localaddr.sa) == 0) {
                        fds[numfds++] = newfd;
                    } else {
                        fprintf(stderr, "[multipath] failed to add path\n");
                        close(newfd.fd);
                    }
                }
            }
            int64_t timeout_at = conn != NULL ? quicly_get_first_timeout(conn) : INT64_MAX;
            if (enqueue_requests_at < timeout_at)
                timeout_at = enqueue_requests_at;
            if (timeout_at != INT64_MAX) {
                quicly_context_t *ctx = quicly_get_context(conn);
                int64_t delta = timeout_at - ctx->now->cb(ctx->now);
                if (delta > 0) {
                    tvbuf.tv_sec = delta / 1000;
                    tvbuf.tv_usec = (delta % 1000) * 1000;
                } else {
                    tvbuf.tv_sec = 0;
                    tvbuf.tv_usec = 0;
                }
                tv = &tvbuf;
            } else {
                tv = NULL;
            }
            FD_ZERO(&readfds);
            maxfd = 0;
            for (size_t i = 0; i < numfds; ++i) {
                FD_SET(fds[i].fd, &readfds);
                if (maxfd < fds[i].fd)
                    maxfd = fds[i].fd;
            }
        } while (select(maxfd + 1, &readfds, NULL, NULL, tv) == -1 && errno == EINTR);
        if (enqueue_requests_at <= ctx.now->cb(ctx.now))
            enqueue_requests(conn);
        for (size_t i = 0; i < numfds; ++i) {
            if (!FD_ISSET(fds[i].fd, &readfds))
                continue;
            while (1) {
<<<<<<< HEAD
                uint8_t buf[ctx.transport_params.max_udp_payload_size];
                quicly_address_t dest, src;
                ssize_t rret = receive_datagram(fds[i].fd, buf, &dest, &src);
=======
                uint8_t buf[ctx.transport_params.max_udp_payload_size], ecn;
                quicly_address_t src;
                ssize_t rret = receive_datagram(fd, buf, &src, &ecn);
>>>>>>> c5b954bd
                if (rret <= 0)
                    break;
                if (verbosity >= 2)
                    hexdump("recvmsg", buf, rret);
                size_t off = 0;
                while (off != rret) {
                    quicly_decoded_packet_t packet;
                    if (quicly_decode_packet(&ctx, &packet, buf, rret, &off) == SIZE_MAX)
                        break;
<<<<<<< HEAD
                    quicly_receive(conn, &dest.sa, &src.sa, &packet);
=======
                    packet.ecn = ecn;
                    quicly_receive(conn, NULL, &src.sa, &packet);
>>>>>>> c5b954bd
                    if (send_datagram_frame && quicly_connection_is_ready(conn)) {
                        const char *message = "hello datagram!";
                        ptls_iovec_t datagram = ptls_iovec_init(message, strlen(message));
                        quicly_send_datagram_frames(conn, &datagram, 1);
                        send_datagram_frame = 0;
                    }
                }
            }
        }
        if (conn != NULL) {
            ret = send_pending(fds, numfds, conn);
            if (ret != 0) {
                ech_save_retry_configs();
                quicly_free(conn);
                conn = NULL;
                if (ret == QUICLY_ERROR_FREE_CONNECTION) {
                    return 0;
                } else {
                    fprintf(stderr, "quicly_send returned %d\n", ret);
                    return 1;
                }
            }
        }
    }
}

static quicly_conn_t **conns;
static size_t num_conns = 0;

static void on_signal(int signo)
{
    size_t i;
    for (i = 0; i != num_conns; ++i) {
        const quicly_cid_plaintext_t *master_id = quicly_get_master_id(conns[i]);
        fprintf(stderr, "conn:%08" PRIu32 ": ", master_id->master_id);
        dump_stats(stderr, conns[i]);
    }
    if (signo == SIGINT)
        _exit(0);
}

static int validate_token(struct sockaddr *remote, ptls_iovec_t client_cid, ptls_iovec_t server_cid,
                          quicly_address_token_plaintext_t *token, const char **err_desc)
{
    int64_t age;

    /* calculate and normalize age */
    if ((age = ctx.now->cb(ctx.now) - token->issued_at) < 0)
        age = 0;

    /* check address, deferring the use of port number match to type-specific checks */
    if (!tuple_is_equal(remote, &token->remote.sa, 1, 0))
        goto AddressMismatch;

    /* type-specific checks */
    switch (token->type) {
    case QUICLY_ADDRESS_TOKEN_TYPE_RETRY:
        if (age > 30000)
            goto Expired;
        if (!tuple_is_equal(remote, &token->remote.sa, 1, 1))
            goto AddressMismatch;
        if (!quicly_cid_is_equal(&token->retry.client_cid, client_cid))
            goto CIDMismatch;
        if (!quicly_cid_is_equal(&token->retry.server_cid, server_cid))
            goto CIDMismatch;
        break;
    case QUICLY_ADDRESS_TOKEN_TYPE_RESUMPTION:
        if (age > 10 * 60 * 1000)
            goto Expired;
        break;
    default:
        assert(!"unexpected token type");
        abort();
        break;
    }

    /* success */
    *err_desc = NULL;
    return 1;

AddressMismatch:
    *err_desc = "token address mismatch";
    return 0;
Expired:
    *err_desc = "token expired";
    return 0;
CIDMismatch:
    *err_desc = "CID mismatch";
    return 0;
}

static int run_server(struct sockaddr *sa, socklen_t salen)
{
    struct fdinfo fd;

    signal(SIGINT, on_signal);
    signal(SIGHUP, on_signal);

    memcpy(&fd.localaddr.sa, sa, salen);
    if (new_socket(&fd, AF_UNSPEC) == -1)
        return 1;

    while (1) {
        fd_set readfds;
        struct timeval *tv, tvbuf;
        do {
            int64_t timeout_at = INT64_MAX;
            size_t i;
            for (i = 0; i != num_conns; ++i) {
                int64_t conn_to = quicly_get_first_timeout(conns[i]);
                if (conn_to < timeout_at)
                    timeout_at = conn_to;
            }
            if (timeout_at != INT64_MAX) {
                int64_t delta = timeout_at - ctx.now->cb(ctx.now);
                if (delta > 0) {
                    tvbuf.tv_sec = delta / 1000;
                    tvbuf.tv_usec = (delta % 1000) * 1000;
                } else {
                    tvbuf.tv_sec = 0;
                    tvbuf.tv_usec = 0;
                }
                tv = &tvbuf;
            } else {
                tv = NULL;
            }
            FD_ZERO(&readfds);
            FD_SET(fd.fd, &readfds);
        } while (select(fd.fd + 1, &readfds, NULL, NULL, tv) == -1 && errno == EINTR);
        if (FD_ISSET(fd.fd, &readfds)) {
            while (1) {
<<<<<<< HEAD
                quicly_address_t local, remote;
                uint8_t buf[ctx.transport_params.max_udp_payload_size];
                ssize_t rret = receive_datagram(fd.fd, buf, &local, &remote);
=======
                uint8_t buf[ctx.transport_params.max_udp_payload_size], ecn;
                quicly_address_t remote;
                ssize_t rret = receive_datagram(fd, buf, &remote, &ecn);
>>>>>>> c5b954bd
                if (rret == -1)
                    break;
                if (verbosity >= 2)
                    hexdump("recvmsg", buf, rret);
                size_t off = 0;
                while (off != rret) {
                    quicly_decoded_packet_t packet;
                    if (quicly_decode_packet(&ctx, &packet, buf, rret, &off) == SIZE_MAX)
                        break;
                    packet.ecn = ecn;
                    if (QUICLY_PACKET_IS_LONG_HEADER(packet.octets.base[0])) {
                        if (packet.version != 0 && !quicly_is_supported_version(packet.version)) {
                            uint8_t payload[ctx.transport_params.max_udp_payload_size];
                            size_t payload_len = quicly_send_version_negotiation(&ctx, packet.cid.src, packet.cid.dest.encrypted,
                                                                                 quicly_supported_versions, payload);
                            assert(payload_len != SIZE_MAX);
                            send_one_packet(fd.fd, &remote, &local, payload, payload_len);
                            break;
                        }
                        /* there is no way to send response to these v1 packets */
                        if (packet.cid.dest.encrypted.len > QUICLY_MAX_CID_LEN_V1 || packet.cid.src.len > QUICLY_MAX_CID_LEN_V1)
                            break;
                    }

                    quicly_conn_t *conn = NULL;
                    size_t i;
                    for (i = 0; i != num_conns; ++i) {
                        if (quicly_is_destination(conns[i], &local.sa, &remote.sa, &packet)) {
                            conn = conns[i];
                            break;
                        }
                    }
                    if (conn != NULL) {
                        /* existing connection */
                        quicly_receive(conn, &local.sa, &remote.sa, &packet);
                    } else if (QUICLY_PACKET_IS_INITIAL(packet.octets.base[0])) {
                        /* long header packet; potentially a new connection */
                        quicly_address_token_plaintext_t *token = NULL, token_buf;
                        if (packet.token.len != 0) {
                            const char *err_desc = NULL;
                            int ret = quicly_decrypt_address_token(address_token_aead.dec, &token_buf, packet.token.base,
                                                                   packet.token.len, 0, &err_desc);
                            if (ret == 0 &&
                                validate_token(&remote.sa, packet.cid.src, packet.cid.dest.encrypted, &token_buf, &err_desc)) {
                                token = &token_buf;
                            } else if (enforce_retry && (ret == QUICLY_TRANSPORT_ERROR_INVALID_TOKEN ||
                                                         (ret == 0 && token_buf.type == QUICLY_ADDRESS_TOKEN_TYPE_RETRY))) {
                                /* Token that looks like retry was unusable, and we require retry. There's no chance of the
                                 * handshake succeeding. Therefore, send close without acquiring state. */
                                uint8_t payload[ctx.transport_params.max_udp_payload_size];
                                size_t payload_len = quicly_send_close_invalid_token(&ctx, packet.version, packet.cid.src,
                                                                                     packet.cid.dest.encrypted, err_desc, payload);
                                assert(payload_len != SIZE_MAX);
                                send_one_packet(fd.fd, &remote, NULL, payload, payload_len);
                            }
                        }
                        if (enforce_retry && token == NULL && packet.cid.dest.encrypted.len >= 8) {
                            /* unbound connection; send a retry token unless the client has supplied the correct one, but not too
                             * many
                             */
                            uint8_t new_server_cid[8], payload[ctx.transport_params.max_udp_payload_size];
                            memcpy(new_server_cid, packet.cid.dest.encrypted.base, sizeof(new_server_cid));
                            new_server_cid[0] ^= 0xff;
                            size_t payload_len = quicly_send_retry(
                                &ctx, address_token_aead.enc, packet.version, &remote.sa, packet.cid.src, NULL,
                                ptls_iovec_init(new_server_cid, sizeof(new_server_cid)), packet.cid.dest.encrypted,
                                ptls_iovec_init(NULL, 0), ptls_iovec_init(NULL, 0), NULL, payload);
                            assert(payload_len != SIZE_MAX);
                            send_one_packet(fd.fd, &remote, NULL, payload, payload_len);
                            break;
                        } else {
                            /* new connection */
                            int ret = quicly_accept(&conn, &ctx, &local.sa, &remote.sa, &packet, token, &next_cid, NULL, NULL);
                            if (ret == 0) {
                                assert(conn != NULL);
                                ++next_cid.master_id;
                                conns = realloc(conns, sizeof(*conns) * (num_conns + 1));
                                assert(conns != NULL);
                                conns[num_conns++] = conn;
                            } else {
                                assert(conn == NULL);
                            }
                        }
                    } else if (!QUICLY_PACKET_IS_LONG_HEADER(packet.octets.base[0])) {
                        /* short header packet; potentially a dead connection. No need to check the length of the incoming packet,
                         * because loop is prevented by authenticating the CID (by checking node_id and thread_id). If the peer is
                         * also sending a reset, then the next CID is highly likely to contain a non-authenticating CID, ... */
                        if (packet.cid.dest.plaintext.node_id == 0 && packet.cid.dest.plaintext.thread_id == 0) {
                            uint8_t payload[ctx.transport_params.max_udp_payload_size];
                            size_t payload_len = quicly_send_stateless_reset(&ctx, packet.cid.dest.encrypted.base, payload);
                            assert(payload_len != SIZE_MAX);
                            send_one_packet(fd.fd, &remote, NULL, payload, payload_len);
                        }
                    }
                }
            }
        }
        {
            size_t i;
            for (i = 0; i != num_conns; ++i) {
                if (quicly_get_first_timeout(conns[i]) <= ctx.now->cb(ctx.now)) {
                    if (send_pending(&fd, 1, conns[i]) != 0) {
                        dump_stats(stderr, conns[i]);
                        quicly_free(conns[i]);
                        memmove(conns + i, conns + i + 1, (num_conns - i - 1) * sizeof(*conns));
                        --i;
                        --num_conns;
                    }
                }
            }
        }
    }
}

static void load_session(void)
{
    static uint8_t buf[65536];
    size_t len;
    int ret;

    {
        FILE *fp;
        if ((fp = fopen(session_file, "rb")) == NULL)
            return;
        len = fread(buf, 1, sizeof(buf), fp);
        if (len == 0 || !feof(fp)) {
            fprintf(stderr, "failed to load ticket from file:%s\n", session_file);
            exit(1);
        }
        fclose(fp);
    }

    {
        const uint8_t *src = buf, *end = buf + len;
        ptls_iovec_t ticket;
        ptls_decode_open_block(src, end, 2, {
            if ((resumption_token.len = end - src) != 0) {
                resumption_token.base = malloc(resumption_token.len);
                memcpy(resumption_token.base, src, resumption_token.len);
            }
            src = end;
        });
        ptls_decode_open_block(src, end, 2, {
            ticket = ptls_iovec_init(src, end - src);
            src = end;
        });
        ptls_decode_open_block(src, end, 2, {
            if ((ret = quicly_decode_transport_parameter_list(&resumed_transport_params, NULL, NULL, NULL, NULL, src, end)) != 0)
                goto Exit;
            src = end;
        });
        hs_properties.client.session_ticket = ticket;
    }

Exit:;
}

static struct {
    ptls_iovec_t tls_ticket;
    ptls_iovec_t address_token;
} session_info;

int save_session(const quicly_transport_parameters_t *transport_params)
{
    ptls_buffer_t buf;
    FILE *fp = NULL;
    int ret;

    if (session_file == NULL)
        return 0;

    ptls_buffer_init(&buf, "", 0);

    /* build data (session ticket and transport parameters) */
    ptls_buffer_push_block(&buf, 2, { ptls_buffer_pushv(&buf, session_info.address_token.base, session_info.address_token.len); });
    ptls_buffer_push_block(&buf, 2, { ptls_buffer_pushv(&buf, session_info.tls_ticket.base, session_info.tls_ticket.len); });
    ptls_buffer_push_block(&buf, 2, {
        if ((ret = quicly_encode_transport_parameter_list(&buf, transport_params, NULL, NULL, NULL, NULL, 0)) != 0)
            goto Exit;
    });

    /* write file */
    if ((fp = fopen(session_file, "wb")) == NULL) {
        fprintf(stderr, "failed to open file:%s:%s\n", session_file, strerror(errno));
        ret = PTLS_ERROR_LIBRARY;
        goto Exit;
    }
    fwrite(buf.base, 1, buf.off, fp);

    ret = 0;
Exit:
    if (fp != NULL)
        fclose(fp);
    ptls_buffer_dispose(&buf);
    return 0;
}

int save_session_ticket_cb(ptls_save_ticket_t *_self, ptls_t *tls, ptls_iovec_t src)
{
    free(session_info.tls_ticket.base);
    session_info.tls_ticket = ptls_iovec_init(malloc(src.len), src.len);
    memcpy(session_info.tls_ticket.base, src.base, src.len);

    quicly_conn_t *conn = *ptls_get_data_ptr(tls);
    return save_session(quicly_get_remote_transport_parameters(conn));
}

static int save_resumption_token_cb(quicly_save_resumption_token_t *_self, quicly_conn_t *conn, ptls_iovec_t token)
{
    free(session_info.address_token.base);
    session_info.address_token = ptls_iovec_init(malloc(token.len), token.len);
    memcpy(session_info.address_token.base, token.base, token.len);

    return save_session(quicly_get_remote_transport_parameters(conn));
}

static quicly_save_resumption_token_t save_resumption_token = {save_resumption_token_cb};

static int on_client_hello_cb(ptls_on_client_hello_t *_self, ptls_t *tls, ptls_on_client_hello_parameters_t *params)
{
    int ret;

    if (negotiated_protocols.count != 0) {
        size_t i, j;
        const ptls_iovec_t *x, *y;
        for (i = 0; i != negotiated_protocols.count; ++i) {
            x = negotiated_protocols.list + i;
            for (j = 0; j != params->negotiated_protocols.count; ++j) {
                y = params->negotiated_protocols.list + j;
                if (x->len == y->len && memcmp(x->base, y->base, x->len) == 0)
                    goto ALPN_Found;
            }
        }
        return PTLS_ALERT_NO_APPLICATION_PROTOCOL;
    ALPN_Found:
        if ((ret = ptls_set_negotiated_protocol(tls, (const char *)x->base, x->len)) != 0)
            return ret;
    }

    return 0;
}

static void usage(const char *cmd)
{
    printf("Usage: %s [options] host port\n"
           "\n"
           "Options:\n"
           "  -a <alpn>                 ALPN identifier; repeat the option to set multiple\n"
           "                            candidates\n"
           "  -b <buffer-size>          specifies the size of the send / receive buffer in\n"
           "                            bytes\n"
           "  -B <cid-key>              CID encryption key (server-only). Randomly generated\n"
           "                            if omitted.\n"
           "  -c certificate-file\n"
           "  -k key-file               specifies the credentials to be used for running the\n"
           "                            server. If omitted, the command runs as a client.\n"
           "  -C <algorithm>            the congestion control algorithm; either \"reno\"\n"
           "                            (default), \"cubic\", or \"pico\"\n"
           "  -d draft-number           specifies the draft version number to be used (e.g.,\n"
           "                            29)\n"
           "  -e event-log-file         file to log events\n"
           "  -E                        expand Client Hello (sends multiple client Initials)\n"
           "  --ech-config <file>       file that contains ECHConfigList or an empty file to\n"
           "                            grease ECH; will be overwritten when receiving\n"
           "                            retry_configs from the server\n"
           "  --ech-key <file>          ECH private key for each ECH config provided by\n"
           "                            --ech-config\n"
           "  -f fraction               increases the induced ack frequency to specified\n"
           "                            fraction of CWND (default: 0)\n"
           "  -G                        enable UDP generic segmentation offload\n"
           "  -i interval               interval to reissue requests (in milliseconds)\n"
           "  -I timeout                idle timeout (in milliseconds; default: 600,000)\n"
           "  -K num-packets            perform key update every num-packets packets\n"
           "  -l log-file               file to log traffic secrets\n"
           "  -M <bytes>                max stream data (in bytes; default: 1MB)\n"
           "  -m <bytes>                max data (in bytes; default: 16MB)\n"
           "  -N                        enforce HelloRetryRequest (client-only)\n"
           "  -n                        enforce version negotiation (client-only)\n"
           "  -O                        suppress output\n"
           "  -p path                   path to request (can be set multiple times)\n"
           "  -P path                   path to request, store response to file (can be set\n"
           "                            multiple times)\n"
           "  -R                        require Retry (server only)\n"
           "  -r [initial-pto]          initial PTO (in milliseconds)\n"
           "  -S [num-speculative-ptos] number of speculative PTOs\n"
           "  -s session-file           file to load / store the session ticket\n"
           "  -u size                   initial size of UDP datagram payload\n"
           "  -U size                   maximum size of UDP datagram payload\n"
           "  -V                        verify peer using the default certificates\n"
           "  -v                        verbose mode (-vv emits packet dumps as well)\n"
           "  -w packets                initial congestion window (default: 10)\n"
           "  -W public-key-file        use raw public keys (RFC 7250). When set and running\n"
           "                            as a client, the argument specifies the public keys\n"
           "                            that the server is expected to use. When running as\n"
           "                            a server, the argument is ignored.\n"
           "  -x named-group            named group to be used (default: secp256r1)\n"
           "  -X                        max bidirectional stream count (default: 100)\n"
           "  -y cipher-suite           cipher-suite to be used (default: all)\n"
           "  -h                        print this help\n"
           "\n",
           cmd);
}

static void push_req(const char *path, int to_file)
{
    size_t i;
    for (i = 0; reqs[i].path != NULL; ++i)
        ;
    reqs = realloc(reqs, sizeof(*reqs) * (i + 2));
    reqs[i].path = path;
    reqs[i].to_file = to_file;
    memset(reqs + i + 1, 0, sizeof(*reqs));
}

int main(int argc, char **argv)
{
    const char *cert_file = NULL, *raw_pubkey_file = NULL, *host, *port, *cid_key = NULL;
    struct sockaddr_storage sa;
    socklen_t salen;
    int ch, opt_index;

    ERR_load_crypto_strings();
    OpenSSL_add_all_algorithms();
#if !defined(LIBRESSL_VERSION_NUMBER) && OPENSSL_VERSION_NUMBER >= 0x30000000L
    /* Explicitly load the legacy provider in addition to default, as we test Blowfish in one of the tests. */
    (void)OSSL_PROVIDER_load(NULL, "legacy");
    (void)OSSL_PROVIDER_load(NULL, "default");
#endif

    reqs = malloc(sizeof(*reqs));
    memset(reqs, 0, sizeof(*reqs));
    ctx = quicly_spec_context;
    ctx.tls = &tlsctx;
    ctx.stream_open = &stream_open;
    ctx.closed_by_remote = &closed_by_remote;
    ctx.save_resumption_token = &save_resumption_token;
    ctx.generate_resumption_token = &generate_resumption_token;

    setup_session_cache(ctx.tls);
    quicly_amend_ptls_context(ctx.tls);

    {
        uint8_t secret[PTLS_MAX_DIGEST_SIZE];
        ctx.tls->random_bytes(secret, ptls_openssl_sha256.digest_size);
        address_token_aead.enc = ptls_aead_new(&ptls_openssl_aes128gcm, &ptls_openssl_sha256, 1, secret, "");
        address_token_aead.dec = ptls_aead_new(&ptls_openssl_aes128gcm, &ptls_openssl_sha256, 0, secret, "");
    }

<<<<<<< HEAD
    static const struct option longopts[] = {
        {"ech-key", required_argument, NULL, 0}, {"ech-configs", required_argument, NULL, 0},
        {"multipath", no_argument, NULL, 0}, {NULL}};
=======
    static const struct option longopts[] = {{"ech-key", required_argument, NULL, 0},
                                             {"ech-configs", required_argument, NULL, 0},
                                             {"disable-ecn", no_argument, NULL, 0},
                                             {NULL}};
>>>>>>> c5b954bd
    while ((ch = getopt_long(argc, argv, "a:b:B:c:C:Dd:k:Ee:f:Gi:I:K:l:M:m:NnOp:P:Rr:S:s:u:U:Vvw:W:x:X:y:h", longopts,
                             &opt_index)) != -1) {
        switch (ch) {
        case 0: /* longopts */
            if (strcmp(longopts[opt_index].name, "ech-key") == 0) {
                ech_setup_key(&tlsctx, optarg);
            } else if (strcmp(longopts[opt_index].name, "ech-configs") == 0) {
                ech_setup_configs(optarg);
<<<<<<< HEAD
            } else if (strcmp(longopts[opt_index].name, "multipath") == 0) {
                ctx.transport_params.enable_multipath = 1;
=======
            } else if (strcmp(longopts[opt_index].name, "disable-ecn") == 0) {
                ctx.enable_ecn = 0;
>>>>>>> c5b954bd
            } else {
                assert(!"unexpected longname");
            }
            break;
        case 'a':
            assert(negotiated_protocols.count < PTLS_ELEMENTSOF(negotiated_protocols.list));
            negotiated_protocols.list[negotiated_protocols.count++] = ptls_iovec_init(optarg, strlen(optarg));
            break;
        case 'b':
            if (sscanf(optarg, "%u", &udpbufsize) != 1) {
                fprintf(stderr, "failed to parse buffer size: %s\n", optarg);
                exit(1);
            }
            break;
        case 'B':
            cid_key = optarg;
            break;
        case 'c':
            cert_file = optarg;
            break;
        case 'C': {
            quicly_cc_type_t **cc;
            for (cc = quicly_cc_all_types; *cc != NULL; ++cc)
                if (strcmp((*cc)->name, optarg) == 0)
                    break;
            if (*cc != NULL) {
                ctx.init_cc = (*cc)->cc_init;
            } else {
                fprintf(stderr, "unknown congestion controller: %s\n", optarg);
                exit(1);
            }
        } break;
        case 'G':
#ifdef __linux__
            send_packets = send_packets_gso;
#else
            fprintf(stderr, "UDP GSO only supported on linux\n");
            exit(1);
#endif
            break;
        case 'k':
            load_private_key(ctx.tls, optarg);
            break;
        case 'd': {
            uint8_t draft_ver;
            if (sscanf(optarg, "%" SCNu8, &draft_ver) != 1) {
                fprintf(stderr, "failed to parse draft number: %s\n", optarg);
                exit(1);
            }
            ctx.initial_version = 0xff000000 | draft_ver;
        } break;
        case 'D':
            send_datagram_frame = 1;
            break;
        case 'E':
            ctx.expand_client_hello = 1;
            break;
        case 'e': {
            int fd;
            if ((fd = open(optarg, O_WRONLY | O_CREAT | O_TRUNC, 0666)) == -1) {
                fprintf(stderr, "failed to open file:%s:%s\n", optarg, strerror(errno));
                exit(1);
            }
            ptls_log_add_fd(fd);
            ptls_log.include_appdata = 1;
        } break;
        case 'f': {
            double fraction;
            if (sscanf(optarg, "%lf", &fraction) != 1) {
                fprintf(stderr, "failed to parse ack frequency: %s\n", optarg);
                exit(1);
            }
            ctx.ack_frequency = (uint32_t)(fraction * 1024);
        } break;
        case 'i':
            if (sscanf(optarg, "%" SCNd64, &request_interval) != 1) {
                fprintf(stderr, "failed to parse request interval: %s\n", optarg);
                exit(1);
            }
            break;
        case 'I':
            if (sscanf(optarg, "%" SCNd64, &ctx.transport_params.max_idle_timeout) != 1) {
                fprintf(stderr, "failed to parse idle timeout: %s\n", optarg);
                exit(1);
            }
        case 'K':
            if (sscanf(optarg, "%" SCNu64, &ctx.max_packets_per_key) != 1) {
                fprintf(stderr, "failed to parse key update interval: %s\n", optarg);
                exit(1);
            }
            break;
        case 'l':
            setup_log_event(ctx.tls, optarg);
            break;
        case 'M': {
            uint64_t v;
            if (sscanf(optarg, "%" SCNu64, &v) != 1) {
                fprintf(stderr, "failed to parse max stream data:%s\n", optarg);
                exit(1);
            }
            ctx.transport_params.max_stream_data.bidi_local = v;
            ctx.transport_params.max_stream_data.bidi_remote = v;
            ctx.transport_params.max_stream_data.uni = v;
        } break;
        case 'm':
            if (sscanf(optarg, "%" SCNu64, &ctx.transport_params.max_data) != 1) {
                fprintf(stderr, "failed to parse max data:%s\n", optarg);
                exit(1);
            }
            break;
        case 'N':
            hs_properties.client.negotiate_before_key_exchange = 1;
            break;
        case 'n':
            ctx.initial_version = 0xabababa;
            break;
        case 'O':
            suppress_output = 1;
            break;
        case 'p':
        case 'P': {
            if (!validate_path(optarg)) {
                fprintf(stderr, "invalid path:%s\n", optarg);
                exit(1);
            }
            push_req(optarg, ch == 'P');
        } break;
        case 'R':
            enforce_retry = 1;
            break;
        case 'r':
            if (sscanf(optarg, "%" SCNu32, &ctx.loss.default_initial_rtt) != 1) {
                fprintf(stderr, "invalid argument passed to `-r`\n");
                exit(1);
            }
            break;
        case 'S':
            if (sscanf(optarg, "%" SCNu8, &ctx.loss.num_speculative_ptos) != 1) {
                fprintf(stderr, "invalid argument passed to `-S`\n");
                exit(1);
            }
            break;
        case 's':
            session_file = optarg;
            break;
        case 'u':
            if (sscanf(optarg, "%" SCNu16, &ctx.initial_egress_max_udp_payload_size) != 1) {
                fprintf(stderr, "invalid argument passed to `-u`\n");
                exit(1);
            }
            break;
        case 'U':
            if (sscanf(optarg, "%" SCNu64, &ctx.transport_params.max_udp_payload_size) != 1) {
                fprintf(stderr, "invalid argument passed to `-U`\n");
                exit(1);
            }
            break;
        case 'V':
            setup_verify_certificate(ctx.tls, NULL);
            break;
        case 'v':
            ++verbosity;
            break;
        case 'w':
            if (sscanf(optarg, "%" SCNu32, &ctx.initcwnd_packets) != 1) {
                fprintf(stderr, "invalid argument passed to `-w`\n");
                exit(1);
            }
            break;
        case 'W':
            raw_pubkey_file = optarg;
            break;
        case 'x': {
            size_t i;
            for (i = 0; key_exchanges[i] != NULL; ++i)
                ;
#define MATCH(name)                                                                                                                \
    if (key_exchanges[i] == NULL && strcasecmp(optarg, #name) == 0)                                                                \
    key_exchanges[i] = &ptls_openssl_##name
            MATCH(secp256r1);
#if PTLS_OPENSSL_HAVE_SECP384R1
            MATCH(secp384r1);
#endif
#if PTLS_OPENSSL_HAVE_SECP521R1
            MATCH(secp521r1);
#endif
#if PTLS_OPENSSL_HAVE_X25519
            MATCH(x25519);
#endif
#undef MATCH
            if (key_exchanges[i] == NULL) {
                fprintf(stderr, "unknown key exchange: %s\n", optarg);
                exit(1);
            }
        } break;
        case 'X':
            if (sscanf(optarg, "%" SCNu64, &ctx.transport_params.max_streams_bidi) != 1) {
                fprintf(stderr, "failed to parse max streams count: %s\n", optarg);
                exit(1);
            }
            break;
        case 'y': {
            size_t i;
            for (i = 0; cipher_suites[i] != NULL; ++i)
                ;
#define MATCH(name, engine)                                                                                                        \
    if (cipher_suites[i] == NULL && strcasecmp(optarg, #name) == 0)                                                                \
    cipher_suites[i] = &engine##_##name
#if QUICLY_HAVE_FUSION
            MATCH(aes128gcmsha256, fusion);
            MATCH(aes256gcmsha384, fusion);
#endif
            MATCH(aes128gcmsha256, ptls_openssl);
            MATCH(aes256gcmsha384, ptls_openssl);
#if PTLS_OPENSSL_HAVE_CHACHA20_POLY1305
            MATCH(chacha20poly1305sha256, ptls_openssl);
#endif
#undef MATCH
            if (cipher_suites[i] == NULL) {
                fprintf(stderr, "unknown cipher-suite: %s\n", optarg);
                exit(1);
            }
        } break;
        default:
            usage(argv[0]);
            exit(1);
        }
    }
    argc -= optind;
    argv += optind;

    if (reqs[0].path == NULL)
        push_req("/", 0);

    if (key_exchanges[0] == NULL)
        key_exchanges[0] = &ptls_openssl_secp256r1;

    /* Amend cipher-suites. Copy the defaults when `-y` option is not used. Otherwise, complain if aes128gcmsha256 is not specified
     */
    if (cipher_suites[0] == NULL) {
        size_t i;
        for (i = 0; ptls_openssl_cipher_suites[i] != NULL; ++i) {
            cipher_suites[i] = ptls_openssl_cipher_suites[i];
#if QUICLY_HAVE_FUSION
            if (cipher_suites[i]->id == PTLS_CIPHER_SUITE_AES_128_GCM_SHA256) {
                cipher_suites[i] = &fusion_aes128gcmsha256;
            } else if (cipher_suites[i]->id == PTLS_CIPHER_SUITE_AES_256_GCM_SHA384) {
                cipher_suites[i] = &fusion_aes256gcmsha384;
            }
#endif
        }
    } else {
        size_t i;
        for (i = 0; cipher_suites[i] != NULL; ++i) {
            if (cipher_suites[i]->id == PTLS_CIPHER_SUITE_AES_128_GCM_SHA256)
                goto MandatoryCipherFound;
        }
        fprintf(stderr, "aes128gcmsha256 MUST be one of the cipher-suites specified using `-y`\n");
        return 1;
    MandatoryCipherFound:;
    }

    /* make adjustments for datagram frame support */
    if (send_datagram_frame) {
        static quicly_receive_datagram_frame_t cb = {on_receive_datagram_frame};
        ctx.receive_datagram_frame = &cb;
        ctx.transport_params.max_datagram_frame_size = ctx.transport_params.max_udp_payload_size;
    }

    int use_cid_encryptor = 0;
    if (cert_file != NULL || ctx.tls->sign_certificate != NULL) {
        /* server */
        if (cert_file == NULL || ctx.tls->sign_certificate == NULL) {
            fprintf(stderr, "-c and -k options must be used together\n");
            exit(1);
        }
        if (raw_pubkey_file != NULL) {
            ctx.tls->certificates.list = malloc(sizeof(*ctx.tls->certificates.list));
            load_raw_public_key(ctx.tls->certificates.list, cert_file);
            ctx.tls->certificates.count = 1;
            ctx.tls->use_raw_public_keys = 1;
        } else {
            load_certificate_chain(ctx.tls, cert_file);
        }
        use_cid_encryptor = 1;
    } else {
        /* client */
        if (raw_pubkey_file != NULL) {
            ptls_iovec_t raw_pub_key;
            EVP_PKEY *pubkey;
            load_raw_public_key(&raw_pub_key, raw_pubkey_file);
            pubkey = d2i_PUBKEY(NULL, (const unsigned char **)&raw_pub_key.base, raw_pub_key.len);
            if (pubkey == NULL) {
                fprintf(stderr, "Failed to create an EVP_PKEY from the key found in %s\n", raw_pubkey_file);
                return 1;
            }
            setup_raw_pubkey_verify_certificate(ctx.tls, pubkey);
            EVP_PKEY_free(pubkey);
            ctx.tls->use_raw_public_keys = 1;
        }
        hs_properties.client.negotiated_protocols.list = negotiated_protocols.list;
        hs_properties.client.negotiated_protocols.count = negotiated_protocols.count;
        if (session_file != NULL)
            load_session();
        hs_properties.client.ech.configs = ech.config_list;
        hs_properties.client.ech.retry_configs = &ech.retry.configs;
        use_cid_encryptor = cid_key != NULL || ctx.transport_params.enable_multipath;
    }
    if (use_cid_encryptor) {
        if (cid_key == NULL) {
            static char random_key[17];
            tlsctx.random_bytes(random_key, sizeof(random_key) - 1);
            cid_key = random_key;
        }
        ctx.cid_encryptor = quicly_new_default_cid_encryptor(&ptls_openssl_bfecb, &ptls_openssl_aes128ecb, &ptls_openssl_sha256,
                                                             ptls_iovec_init(cid_key, strlen(cid_key)));
    }
    if (argc != 2) {
        fprintf(stderr, "missing host and port\n");
        exit(1);
    }
    host = (--argc, *argv++);
    port = (--argc, *argv++);

    if (resolve_address((void *)&sa, &salen, host, port, AF_INET, SOCK_DGRAM, IPPROTO_UDP) != 0)
        exit(1);

<<<<<<< HEAD
    return ctx.tls->certificates.count != 0 ? run_server((void *)&sa, salen) : run_client((void *)&sa, host);
=======
    if ((fd = socket(sa.ss_family, SOCK_DGRAM, IPPROTO_UDP)) == -1) {
        perror("socket(2) failed");
        return 1;
    }
    fcntl(fd, F_SETFL, O_NONBLOCK);
    {
        int on = 1;
        if (setsockopt(fd, SOL_SOCKET, SO_REUSEADDR, &on, sizeof(on)) != 0) {
            perror("setsockopt(SO_REUSEADDR) failed");
            return 1;
        }
    }
    if (udpbufsize != 0) {
        unsigned arg = udpbufsize;
        if (setsockopt(fd, SOL_SOCKET, SO_RCVBUF, &arg, sizeof(arg)) != 0) {
            perror("setsockopt(SO_RCVBUF) failed");
            return 1;
        }
        arg = udpbufsize;
        if (setsockopt(fd, SOL_SOCKET, SO_SNDBUF, &arg, sizeof(arg)) != 0) {
            perror("setsockopt(SO_RCVBUF) failed");
            return 1;
        }
    }
#if defined(IP_DONTFRAG)
    {
        int on = 1;
        if (setsockopt(fd, IPPROTO_IP, IP_DONTFRAG, &on, sizeof(on)) != 0)
            perror("Warning: setsockopt(IP_DONTFRAG) failed");
    }
#elif defined(IP_PMTUDISC_DO)
    {
        int opt = IP_PMTUDISC_DO;
        if (setsockopt(fd, IPPROTO_IP, IP_MTU_DISCOVER, &opt, sizeof(opt)) != 0)
            perror("Warning: setsockopt(IP_MTU_DISCOVER) failed");
    }
#endif
#ifdef IP_RECVTOS
    {
        int on = 1;
        if (setsockopt(fd, IPPROTO_IP, IP_RECVTOS, &on, sizeof(on)) != 0)
            perror("Warning: setsockopt(IP_RECVTOS) failed");
    }
#endif

    return ctx.tls->certificates.count != 0 ? run_server(fd, (void *)&sa, salen) : run_client(fd, (void *)&sa, host);
>>>>>>> c5b954bd
}<|MERGE_RESOLUTION|>--- conflicted
+++ resolved
@@ -28,11 +28,8 @@
 #include <sys/time.h>
 #include <sys/types.h>
 #include <getopt.h>
-<<<<<<< HEAD
 #include <netinet/in.h>
-=======
 #include <netinet/ip.h>
->>>>>>> c5b954bd
 #include <netinet/udp.h>
 #include <fcntl.h>
 #include <netdb.h>
@@ -176,6 +173,13 @@
         int opt = IP_PMTUDISC_DO;
         if (setsockopt(fd->fd, IPPROTO_IP, IP_MTU_DISCOVER, &opt, sizeof(opt)) != 0)
             perror("Warning: setsockopt(IP_MTU_DISCOVER) failed");
+    }
+#endif
+#ifdef IP_RECVTOS
+    {
+        int on = 1;
+        if (setsockopt(fd->fd, IPPROTO_IP, IP_RECVTOS, &on, sizeof(on)) != 0)
+            perror("Warning: setsockopt(IP_RECVTOS) failed");
     }
 #endif
     switch (af) {
@@ -279,27 +283,18 @@
 
     quicly_get_stats(conn, &stats);
     fprintf(fp,
-<<<<<<< HEAD
-            "packets-received: %" PRIu64 ", packets-decryption-failed: %" PRIu64 ", packets-sent: %" PRIu64
-            ", packets-lost: %" PRIu64 ", ack-received: %" PRIu64 ", late-acked: %" PRIu64 ", bytes-received: %" PRIu64
-            ", bytes-sent: %" PRIu64 ", paths-created %" PRIu64 ", paths-validated %" PRIu64 ", paths-promoted: %" PRIu64
-            ", srtt: %" PRIu32 "\n",
-            stats.num_packets.received, stats.num_packets.decryption_failed, stats.num_packets.sent, stats.num_packets.lost,
-            stats.num_packets.ack_received, stats.num_packets.late_acked, stats.num_bytes.received, stats.num_bytes.sent,
-            stats.num_paths.created, stats.num_paths.validated, stats.num_paths.promoted, stats.rtt.smoothed);
-=======
             "packets-received: %" PRIu64 ", received-ecn-ect0: %" PRIu64 ", received-ecn-ect1: %" PRIu64
             ", received-ecn-ce: %" PRIu64 ", packets-decryption-failed: %" PRIu64 ", packets-sent: %" PRIu64
             ", packets-lost: %" PRIu64 ", ack-received: %" PRIu64 ", ack-ecn-ect0: %" PRIu64 ", ack-ecn-ect1: %" PRIu64
             ", ack-ecn-ce: %" PRIu64 ", late-acked: %" PRIu64 ", bytes-received: %" PRIu64 ", bytes-sent: %" PRIu64
-            ", srtt: %" PRIu32 ", num-loss-episodes: %" PRIu32 ", num-ecn-loss-episodes: %" PRIu32 "\n",
+            ", paths-created %" PRIu64 ", paths-validated %" PRIu64 ", paths-promoted: %" PRIu64 ", srtt: %" PRIu32
+            ", num-loss-episodes: %" PRIu32 ", num-ecn-loss-episodes: %" PRIu32 "\n",
             stats.num_packets.received, stats.num_packets.received_ecn_counts[0], stats.num_packets.received_ecn_counts[1],
             stats.num_packets.received_ecn_counts[2], stats.num_packets.decryption_failed, stats.num_packets.sent,
             stats.num_packets.lost, stats.num_packets.ack_received, stats.num_packets.acked_ecn_counts[0],
             stats.num_packets.acked_ecn_counts[1], stats.num_packets.acked_ecn_counts[2], stats.num_packets.late_acked,
-            stats.num_bytes.received, stats.num_bytes.sent, stats.rtt.smoothed, stats.cc.num_loss_episodes,
-            stats.cc.num_ecn_loss_episodes);
->>>>>>> c5b954bd
+            stats.num_bytes.received, stats.num_bytes.sent, stats.num_paths.created, stats.num_paths.validated,
+            stats.num_paths.promoted, stats.rtt.smoothed, stats.cc.num_loss_episodes, stats.cc.num_ecn_loss_episodes);
 }
 
 static int validate_path(const char *path)
@@ -571,17 +566,10 @@
 static quicly_generate_resumption_token_t generate_resumption_token = {&on_generate_resumption_token};
 
 /* buf should be ctx.transport_params.max_udp_payload_size bytes long */
-<<<<<<< HEAD
-static ssize_t receive_datagram(int fd, void *buf, quicly_address_t *dest, quicly_address_t *src)
+static ssize_t receive_datagram(int fd, void *buf, quicly_address_t *dest, quicly_address_t *src, uint8_t *ecn)
 {
     struct iovec vec = {.iov_base = buf, .iov_len = ctx.transport_params.max_udp_payload_size};
-    char cmsgbuf[CMSG_SPACE(sizeof(struct in6_pktinfo))] = {};
-=======
-static ssize_t receive_datagram(int fd, void *buf, quicly_address_t *src, uint8_t *ecn)
-{
-    struct iovec vec = {.iov_base = buf, .iov_len = ctx.transport_params.max_udp_payload_size};
-    char cmsgbuf[CMSG_SPACE(sizeof(int) /* == max(V4_TOS, V6_TCLASS) */)] = {};
->>>>>>> c5b954bd
+    char cmsgbuf[CMSG_SPACE(sizeof(struct in6_pktinfo) + sizeof(int) /* == max(V4_TOS, V6_TCLASS) */)] = {};
     struct msghdr mess = {
         .msg_name = &src->sa,
         .msg_namelen = sizeof(*src),
@@ -601,8 +589,8 @@
         ;
 
     if (rret >= 0) {
-<<<<<<< HEAD
         dest->sa.sa_family = AF_UNSPEC;
+        *ecn = 0;
         for (struct cmsghdr *cmsg = CMSG_FIRSTHDR(&mess); cmsg != NULL; cmsg = CMSG_NXTHDR(&mess, cmsg)) {
 #ifdef IP_PKTINFO
             if (cmsg->cmsg_level == IPPROTO_IP && cmsg->cmsg_type == IP_PKTINFO) {
@@ -624,9 +612,8 @@
                 memcpy(&dest->sin6.sin6_addr, CMSG_DATA(cmsg) + offsetof(struct in6_pktinfo, ipi6_addr),
                        sizeof(dest->sin6.sin6_addr));
                 dest->sin6.sin6_port = localaddr.sin6.sin6_port;
-=======
-        *ecn = 0;
-        for (struct cmsghdr *cmsg = CMSG_FIRSTHDR(&mess); cmsg != NULL; cmsg = CMSG_NXTHDR(&mess, cmsg)) {
+            }
+#endif
 #ifdef IP_RECVTOS
             if (cmsg->cmsg_level == IPPROTO_IP && cmsg->cmsg_type ==
 #ifdef __APPLE__
@@ -637,7 +624,6 @@
                 ) {
                 assert((char *)CMSG_DATA(cmsg) - (char *)cmsg + 1 == cmsg->cmsg_len);
                 *ecn = *(uint8_t *)CMSG_DATA(cmsg) & IPTOS_ECN_MASK;
->>>>>>> c5b954bd
             }
 #endif
         }
@@ -646,10 +632,11 @@
     return rret;
 }
 
-<<<<<<< HEAD
 /* in6_pktinfo would be the largest structure among the ones that might be stored */
-static void set_srcaddr(struct cmsghdr *cmsg, quicly_address_t *addr, socklen_t *space)
-{
+static void set_srcaddr(struct msghdr *mess, quicly_address_t *addr)
+{
+    struct cmsghdr *cmsg = (struct cmsghdr *)((char *)mess->msg_control + mess->msg_controllen);
+
     switch (addr->sa.sa_family) {
     case AF_INET: {
 #ifdef IP_PKTINFO
@@ -658,13 +645,13 @@
         cmsg->cmsg_type = IP_PKTINFO;
         cmsg->cmsg_len = CMSG_LEN(sizeof(info));
         memcpy(CMSG_DATA(cmsg), &info, sizeof(info));
-        *space += CMSG_SPACE(sizeof(info));
+        mess->msg_controllen += CMSG_SPACE(sizeof(info));
 #elif defined(IP_SENDSRCADDR)
         cmsg->cmsg_level = IPPROTO_IP;
         cmsg->cmsg_type = IP_SENDSRCADDR;
         cmsg->cmsg_len = CMSG_LEN(sizeof(addr->sin));
         memcpy(CMSG_DATA(cmsg), &addr->sin, sizeof(addr->sin));
-        *space += CMSG_SPACE(sizeof(addr->sin));
+        mess->msg_controllen += CMSG_SPACE(sizeof(addr->sin));
 #else
         assert(!"FIXME");
 #endif
@@ -675,7 +662,7 @@
         cmsg->cmsg_type = IPV6_PKTINFO;
         cmsg->cmsg_len = CMSG_LEN(sizeof(info));
         memcpy(CMSG_DATA(cmsg), &info, sizeof(info));
-        *space += CMSG_SPACE(sizeof(info));
+        mess->msg_controllen += CMSG_SPACE(sizeof(info));
     } break;
     default:
         assert(!"FIXME");
@@ -683,8 +670,6 @@
     }
 }
 
-static void send_packets_default(int fd, quicly_address_t *dest, quicly_address_t *src, struct iovec *packets, size_t num_packets)
-=======
 static void set_ecn(struct msghdr *mess, int ecn)
 {
     if (ecn == 0)
@@ -700,38 +685,24 @@
     mess->msg_controllen += CMSG_SPACE(sizeof(ecn));
 }
 
-static void send_packets_default(int fd, struct sockaddr *dest, struct iovec *packets, size_t num_packets, uint8_t ecn)
->>>>>>> c5b954bd
+static void send_packets_default(int fd, quicly_address_t *dest, quicly_address_t *src, struct iovec *packets, size_t num_packets,
+                                 uint8_t ecn)
 {
     for (size_t i = 0; i != num_packets; ++i) {
-        char cmsgbuf[CMSG_SPACE(sizeof(struct in6_pktinfo))];
+        char cmsgbuf[CMSG_SPACE(sizeof(struct in6_pktinfo)) + CMSG_SPACE(sizeof(int))];
         struct msghdr mess = {
-<<<<<<< HEAD
-            .msg_name = &dest->sa,
+            .msg_name = dest,
             .msg_namelen = quicly_get_socklen(&dest->sa),
             .msg_iov = &packets[i],
             .msg_iovlen = 1,
             .msg_control = cmsgbuf,
-            .msg_controllen = sizeof(cmsgbuf),
         };
-        socklen_t cmsglen = 0;
         if (src != NULL && src->sa.sa_family != AF_UNSPEC)
-            set_srcaddr(CMSG_FIRSTHDR(&mess), src, &cmsglen);
-        if (cmsglen == 0)
-            mess.msg_control = NULL;
-        mess.msg_controllen = cmsglen;
-=======
-            .msg_name = dest,
-            .msg_namelen = quicly_get_socklen(dest),
-            .msg_iov = &packets[i],
-            .msg_iovlen = 1,
-            .msg_control = cmsgbuf,
-        };
+            set_srcaddr(&mess, src);
         set_ecn(&mess, ecn);
         assert(mess.msg_controllen <= sizeof(cmsgbuf));
         if (mess.msg_controllen == 0)
             mess.msg_control = NULL;
->>>>>>> c5b954bd
         if (verbosity >= 2)
             hexdump("sendmsg", packets[i].iov_base, packets[i].iov_len);
         int ret;
@@ -748,56 +719,34 @@
 #define UDP_SEGMENT 103
 #endif
 
-<<<<<<< HEAD
-static void send_packets_gso(int fd, quicly_address_t *dest, quicly_address_t *src, struct iovec *packets, size_t num_packets)
+static void send_packets_gso(int fd, quicly_address_t *dest, quicly_address_t *src, struct iovec *packets, size_t num_packets,
+                             uint8_t ecn)
 {
     struct iovec vec = {.iov_base = (void *)packets[0].iov_base,
                         .iov_len = packets[num_packets - 1].iov_base + packets[num_packets - 1].iov_len - packets[0].iov_base};
-    char cmsgbuf[CMSG_SPACE(sizeof(struct in6_pktinfo)) + CMSG_SPACE(sizeof(uint16_t))];
-=======
-static void send_packets_gso(int fd, struct sockaddr *dest, struct iovec *packets, size_t num_packets, uint8_t ecn)
-{
-    struct iovec vec = {.iov_base = (void *)packets[0].iov_base,
-                        .iov_len = packets[num_packets - 1].iov_base + packets[num_packets - 1].iov_len - packets[0].iov_base};
-    char cmsgbuf[CMSG_SPACE(sizeof(uint16_t)) + CMSG_SPACE(sizeof(int))]; /* UDP_SEGMENT and IP_TOS */
->>>>>>> c5b954bd
+    char cmsgbuf[CMSG_SPACE(sizeof(struct in6_pktinfo)) + CMSG_SPACE(sizeof(uint16_t)) /* UDP_SEGMENT */ + CMSG_SPACE(sizeof(int)) /* IP_TOS */)];
     struct msghdr mess = {
         .msg_name = dest,
         .msg_namelen = quicly_get_socklen(&dest->sa),
         .msg_iov = &vec,
         .msg_iovlen = 1,
         .msg_control = cmsgbuf,
-<<<<<<< HEAD
-        .msg_controllen = sizeof(cmsgbuf),
     };
 
-    struct cmsghdr *cmsg = CMSG_FIRSTHDR(&mess);
-    socklen_t cmsglen = 0;
-    if (src != NULL && src->sa.sa_family != AF_UNSPEC) {
-        set_srcaddr(cmsg, src, &cmsglen);
-        cmsg = CMSG_NXTHDR(&mess, cmsg);
-    }
+    if (src != NULL && src->sa.sa_family != AF_UNSPEC)
+        set_srcaddr(&mess, src);
     if (num_packets != 1) {
-=======
-    };
-    if (num_packets != 1) {
-        struct cmsghdr *cmsg = mess.msg_control;
->>>>>>> c5b954bd
+        struct cmsghdr *cmsg = (struct cmsghdr *)((char *)mess->msg_control + mess->msg_controllen);
         cmsg->cmsg_level = SOL_UDP;
         cmsg->cmsg_type = UDP_SEGMENT;
         cmsg->cmsg_len = CMSG_LEN(sizeof(uint16_t));
         *(uint16_t *)CMSG_DATA(cmsg) = packets[0].iov_len;
-<<<<<<< HEAD
-        cmsglen += CMSG_SPACE(sizeof(uint16_t));
-    }
-    if (cmsglen == 0)
+        mess.msg_controllen = CMSG_SPACE(sizeof(uint16_t));
+    }
+    set_ecn(&mess, ecn);
+    assert(mess.msg_controllen <= sizeof(cmsgbuf));
+    if (mess.msg_controllen == 0)
         mess.msg_control = NULL;
-    mess.msg_controllen = cmsglen;
-=======
-        mess.msg_controllen = CMSG_SPACE(sizeof(uint16_t));
-    }
-    set_ecn(&mess, ecn);
->>>>>>> c5b954bd
 
     int ret;
     while ((ret = sendmsg(fd, &mess, 0)) == -1 && errno == EINTR)
@@ -808,20 +757,12 @@
 
 #endif
 
-<<<<<<< HEAD
-static void (*send_packets)(int, quicly_address_t *, quicly_address_t *, struct iovec *, size_t) = send_packets_default;
-=======
-static void (*send_packets)(int, struct sockaddr *, struct iovec *, size_t, uint8_t ecn) = send_packets_default;
->>>>>>> c5b954bd
+static void (*send_packets)(int, quicly_address_t *, quicly_address_t *, struct iovec *, size_t, uint8_t) = send_packets_default;
 
 static void send_one_packet(int fd, quicly_address_t *dest, quicly_address_t *src, const void *payload, size_t payload_len)
 {
     struct iovec vec = {.iov_base = (void *)payload, .iov_len = payload_len};
-<<<<<<< HEAD
-    send_packets(fd, dest, src, &vec, 1);
-=======
-    send_packets(fd, dest, &vec, 1, 0);
->>>>>>> c5b954bd
+    send_packets(fd, dest, src, &vec, 1, 0);
 }
 
 static int send_pending(struct fdinfo *fds, size_t numfds, quicly_conn_t *conn)
@@ -832,7 +773,6 @@
     size_t num_packets = MAX_BURST_PACKETS;
     int ret;
 
-<<<<<<< HEAD
     if ((ret = quicly_send(conn, &dest, &src, packets, &num_packets, buf, sizeof(buf))) == 0 && num_packets != 0) {
         // find fd match by IP and port
         size_t fd_index;
@@ -850,12 +790,8 @@
         } else {
             fd_index = 0;
         }
-        send_packets(fds[fd_index].fd, &dest, &src, packets, num_packets);
-    }
-=======
-    if ((ret = quicly_send(conn, &dest, &src, packets, &num_packets, buf, sizeof(buf))) == 0 && num_packets != 0)
-        send_packets(fd, &dest.sa, packets, num_packets, quicly_send_get_ecn_bits(conn));
->>>>>>> c5b954bd
+        send_packets(fds[fd_index].fd, &dest, &src, packets, num_packets, quicly_send_get_ecn_bits(conn));
+    }
 
     return ret;
 }
@@ -997,15 +933,9 @@
             if (!FD_ISSET(fds[i].fd, &readfds))
                 continue;
             while (1) {
-<<<<<<< HEAD
-                uint8_t buf[ctx.transport_params.max_udp_payload_size];
+                uint8_t buf[ctx.transport_params.max_udp_payload_size], ecn;
                 quicly_address_t dest, src;
-                ssize_t rret = receive_datagram(fds[i].fd, buf, &dest, &src);
-=======
-                uint8_t buf[ctx.transport_params.max_udp_payload_size], ecn;
-                quicly_address_t src;
-                ssize_t rret = receive_datagram(fd, buf, &src, &ecn);
->>>>>>> c5b954bd
+                ssize_t rret = receive_datagram(fds[i].fd, buf, &dest, &src, &ecn);
                 if (rret <= 0)
                     break;
                 if (verbosity >= 2)
@@ -1015,12 +945,8 @@
                     quicly_decoded_packet_t packet;
                     if (quicly_decode_packet(&ctx, &packet, buf, rret, &off) == SIZE_MAX)
                         break;
-<<<<<<< HEAD
+                    packet.ecn = ecn;
                     quicly_receive(conn, &dest.sa, &src.sa, &packet);
-=======
-                    packet.ecn = ecn;
-                    quicly_receive(conn, NULL, &src.sa, &packet);
->>>>>>> c5b954bd
                     if (send_datagram_frame && quicly_connection_is_ready(conn)) {
                         const char *message = "hello datagram!";
                         ptls_iovec_t datagram = ptls_iovec_init(message, strlen(message));
@@ -1152,15 +1078,9 @@
         } while (select(fd.fd + 1, &readfds, NULL, NULL, tv) == -1 && errno == EINTR);
         if (FD_ISSET(fd.fd, &readfds)) {
             while (1) {
-<<<<<<< HEAD
                 quicly_address_t local, remote;
-                uint8_t buf[ctx.transport_params.max_udp_payload_size];
-                ssize_t rret = receive_datagram(fd.fd, buf, &local, &remote);
-=======
                 uint8_t buf[ctx.transport_params.max_udp_payload_size], ecn;
-                quicly_address_t remote;
-                ssize_t rret = receive_datagram(fd, buf, &remote, &ecn);
->>>>>>> c5b954bd
+                ssize_t rret = receive_datagram(fd.fd, buf, &local, &remote, &ecn);
                 if (rret == -1)
                     break;
                 if (verbosity >= 2)
@@ -1509,16 +1429,11 @@
         address_token_aead.dec = ptls_aead_new(&ptls_openssl_aes128gcm, &ptls_openssl_sha256, 0, secret, "");
     }
 
-<<<<<<< HEAD
-    static const struct option longopts[] = {
-        {"ech-key", required_argument, NULL, 0}, {"ech-configs", required_argument, NULL, 0},
-        {"multipath", no_argument, NULL, 0}, {NULL}};
-=======
     static const struct option longopts[] = {{"ech-key", required_argument, NULL, 0},
                                              {"ech-configs", required_argument, NULL, 0},
                                              {"disable-ecn", no_argument, NULL, 0},
+                                             {"multipath", no_argument, NULL, 0},
                                              {NULL}};
->>>>>>> c5b954bd
     while ((ch = getopt_long(argc, argv, "a:b:B:c:C:Dd:k:Ee:f:Gi:I:K:l:M:m:NnOp:P:Rr:S:s:u:U:Vvw:W:x:X:y:h", longopts,
                              &opt_index)) != -1) {
         switch (ch) {
@@ -1527,13 +1442,10 @@
                 ech_setup_key(&tlsctx, optarg);
             } else if (strcmp(longopts[opt_index].name, "ech-configs") == 0) {
                 ech_setup_configs(optarg);
-<<<<<<< HEAD
+            } else if (strcmp(longopts[opt_index].name, "disable-ecn") == 0) {
+                ctx.enable_ecn = 0;
             } else if (strcmp(longopts[opt_index].name, "multipath") == 0) {
                 ctx.transport_params.enable_multipath = 1;
-=======
-            } else if (strcmp(longopts[opt_index].name, "disable-ecn") == 0) {
-                ctx.enable_ecn = 0;
->>>>>>> c5b954bd
             } else {
                 assert(!"unexpected longname");
             }
@@ -1861,54 +1773,5 @@
     if (resolve_address((void *)&sa, &salen, host, port, AF_INET, SOCK_DGRAM, IPPROTO_UDP) != 0)
         exit(1);
 
-<<<<<<< HEAD
     return ctx.tls->certificates.count != 0 ? run_server((void *)&sa, salen) : run_client((void *)&sa, host);
-=======
-    if ((fd = socket(sa.ss_family, SOCK_DGRAM, IPPROTO_UDP)) == -1) {
-        perror("socket(2) failed");
-        return 1;
-    }
-    fcntl(fd, F_SETFL, O_NONBLOCK);
-    {
-        int on = 1;
-        if (setsockopt(fd, SOL_SOCKET, SO_REUSEADDR, &on, sizeof(on)) != 0) {
-            perror("setsockopt(SO_REUSEADDR) failed");
-            return 1;
-        }
-    }
-    if (udpbufsize != 0) {
-        unsigned arg = udpbufsize;
-        if (setsockopt(fd, SOL_SOCKET, SO_RCVBUF, &arg, sizeof(arg)) != 0) {
-            perror("setsockopt(SO_RCVBUF) failed");
-            return 1;
-        }
-        arg = udpbufsize;
-        if (setsockopt(fd, SOL_SOCKET, SO_SNDBUF, &arg, sizeof(arg)) != 0) {
-            perror("setsockopt(SO_RCVBUF) failed");
-            return 1;
-        }
-    }
-#if defined(IP_DONTFRAG)
-    {
-        int on = 1;
-        if (setsockopt(fd, IPPROTO_IP, IP_DONTFRAG, &on, sizeof(on)) != 0)
-            perror("Warning: setsockopt(IP_DONTFRAG) failed");
-    }
-#elif defined(IP_PMTUDISC_DO)
-    {
-        int opt = IP_PMTUDISC_DO;
-        if (setsockopt(fd, IPPROTO_IP, IP_MTU_DISCOVER, &opt, sizeof(opt)) != 0)
-            perror("Warning: setsockopt(IP_MTU_DISCOVER) failed");
-    }
-#endif
-#ifdef IP_RECVTOS
-    {
-        int on = 1;
-        if (setsockopt(fd, IPPROTO_IP, IP_RECVTOS, &on, sizeof(on)) != 0)
-            perror("Warning: setsockopt(IP_RECVTOS) failed");
-    }
-#endif
-
-    return ctx.tls->certificates.count != 0 ? run_server(fd, (void *)&sa, salen) : run_client(fd, (void *)&sa, host);
->>>>>>> c5b954bd
 }