--- conflicted
+++ resolved
@@ -1211,12 +1211,9 @@
     static const struct option longopts[] = {{"ech-key", required_argument, NULL, 0},
                                              {"ech-configs", required_argument, NULL, 0},
                                              {"disable-ecn", no_argument, NULL, 0},
-<<<<<<< HEAD
+                                             {"disregard-app-limited", no_argument, NULL, 0},
                                              {"jumpstart-default", required_argument, NULL, 0},
                                              {"jumpstart-max", required_argument, NULL, 0},
-=======
-                                             {"disregard-app-limited", no_argument, NULL, 0},
->>>>>>> cde56ac8
                                              {NULL}};
     while ((ch = getopt_long(argc, argv, "a:b:B:c:C:Dd:k:Ee:f:Gi:I:K:l:M:m:NnOp:P:Rr:S:s:u:U:Vvw:W:x:X:y:h", longopts,
                              &opt_index)) != -1) {
@@ -1228,7 +1225,8 @@
                 ech_setup_configs(optarg);
             } else if (strcmp(longopts[opt_index].name, "disable-ecn") == 0) {
                 ctx.enable_ecn = 0;
-<<<<<<< HEAD
+            } else if (strcmp(longopts[opt_index].name, "disregard-app-limited") == 0) {
+                ctx.cc_recognize_app_limited = 0;
             } else if (strcmp(longopts[opt_index].name, "jumpstart-default") == 0) {
                 if (sscanf(optarg, "%" SCNu32, &ctx.default_jumpstart_cwnd_bytes) != 1) {
                     fprintf(stderr, "failed to parse default jumpstart size: %s\n", optarg);
@@ -1239,10 +1237,6 @@
                     fprintf(stderr, "failed to parse max jumpstart size: %s\n", optarg);
                     exit(1);
                 }
-=======
-            } else if (strcmp(longopts[opt_index].name, "disregard-app-limited") == 0) {
-                ctx.cc_recognize_app_limited = 0;
->>>>>>> cde56ac8
             } else {
                 assert(!"unexpected longname");
             }
