--- conflicted
+++ resolved
@@ -1226,8 +1226,7 @@
             } else if (strcmp(longopts[opt_index].name, "disable-ecn") == 0) {
                 ctx.enable_ecn = 0;
             } else if (strcmp(longopts[opt_index].name, "disregard-app-limited") == 0) {
-<<<<<<< HEAD
-                ctx.cc_recognize_app_limited = 0;
+                ctx.respect_app_limited = 0;
             } else if (strcmp(longopts[opt_index].name, "jumpstart-default") == 0) {
                 if (sscanf(optarg, "%" SCNu32, &ctx.default_jumpstart_cwnd_packets) != 1) {
                     fprintf(stderr, "failed to parse default jumpstart size: %s\n", optarg);
@@ -1238,9 +1237,6 @@
                     fprintf(stderr, "failed to parse max jumpstart size: %s\n", optarg);
                     exit(1);
                 }
-=======
-                ctx.respect_app_limited = 0;
->>>>>>> b36dc96a
             } else {
                 assert(!"unexpected longname");
             }
