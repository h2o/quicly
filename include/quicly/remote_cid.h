/*
 * Copyright (c) 2020 Fastly, Inc.
 *
 * Permission is hereby granted, free of charge, to any person obtaining a copy
 * of this software and associated documentation files (the "Software"), to
 * deal in the Software without restriction, including without limitation the
 * rights to use, copy, modify, merge, publish, distribute, sublicense, and/or
 * sell copies of the Software, and to permit persons to whom the Software is
 * furnished to do so, subject to the following conditions:
 *
 * The above copyright notice and this permission notice shall be included in
 * all copies or substantial portions of the Software.
 *
 * THE SOFTWARE IS PROVIDED "AS IS", WITHOUT WARRANTY OF ANY KIND, EXPRESS OR
 * IMPLIED, INCLUDING BUT NOT LIMITED TO THE WARRANTIES OF MERCHANTABILITY,
 * FITNESS FOR A PARTICULAR PURPOSE AND NONINFRINGEMENT. IN NO EVENT SHALL THE
 * AUTHORS OR COPYRIGHT HOLDERS BE LIABLE FOR ANY CLAIM, DAMAGES OR OTHER
 * LIABILITY, WHETHER IN AN ACTION OF CONTRACT, TORT OR OTHERWISE, ARISING
 * FROM, OUT OF OR IN CONNECTION WITH THE SOFTWARE OR THE USE OR OTHER DEALINGS
 * IN THE SOFTWARE.
 */
#ifndef quicly_received_cid_h
#define quicly_received_cid_h

#include "quicly/cid.h"

#ifdef __cplusplus
extern "C" {
#endif

/**
 * state of `quicly_remote_cid_t`
 */
typedef enum en_quicly_remote_cid_state_t {
    /**
     * cid and stateless reset token have not been received for the sequence number
     */
    QUICLY_REMOTE_CID_UNAVAILABLE,
    /**
     * cid is in use
     */
    QUICLY_REMOTE_CID_IN_USE,
    /**
     * cid has been receive but has not been used yet
     */
    QUICLY_REMOTE_CID_AVAILABLE
} quicly_remote_cid_state_t;

/**
 * records a CID given by the remote peer
 */
typedef struct st_quicly_remote_cid_t {
    /**
     * state
     */
    quicly_remote_cid_state_t state;
    /**
     * sequence number of the CID; if `state` is UNAVAILABLE, this is a reserved slot meaning that we are expecting to receive a
     * NEW_CONNECTION_ID frame with this sequence number. This helps determine if a received frame is carrying a CID that is already
     * retired.
     */
    uint64_t sequence;
    /**
     * CID; available unless `state` is UNAVAILABLE
     */
    struct st_quicly_cid_t cid;
    /**
     * stateless reset token; only usable if `is_active` is true
     */
    uint8_t stateless_reset_token[QUICLY_STATELESS_RESET_TOKEN_LEN];
} quicly_remote_cid_t;

/**
 * structure to hold active connection IDs received from the remote peer
 */
typedef struct st_quicly_remote_cid_set_t {
    /**
     * We retain QUICLY_LOCAL_ACTIVE_CONNECTION_ID_LIMIT active connection IDs. `cids[0]` used to retain the current DCID, but it is
     * no longer the case. DCID of the non-probing path should now be obtained via `get_dcid(conn->paths[0])` where `paths[0]` is
     * the non-probing path.
     */
    quicly_remote_cid_t cids[QUICLY_LOCAL_ACTIVE_CONNECTION_ID_LIMIT];
    /**
     * we expect to receive CIDs with sequence number smaller than or equal to this number
     */
    uint64_t _largest_sequence_expected;
    /**
     * queue containing CID sequence numbers that should be sent using RETIRE_CONNECTION_ID frames
     */
    struct {
        uint64_t cids[QUICLY_LOCAL_ACTIVE_CONNECTION_ID_LIMIT * 2];
        size_t count;
    } retired;
} quicly_remote_cid_set_t;

/**
 * Initializes the set. If `initial_cid` is NULL, the first value is automatically generated so that the endpoint running as client
 * can use it. Stateless reset token of the initial CID is set to a random value so that it would not match against any value being
 * received.
 */
void quicly_remote_cid_init_set(quicly_remote_cid_set_t *set, ptls_iovec_t *initial_cid, void (*random_bytes)(void *, size_t));
/**
 * Registers received connection ID at the same time pushing CIDs onto the retired queue, if any. Returns 0 if successful (CID set
 * is either updated or given information is ignored due to being state), or a transport error code if an error occurs.
 */
<<<<<<< HEAD
int quicly_remote_cid_register(quicly_remote_cid_set_t *set, uint64_t sequence, const uint8_t *cid, size_t cid_len,
                               const uint8_t srt[QUICLY_STATELESS_RESET_TOKEN_LEN], uint64_t retire_prior_to);
/**
 * Unregisters specified CID from the store, pushing the unregistered CID onto the retired queue. The former always succeeds, while
 * the latter might fail due to state exhaustion, in which case an error is returned.
 */
int quicly_remote_cid_unregister(quicly_remote_cid_set_t *set, uint64_t sequence);
/**
 * pushes a CID sequence number to the retired queue
 */
int quicly_remote_cid_push_retired(quicly_remote_cid_set_t *set, uint64_t sequence);
=======
quicly_error_t quicly_remote_cid_register(quicly_remote_cid_set_t *set, uint64_t sequence, const uint8_t *cid, size_t cid_len,
                                          const uint8_t srt[QUICLY_STATELESS_RESET_TOKEN_LEN], uint64_t retire_prior_to,
                                          uint64_t unregistered_seqs[QUICLY_LOCAL_ACTIVE_CONNECTION_ID_LIMIT],
                                          size_t *num_unregistered_seqs);
>>>>>>> fc5beb18
/**
 * removed the first `count` sequence numbers from the retired queue
 */
void quicly_remote_cid_shift_retired(quicly_remote_cid_set_t *set, size_t count);

#ifdef __cplusplus
}
#endif

#endif<|MERGE_RESOLUTION|>--- conflicted
+++ resolved
@@ -103,9 +103,8 @@
  * Registers received connection ID at the same time pushing CIDs onto the retired queue, if any. Returns 0 if successful (CID set
  * is either updated or given information is ignored due to being state), or a transport error code if an error occurs.
  */
-<<<<<<< HEAD
-int quicly_remote_cid_register(quicly_remote_cid_set_t *set, uint64_t sequence, const uint8_t *cid, size_t cid_len,
-                               const uint8_t srt[QUICLY_STATELESS_RESET_TOKEN_LEN], uint64_t retire_prior_to);
+quicly_error_t quicly_remote_cid_register(quicly_remote_cid_set_t *set, uint64_t sequence, const uint8_t *cid, size_t cid_len,
+                                          const uint8_t srt[QUICLY_STATELESS_RESET_TOKEN_LEN], uint64_t retire_prior_to);
 /**
  * Unregisters specified CID from the store, pushing the unregistered CID onto the retired queue. The former always succeeds, while
  * the latter might fail due to state exhaustion, in which case an error is returned.
@@ -115,12 +114,6 @@
  * pushes a CID sequence number to the retired queue
  */
 int quicly_remote_cid_push_retired(quicly_remote_cid_set_t *set, uint64_t sequence);
-=======
-quicly_error_t quicly_remote_cid_register(quicly_remote_cid_set_t *set, uint64_t sequence, const uint8_t *cid, size_t cid_len,
-                                          const uint8_t srt[QUICLY_STATELESS_RESET_TOKEN_LEN], uint64_t retire_prior_to,
-                                          uint64_t unregistered_seqs[QUICLY_LOCAL_ACTIVE_CONNECTION_ID_LIMIT],
-                                          size_t *num_unregistered_seqs);
->>>>>>> fc5beb18
 /**
  * removed the first `count` sequence numbers from the retired queue
  */
