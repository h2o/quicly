--- conflicted
+++ resolved
@@ -62,15 +62,13 @@
      */
     uint64_t recovery_end;
     /**
-<<<<<<< HEAD
      * multiplier to be applied for pacing, in 1/16 (e.g., 32 to send at twice CWND/RTT)
      */
     uint32_t pacer_multiplier;
-=======
+    /**
      * If the most recent loss episode was signalled by ECN only (i.e., no packet loss).
      */
     unsigned episode_by_ecn : 1;
->>>>>>> aae8e57f
     /**
      * State information specific to the congestion controller implementation.
      */
