--- conflicted
+++ resolved
@@ -57,15 +57,13 @@
      */
     uint8_t frames_in_flight : 1;
     /**
-<<<<<<< HEAD
+     *
+     */
+    uint8_t cc_limited : 1;
+    /**
      * if sent on a promoted path
      */
     uint8_t promoted_path : 1;
-=======
-     * 
-     */
-    uint8_t cc_limited : 1;
->>>>>>> 69b22752
     /**
      * number of bytes in-flight for the packet, from the context of CC (becomes zero when deemed lost, but not when PTO fires)
      */
@@ -262,11 +260,7 @@
 /**
  * commits a write
  */
-<<<<<<< HEAD
-static void quicly_sentmap_commit(quicly_sentmap_t *map, uint16_t bytes_in_flight, int promoted_path);
-=======
-static void quicly_sentmap_commit(quicly_sentmap_t *map, uint16_t bytes_in_flight, int cc_limited);
->>>>>>> 69b22752
+static void quicly_sentmap_commit(quicly_sentmap_t *map, uint16_t bytes_in_flight, int cc_limited, int promoted_path);
 /**
  * Allocates a slot to contain a callback for a frame.  The function MUST be called after _prepare but before _commit.
  */
@@ -304,11 +298,7 @@
     return map->_pending_packet != NULL;
 }
 
-<<<<<<< HEAD
-inline void quicly_sentmap_commit(quicly_sentmap_t *map, uint16_t bytes_in_flight, int promoted_path)
-=======
-inline void quicly_sentmap_commit(quicly_sentmap_t *map, uint16_t bytes_in_flight, int cc_limited)
->>>>>>> 69b22752
+inline void quicly_sentmap_commit(quicly_sentmap_t *map, uint16_t bytes_in_flight, int cc_limited, int promoted_path)
 {
     assert(quicly_sentmap_is_open(map));
 
