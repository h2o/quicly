--- conflicted
+++ resolved
@@ -327,7 +327,6 @@
      */
     uint64_t max_initial_handshake_packets;
     /**
-<<<<<<< HEAD
      * maximum number of probe packets (i.e., packets carrying PATH_CHALLENGE frames) to be sent before calling a path unreachable
      */
     uint64_t max_probe_packets;
@@ -335,7 +334,7 @@
      * once path validation fails for the specified number of times, packets arriving on new tuples will be dropped
      */
     uint64_t max_path_validation_failures;
-=======
+    /**
      * Jumpstart CWND to be used when there is no previous information. If set to zero, slow start is used. Note jumpstart is
      * possible only when the use_pacing flag is set.
      */
@@ -345,7 +344,6 @@
      * set to zero, slow start is used.
      */
     uint32_t max_jumpstart_cwnd_packets;
->>>>>>> 69b22752
     /**
      * expand client hello so that it does not fit into one datagram
      */
@@ -487,7 +485,14 @@
          */                                                                                                                        \
         uint64_t received_out_of_order;                                                                                            \
         /**                                                                                                                        \
-<<<<<<< HEAD
+         * connection-wide counters for ECT(0), ECT(1), CE                                                                         \
+         */                                                                                                                        \
+        uint64_t received_ecn_counts[3];                                                                                           \
+        /**                                                                                                                        \
+         * connection-wide ack-received counters for ECT(0), ECT(1), CE                                                            \
+         */                                                                                                                        \
+        uint64_t acked_ecn_counts[3];                                                                                              \
+        /**                                                                                                                        \
          * Total number of packets sent on promoted paths.                                                                         \
          */                                                                                                                        \
         uint64_t sent_promoted_paths;                                                                                              \
@@ -495,15 +500,6 @@
          * Total number of acked packets that were sent on promoted.                                                               \
          */                                                                                                                        \
         uint64_t ack_received_promoted_paths;                                                                                      \
-=======
-         * connection-wide counters for ECT(0), ECT(1), CE                                                                         \
-         */                                                                                                                        \
-        uint64_t received_ecn_counts[3];                                                                                           \
-        /**                                                                                                                        \
-         * connection-wide ack-received counters for ECT(0), ECT(1), CE                                                            \
-         */                                                                                                                        \
-        uint64_t acked_ecn_counts[3];                                                                                              \
->>>>>>> 69b22752
     } num_packets;                                                                                                                 \
     struct {                                                                                                                       \
         /**                                                                                                                        \
@@ -533,7 +529,6 @@
     } num_bytes;                                                                                                                   \
     struct {                                                                                                                       \
         /**                                                                                                                        \
-<<<<<<< HEAD
          * number of alternate paths created                                                                                       \
          */                                                                                                                        \
         uint64_t created;                                                                                                          \
@@ -557,7 +552,7 @@
          * number of alternate paths that were closed due to Connection ID being unavailable                                       \
          */                                                                                                                        \
         uint64_t closed_no_dcid;                                                                                                   \
-=======
+        /**                                                                                                                        \
          * number of paths that were ECN-capable                                                                                   \
          */                                                                                                                        \
         uint64_t ecn_validated;                                                                                                    \
@@ -565,7 +560,6 @@
          * number of paths that were deemed as ECN black holes                                                                     \
          */                                                                                                                        \
         uint64_t ecn_failed;                                                                                                       \
->>>>>>> 69b22752
     } num_paths;                                                                                                                   \
     /**                                                                                                                            \
      * Total number of each frame being sent / received.                                                                           \
