/*
 * Copyright (c) 2017 Fastly, Kazuho Oku
 *
 * Permission is hereby granted, free of charge, to any person obtaining a copy
 * of this software and associated documentation files (the "Software"), to
 * deal in the Software without restriction, including without limitation the
 * rights to use, copy, modify, merge, publish, distribute, sublicense, and/or
 * sell copies of the Software, and to permit persons to whom the Software is
 * furnished to do so, subject to the following conditions:
 *
 * The above copyright notice and this permission notice shall be included in
 * all copies or substantial portions of the Software.
 *
 * THE SOFTWARE IS PROVIDED "AS IS", WITHOUT WARRANTY OF ANY KIND, EXPRESS OR
 * IMPLIED, INCLUDING BUT NOT LIMITED TO THE WARRANTIES OF MERCHANTABILITY,
 * FITNESS FOR A PARTICULAR PURPOSE AND NONINFRINGEMENT. IN NO EVENT SHALL THE
 * AUTHORS OR COPYRIGHT HOLDERS BE LIABLE FOR ANY CLAIM, DAMAGES OR OTHER
 * LIABILITY, WHETHER IN AN ACTION OF CONTRACT, TORT OR OTHERWISE, ARISING
 * FROM, OUT OF OR IN CONNECTION WITH THE SOFTWARE OR THE USE OR OTHER DEALINGS
 * IN THE SOFTWARE.
 */
#ifndef quicly_h
#define quicly_h

#ifdef __cplusplus
extern "C" {
#endif

#include <netinet/in.h>
#include <stdint.h>
#include <stdio.h>
#include <string.h>
#include <sys/socket.h>
#include <sys/types.h>
#include "picotls.h"
#include "quicly/constants.h"
#include "quicly/frame.h"
#include "quicly/linklist.h"
#include "quicly/loss.h"
#include "quicly/cc.h"
#include "quicly/recvstate.h"
#include "quicly/sendstate.h"
#include "quicly/maxsender.h"
#include "quicly/cid.h"
#include "quicly/received_cid.h"

#ifndef QUICLY_DEBUG
#define QUICLY_DEBUG 0
#endif

/* invariants! */
#define QUICLY_LONG_HEADER_BIT 0x80
#define QUICLY_QUIC_BIT 0x40
#define QUICLY_KEY_PHASE_BIT 0x4
#define QUICLY_LONG_HEADER_RESERVED_BITS 0xc
#define QUICLY_SHORT_HEADER_RESERVED_BITS 0x18

#define QUICLY_PACKET_TYPE_INITIAL (QUICLY_LONG_HEADER_BIT | QUICLY_QUIC_BIT | 0)
#define QUICLY_PACKET_TYPE_0RTT (QUICLY_LONG_HEADER_BIT | QUICLY_QUIC_BIT | 0x10)
#define QUICLY_PACKET_TYPE_HANDSHAKE (QUICLY_LONG_HEADER_BIT | QUICLY_QUIC_BIT | 0x20)
#define QUICLY_PACKET_TYPE_RETRY (QUICLY_LONG_HEADER_BIT | QUICLY_QUIC_BIT | 0x30)
#define QUICLY_PACKET_TYPE_BITMASK 0xf0

#define QUICLY_PACKET_IS_LONG_HEADER(first_byte) (((first_byte)&QUICLY_LONG_HEADER_BIT) != 0)

#define QUICLY_PROTOCOL_VERSION 0xff00001b

#define QUICLY_PACKET_IS_INITIAL(first_byte) (((first_byte)&0xf0) == 0xc0)

#define QUICLY_STATELESS_RESET_PACKET_MIN_LEN 39

#define QUICLY_MAX_PN_SIZE 4  /* maximum defined by the RFC used for calculating header protection sampling offset */
#define QUICLY_SEND_PN_SIZE 2 /* size of PN used for sending */

#define QUICLY_AEAD_BASE_LABEL "tls13 quic "

typedef union st_quicly_address_t {
    struct sockaddr sa;
    struct sockaddr_in sin;
    struct sockaddr_in6 sin6;
} quicly_address_t;

<<<<<<< HEAD
typedef struct st_quicly_datagram_t {
    ptls_iovec_t data;
    quicly_address_t dest, src;
} quicly_datagram_t;

=======
typedef struct st_quicly_cid_t quicly_cid_t;
>>>>>>> c7ec7dc8
typedef struct st_quicly_cid_plaintext_t quicly_cid_plaintext_t;
typedef struct st_quicly_context_t quicly_context_t;
typedef struct st_quicly_stream_t quicly_stream_t;
typedef struct st_quicly_send_context_t quicly_send_context_t;
typedef struct st_quicly_address_token_plaintext_t quicly_address_token_plaintext_t;

#define QUICLY_CALLBACK_TYPE0(ret, name)                                                                                           \
    typedef struct st_quicly_##name##_t {                                                                                          \
        ret (*cb)(struct st_quicly_##name##_t * self);                                                                             \
    } quicly_##name##_t

#define QUICLY_CALLBACK_TYPE(ret, name, ...)                                                                                       \
    typedef struct st_quicly_##name##_t {                                                                                          \
        ret (*cb)(struct st_quicly_##name##_t * self, __VA_ARGS__);                                                                \
    } quicly_##name##_t

/**
 * CID encryption
 */
typedef struct st_quicly_cid_encryptor_t {
    /**
     * encrypts CID and optionally generates a stateless reset token
     */
    void (*encrypt_cid)(struct st_quicly_cid_encryptor_t *self, quicly_cid_t *encrypted, void *stateless_reset_token,
                        const quicly_cid_plaintext_t *plaintext);
    /**
     * decrypts CID. plaintext->thread_id should contain a randomly distributed number when validation fails, so that the value can
     * be used for distributing load among the threads within the process.
     * @param len length of encrypted bytes if known, or 0 if unknown (short header packet)
     * @return length of the CID, or SIZE_MAX if decryption failed
     */
    size_t (*decrypt_cid)(struct st_quicly_cid_encryptor_t *self, quicly_cid_plaintext_t *plaintext, const void *encrypted,
                          size_t len);
    /**
     * generates a stateless reset token (returns if generated)
     */
    int (*generate_stateless_reset_token)(struct st_quicly_cid_encryptor_t *self, void *token, const void *cid);
} quicly_cid_encryptor_t;

/**
 * stream scheduler
 */
typedef struct st_quicly_stream_scheduler_t {
    /**
     * returns if there's any data to send.
     * @param conn_is_flow_capped if the connection-level flow control window is currently saturated
     */
    int (*can_send)(struct st_quicly_stream_scheduler_t *sched, quicly_conn_t *conn, int conn_is_saturated);
    /**
     * Called by quicly to emit stream data.  The scheduler should repeatedly choose a stream and call `quicly_send_stream` until
     * `quicly_can_send_stream` returns false.
     */
    int (*do_send)(struct st_quicly_stream_scheduler_t *sched, quicly_conn_t *conn, quicly_send_context_t *s);
    /**
     *
     */
    int (*update_state)(struct st_quicly_stream_scheduler_t *sched, quicly_stream_t *stream);
} quicly_stream_scheduler_t;

/**
 * called when stream is being open. Application is expected to create it's corresponding state and tie it to stream->data.
 */
QUICLY_CALLBACK_TYPE(int, stream_open, quicly_stream_t *stream);
/**
 * called when the connection is closed by peer
 */
QUICLY_CALLBACK_TYPE(void, closed_by_peer, quicly_conn_t *conn, int err, uint64_t frame_type, const char *reason,
                     size_t reason_len);
/**
 * returns current time in milliseconds
 */
QUICLY_CALLBACK_TYPE0(int64_t, now);
/**
 * called when a NEW_TOKEN token is received on a connection
 */
QUICLY_CALLBACK_TYPE(int, save_resumption_token, quicly_conn_t *conn, ptls_iovec_t token);
/**
 *
 */
QUICLY_CALLBACK_TYPE(int, generate_resumption_token, quicly_conn_t *conn, ptls_buffer_t *buf,
                     quicly_address_token_plaintext_t *token);
/**
 * crypto offload API
 */
typedef struct st_quicly_crypto_engine_t {
    /**
     * Callback used for setting up the header protection keys / packet protection keys. The callback MUST initialize or replace
     * `header_protect_ctx` and `packet_protect_ctx` as specified by QUIC-TLS. This callback might be called more than once for
     * 1-RTT epoch, when the key is updated. In such case, there is no need to update the header protection context, and therefore
     * `header_protect_ctx` will be NULL.
     *
     * @param header_protect_ctx  address of where the header protection context should be written. Might be NULL when called to
     *                            handle 1-RTT Key Update.
     * @param packet_protect_ctx  address of where the packet protection context should be written.
     * @param secret              the secret from which the protection keys is derived. The length of the secret is
                                  `hash->digest_size`.
     * @note At the moment, the callback is not invoked for Initial keys when running as server.
     */
    int (*setup_cipher)(struct st_quicly_crypto_engine_t *engine, quicly_conn_t *conn, size_t epoch, int is_enc,
                        ptls_cipher_context_t **header_protect_ctx, ptls_aead_context_t **packet_protect_ctx,
                        ptls_aead_algorithm_t *aead, ptls_hash_algorithm_t *hash, const void *secret);
    /**
     * Callback used for sealing the send packet. What "sealing" means depends on the packet_protection_ctx being returned by the
     * `setup_cipher` callback.
     * * If the packet protection context was a real cipher, the payload of the packet is already encrypted when this callback is
     *   invoked. The responsibility of this callback is to apply header protection.
     * * If the packet protection context was a fake (i.e. path-through) cipher, the responsibility of this callback is to
     *   AEAD-protect the packet and to apply header protection.
     * The protection can be delayed until after `quicly_datagram_t` is returned by the `quicly_send` function.
     */
    void (*finalize_send_packet)(struct st_quicly_crypto_engine_t *engine, quicly_conn_t *conn,
                                 ptls_cipher_context_t *header_protect_ctx, ptls_aead_context_t *packet_protect_ctx,
                                 ptls_iovec_t datagram, size_t first_byte_at, size_t payload_from, int coalesced);
} quicly_crypto_engine_t;

typedef struct st_quicly_max_stream_data_t {
    uint64_t bidi_local, bidi_remote, uni;
} quicly_max_stream_data_t;

/**
 * Transport Parameters; the struct contains "configuration parameters", ODCID is managed separately
 */
typedef struct st_quicly_transport_parameters_t {
    /**
     * in octets
     */
    quicly_max_stream_data_t max_stream_data;
    /**
     * in octets
     */
    uint64_t max_data;
    /**
     * in milliseconds
     */
    uint64_t max_idle_timeout;
    /**
     *
     */
    uint64_t max_streams_bidi;
    /**
     *
     */
    uint64_t max_streams_uni;
    /**
     *
     */
    uint64_t max_udp_payload_size;
    /**
     * quicly ignores the value set for quicly_context_t::transport_parameters
     */
    uint8_t ack_delay_exponent;
    /**
     * in milliseconds; quicly ignores the value set for quicly_context_t::transport_parameters
     */
    uint16_t max_ack_delay;
    /**
     * quicly ignores the value set for quicly_context_t::transport_parameters. Set to UINT64_MAX when not specified by peer.
     */
    uint64_t min_ack_delay_usec;
    /**
     *
     */
    uint8_t disable_active_migration : 1;
    /**
     *
     */
    uint64_t active_connection_id_limit;
} quicly_transport_parameters_t;

/**
 * Guard value. We would never send path_id of this value.
 */
#define QUICLY_MAX_PATH_ID UINT8_MAX

/**
 * The structure of CID issued by quicly.
 *
 * Authentication of the CID can be done by validating if server_id and thread_id contain correct values.
 */
struct st_quicly_cid_plaintext_t {
    /**
     * the internal "connection ID" unique to each connection (rather than QUIC's CID being unique to each path)
     */
    uint32_t master_id;
    /**
     * path ID of the connection; we issue up to 255 CIDs per connection (see QUICLY_MAX_PATH_ID)
     */
    uint32_t path_id : 8;
    /**
     * for intra-node routing
     */
    uint32_t thread_id : 24;
    /**
     * for inter-node routing; available only when using a 16-byte cipher to encrypt CIDs, otherwise set to zero. See
     * quicly_context_t::is_clustered.
     */
    uint64_t node_id;
};

struct st_quicly_context_t {
    /**
     * tls context to use
     */
    ptls_context_t *tls;
    /**
     * Maximum size of packets that we are willing to send when path-specific information is unavailable. As a path-specific
     * * optimization, quicly acting as a server expands this value to `min(host.tp.max_udp_payload_size,
     * * peer.tp.max_udp_payload_size, max_size_of_incoming_datagrams)` when it receives the Transport Parameters from the client.
     */
    uint16_t initial_egress_max_udp_payload_size;
    /**
     * loss detection parameters
     */
    quicly_loss_conf_t loss;
    /**
     * transport parameters
     */
    quicly_transport_parameters_t transport_params;
    /**
     * number of packets that can be sent without a key update
     */
    uint64_t max_packets_per_key;
    /**
     * maximum number of bytes that can be transmitted on a CRYPTO stream (per each epoch)
     */
    uint64_t max_crypto_bytes;
    /**
     * client-only
     */
    unsigned enforce_version_negotiation : 1;
    /**
     * if inter-node routing is used (by utilising quicly_cid_plaintext_t::node_id)
     */
    unsigned is_clustered : 1;
    /**
     * expand client hello so that it does not fit into one datagram
     */
    unsigned expand_client_hello : 1;
    /**
     *
     */
    quicly_cid_encryptor_t *cid_encryptor;
    /**
     * callback called when a new stream is opened by peer
     */
    quicly_stream_open_t *stream_open;
    /**
     * callbacks for scheduling stream data
     */
    quicly_stream_scheduler_t *stream_scheduler;
    /**
     * callback called when a connection is closed by peer
     */
    quicly_closed_by_peer_t *closed_by_peer;
    /**
     * returns current time in milliseconds
     */
    quicly_now_t *now;
    /**
     * called wen a NEW_TOKEN token is being received
     */
    quicly_save_resumption_token_t *save_resumption_token;
    /**
     *
     */
    quicly_generate_resumption_token_t *generate_resumption_token;
    /**
     * crypto engine (offload API)
     */
    quicly_crypto_engine_t *crypto_engine;
};

/**
 * connection state
 */
typedef enum {
    /**
     * before observing the first message from peer
     */
    QUICLY_STATE_FIRSTFLIGHT,
    /**
     * while connected
     */
    QUICLY_STATE_CONNECTED,
    /**
     * sending close, but haven't seen the peer sending close
     */
    QUICLY_STATE_CLOSING,
    /**
     * we do not send CLOSE (at the moment), enter draining mode when receiving CLOSE
     */
    QUICLY_STATE_DRAINING
} quicly_state_t;

struct st_quicly_conn_streamgroup_state_t {
    uint32_t num_streams;
    quicly_stream_id_t next_stream_id;
};

/**
 * Values that do not need to be gathered upon the invocation of `quicly_get_stats`. We use typedef to define the same fields in
 * the same order for quicly_stats_t and `struct st_quicly_conn_public_t::stats`.
 */
#define QUICLY_STATS_PREBUILT_FIELDS                                                                                               \
    struct {                                                                                                                       \
        uint64_t received;                                                                                                         \
        uint64_t decryption_failed;                                                                                                \
        uint64_t sent;                                                                                                             \
        uint64_t lost;                                                                                                             \
        uint64_t ack_received;                                                                                                     \
        uint64_t late_acked;                                                                                                       \
    } num_packets;                                                                                                                 \
    struct {                                                                                                                       \
        /**                                                                                                                        \
         * This value is calculated at UDP datagram-level, and used for determining the amplification limit.                       \
         */                                                                                                                        \
        uint64_t received;                                                                                                         \
        uint64_t sent;                                                                                                             \
    } num_bytes

typedef struct st_quicly_stats_t {
    /**
     * The pre-built fields. This MUST be the first member of `quicly_stats_t` so that we can use `memcpy`.
     */
    QUICLY_STATS_PREBUILT_FIELDS;
    /**
     * RTT
     */
    quicly_rtt_t rtt;
    /**
     * Congestion control (experimental; TODO cherry-pick what can be exposed as part of a stable API)
     */
    quicly_cc_t cc;
} quicly_stats_t;

/**
 * The state of the default stream scheduler.
 * `active` is a linked-list of streams for which STREAM frames can be emitted.  `blocked` is a linked-list of streams that have
 * something to be sent but are currently blocked by the connection-level flow control.
 * When the `can_send` callback of the default stream scheduler is invoked with the `conn_is_saturated` flag set, connections that
 * are blocked are eventually moved to the `blocked` list. When the callback is invoked without the flag being set, all the
 * connections in the `blocked` list is moved to the `active` list and the `in_saturated_mode` is cleared.
 */
struct st_quicly_default_scheduler_state_t {
    quicly_linklist_t active;
    quicly_linklist_t blocked;
};

struct _st_quicly_conn_public_t {
    quicly_context_t *ctx;
    quicly_state_t state;
    /**
     * identifier assigned by the application. `path_id` stores the next value to be issued
     */
    quicly_cid_plaintext_t master_id;
    struct {
        /**
         * the local address (may be AF_UNSPEC)
         */
        quicly_address_t address;
        /**
         * the SCID used in long header packets
         */
        quicly_cid_t src_cid;
        /**
         * stateless reset token announced by the host. We have only one token per connection. The token will cached in this
         * variable when the generate_stateless_reset_token is non-NULL.
         */
        uint8_t stateless_reset_token[QUICLY_STATELESS_RESET_TOKEN_LEN];
        /**
         * TODO clear this at some point (probably when the server releases all the keys below epoch=3)
         */
        quicly_cid_t offered_cid;
        struct st_quicly_conn_streamgroup_state_t bidi, uni;
    } host;
    struct {
        /**
         * the remote address (cannot be AF_UNSPEC)
         */
        quicly_address_t address;
        /**
         * CIDs received from the peer
         */
        struct st_quicly_received_cid_set_t cid_set;
        struct st_quicly_conn_streamgroup_state_t bidi, uni;
        quicly_transport_parameters_t transport_params;
        struct {
            unsigned validated : 1;
            unsigned send_probe : 1;
        } address_validation;
        /**
         * largest value of Retire Prior To field observed so far
         */
        uint64_t largest_retire_prior_to;
    } peer;
    struct st_quicly_default_scheduler_state_t _default_scheduler;
    struct {
        QUICLY_STATS_PREBUILT_FIELDS;
    } stats;
    uint32_t version;
    void *data;
};

typedef enum {
    /**
     * initial state
     */
    QUICLY_SENDER_STATE_NONE,
    /**
     * to be sent. Changes to UNACKED when sent out by quicly_send
     */
    QUICLY_SENDER_STATE_SEND,
    /**
     * inflight. changes to SEND (when packet is deemed lost), or ACKED (when packet is ACKed)
     */
    QUICLY_SENDER_STATE_UNACKED,
    /**
     * the sent value acknowledged by peer
     */
    QUICLY_SENDER_STATE_ACKED,
} quicly_sender_state_t;

/**
 * API that allows applications to specify it's own send / receive buffer.  The callback should be assigned by the
 * `quicly_context_t::on_stream_open` callback.
 */
typedef struct st_quicly_stream_callbacks_t {
    /**
     * called when the stream is destroyed
     */
    void (*on_destroy)(quicly_stream_t *stream, int err);
    /**
     * called whenever data can be retired from the send buffer, specifying the amount that can be newly removed
     */
    void (*on_send_shift)(quicly_stream_t *stream, size_t delta);
    /**
     * asks the application to fill the frame payload.  `off` is the offset within the buffer (the beginning position of the buffer
     * changes as `on_send_shift` is invoked). `len` is an in/out argument that specifies the size of the buffer / amount of data
     * being written.  `wrote_all` is a boolean out parameter indicating if the application has written all the available data.
     * As this callback is triggered by calling quicly_stream_sync_sendbuf (stream, 1) when tx data is present, it assumes data
     * to be available - that is `len` return value should be non-zero.
     */
    void (*on_send_emit)(quicly_stream_t *stream, size_t off, void *dst, size_t *len, int *wrote_all);
    /**
     * called when a STOP_SENDING frame is received.  Do not call `quicly_reset_stream` in response.  The stream will be
     * automatically reset by quicly.
     */
    void (*on_send_stop)(quicly_stream_t *stream, int err);
    /**
     * called when data is newly received.  `off` is the offset within the buffer (the beginning position changes as the application
     * calls `quicly_stream_sync_recvbuf`.  Applications should consult `quicly_stream_t::recvstate` to see if it has contiguous
     * input.
     */
    void (*on_receive)(quicly_stream_t *stream, size_t off, const void *src, size_t len);
    /**
     * called when a RESET_STREAM frame is received
     */
    void (*on_receive_reset)(quicly_stream_t *stream, int err);
} quicly_stream_callbacks_t;

struct st_quicly_stream_t {
    /**
     *
     */
    quicly_conn_t *conn;
    /**
     * stream id
     */
    quicly_stream_id_t stream_id;
    /**
     *
     */
    const quicly_stream_callbacks_t *callbacks;
    /**
     * send buffer
     */
    quicly_sendstate_t sendstate;
    /**
     * receive buffer
     */
    quicly_recvstate_t recvstate;
    /**
     *
     */
    void *data;
    /**
     *
     */
    unsigned streams_blocked : 1;
    /**
     *
     */
    struct {
        /**
         * send window
         */
        uint64_t max_stream_data;
        /**
         *
         */
        struct {
            quicly_sender_state_t sender_state;
            uint16_t error_code;
        } stop_sending;
        /**
         * reset_stream
         */
        struct {
            /**
             * STATE_NONE until RST is generated
             */
            quicly_sender_state_t sender_state;
            uint16_t error_code;
        } reset_stream;
        /**
         * sends receive window updates to peer
         */
        quicly_maxsender_t max_stream_data_sender;
        /**
         * linklist of pending streams
         */
        struct {
            quicly_linklist_t control; /* links to conn_t::control (or to conn_t::streams_blocked if the blocked flag is set) */
            quicly_linklist_t default_scheduler;
        } pending_link;
    } _send_aux;
    /**
     *
     */
    struct {
        /**
         * size of the receive window
         */
        uint32_t window;
        /**
         * Maximum number of ranges (i.e. gaps + 1) permitted in `recvstate.ranges`.
         * As discussed in https://github.com/h2o/quicly/issues/278, this value should be propotional to the size of the receive
         * window, so that the receive window can be maintained even in the worst case, where every one of the two packets being
         * sent are received.
         */
        uint32_t max_ranges;
    } _recv_aux;
};

typedef struct st_quicly_decoded_packet_t {
    /**
     * octets of the entire packet
     */
    ptls_iovec_t octets;
    /**
     * Connection ID(s)
     */
    struct {
        /**
         * destination CID
         */
        struct {
            /**
             * CID visible on wire
             */
            ptls_iovec_t encrypted;
            /**
             * the decrypted CID; note that the value is not authenticated
             */
            quicly_cid_plaintext_t plaintext;
            /**
             *
             */
            unsigned might_be_client_generated : 1;
        } dest;
        /**
         * source CID; {NULL, 0} if is a short header packet
         */
        ptls_iovec_t src;
    } cid;
    /**
     * version; 0 if is a short header packet
     */
    uint32_t version;
    /**
     * token if available; otherwise {NULL, 0}
     */
    ptls_iovec_t token;
    /**
     * starting offset of data (i.e., version-dependent area of a long header packet (version numbers in case of VN), AEAD tag (in
     * case of retry), encrypted PN (if decrypted.pn is UINT64_MAX) or data (if decrypted_pn is not UINT64_MAX))
     */
    size_t encrypted_off;
    /**
     * size of the UDP datagram; set to zero if this is not the first QUIC packet within the datagram
     */
    size_t datagram_size;
    /**
     * when decrypted.pn is not UINT64_MAX, indicates that the packet has been decrypted prior to being passed to `quicly_receive`.
     */
    struct {
        uint64_t pn;
        uint64_t key_phase;
    } decrypted;
    /**
     *
     */
    enum {
        QUICLY__DECODED_PACKET_CACHED_MAYBE_STATELESS_RESET = 0,
        QUICLY__DECODED_PACKET_CACHED_IS_STATELESS_RESET,
        QUICLY__DECODED_PACKET_CACHED_NOT_STATELESS_RESET
    } _is_stateless_reset_cached;
} quicly_decoded_packet_t;

struct st_quicly_address_token_plaintext_t {
    enum { QUICLY_ADDRESS_TOKEN_TYPE_RETRY, QUICLY_ADDRESS_TOKEN_TYPE_RESUMPTION } type;
    uint64_t issued_at;
    quicly_address_t local, remote;
    union {
        struct {
            quicly_cid_t odcid;
            uint64_t cidpair_hash;
        } retry;
        struct {
            uint8_t bytes[256];
            size_t len;
        } resumption;
    };
    struct {
        uint8_t bytes[256];
        size_t len;
    } appdata;
};

/**
 * Extracts QUIC packets from a datagram pointed to by `src` and `len`. If successful, the function returns the size of the QUIC
 * packet being decoded. Otherwise, SIZE_MAX is returned.
 * `off` is an I/O argument that takes starting offset of the QUIC packet to be decoded as input, and returns the starting offset of
 * the next QUIC packet. A typical loop that handles an UDP datagram would look like:
 *
 *     size_t off = 0;
 *     while (off < dgram.size) {
 *         if (quicly_decode_packet(ctx, &packet, dgram.bytes, dgram.size, &off) == SIZE_MAX)
 *             break;
 *         handle_quic_packet(&packet);
 *     }
 */
size_t quicly_decode_packet(quicly_context_t *ctx, quicly_decoded_packet_t *packet, const uint8_t *datagram, size_t datagram_size,
                            size_t *off);
/**
 *
 */
uint64_t quicly_determine_packet_number(uint32_t truncated, size_t num_bits, uint64_t expected);
/**
 *
 */
static quicly_context_t *quicly_get_context(quicly_conn_t *conn);
/**
 *
 */
static const quicly_cid_plaintext_t *quicly_get_master_id(quicly_conn_t *conn);
/**
 *
 */
static const quicly_cid_t *quicly_get_offered_cid(quicly_conn_t *conn);
/**
 *
 */
static const quicly_cid_t *quicly_get_peer_cid(quicly_conn_t *conn);
/**
 *
 */
static const quicly_transport_parameters_t *quicly_get_peer_transport_parameters(quicly_conn_t *conn);
/**
 *
 */
static quicly_state_t quicly_get_state(quicly_conn_t *conn);
/**
 *
 */
int quicly_connection_is_ready(quicly_conn_t *conn);
/**
 *
 */
static uint32_t quicly_num_streams(quicly_conn_t *conn);
/**
 *
 */
static int quicly_is_client(quicly_conn_t *conn);
/**
 *
 */
static quicly_stream_id_t quicly_get_host_next_stream_id(quicly_conn_t *conn, int uni);
/**
 *
 */
static quicly_stream_id_t quicly_get_peer_next_stream_id(quicly_conn_t *conn, int uni);
/**
 * Returns the local address of the connection. This may be AF_UNSPEC, indicating that the operating system is choosing the address.
 */
static struct sockaddr *quicly_get_sockname(quicly_conn_t *conn);
/**
 * Returns the remote address of the connection. This would never be AF_UNSPEC.
 */
static struct sockaddr *quicly_get_peername(quicly_conn_t *conn);
/**
 *
 */
int quicly_get_stats(quicly_conn_t *conn, quicly_stats_t *stats);
/**
 *
 */
void quicly_get_max_data(quicly_conn_t *conn, uint64_t *send_permitted, uint64_t *sent, uint64_t *consumed);
/**
 *
 */
static void **quicly_get_data(quicly_conn_t *conn);
/**
 * destroys a connection object.
 */
void quicly_free(quicly_conn_t *conn);
/**
 * closes the connection.  `err` is the application error code using the coalesced scheme (see QUICLY_ERROR_* macros), or zero (no
 * error; indicating idle close).  An application should continue calling quicly_recieve and quicly_send, until they return
 * QUICLY_ERROR_FREE_CONNECTION.  At this point, it is should call quicly_free.
 */
int quicly_close(quicly_conn_t *conn, int err, const char *reason_phrase);
/**
 *
 */
int64_t quicly_get_first_timeout(quicly_conn_t *conn);
/**
 *
 */
uint64_t quicly_get_next_expected_packet_number(quicly_conn_t *conn);
/**
 * returns if the connection is currently capped by connection-level flow control.
 */
int quicly_is_flow_capped(quicly_conn_t *conn);
/**
 * checks if quicly_send_stream can be invoked
 * @return a boolean indicating if quicly_send_stream can be called immediately
 */
int quicly_can_send_stream_data(quicly_conn_t *conn, quicly_send_context_t *s);
/**
 * Sends data of given stream.  Called by stream scheduler.  Only streams that can send some data or EOS should be specified.  It is
 * the responsibilty of the stream scheduler to maintain a list of such streams.
 */
int quicly_send_stream(quicly_stream_t *stream, quicly_send_context_t *s);
/**
 *
 */
size_t quicly_send_version_negotiation(quicly_context_t *ctx, struct sockaddr *dest_addr, ptls_iovec_t dest_cid,
                                       struct sockaddr *src_addr, ptls_iovec_t src_cid, void *payload);
/**
 *
 */
int quicly_retry_calc_cidpair_hash(ptls_hash_algorithm_t *sha256, ptls_iovec_t client_cid, ptls_iovec_t server_cid,
                                   uint64_t *value);
/**
 * Builds a UDP datagram containing a Retry packet.
 * @param retry_aead_cache  pointer to `ptls_aead_context_t *` that the function can store a AEAD context for future reuse. The
 *                          cache cannot be shared between multiple threads. Can be set to NULL when caching is unnecessary.
 * @param payload           buffer used for building the packet
 * @return size of the UDP datagram payload being built, or otherwise SIZE_MAX to indicate failure
 */
size_t quicly_send_retry(quicly_context_t *ctx, ptls_aead_context_t *token_encrypt_ctx, struct sockaddr *dest_addr,
                         ptls_iovec_t dest_cid, struct sockaddr *src_addr, ptls_iovec_t src_cid, ptls_iovec_t odcid,
                         ptls_iovec_t token_prefix, ptls_iovec_t appdata, ptls_aead_context_t **retry_aead_cache, uint8_t *payload);
/**
 * Builds UDP datagrams to be sent for given connection.
 * @param [out] dest              destination address
 * @param [out] src               source address
 * @param [out] datagrams         vector of iovecs pointing to the payloads of UDP datagrams. Each iovec represens a single UDP
 *                                datagram.
 * @param [in,out] num_datagrams  Upon entry, the application provides the number of entries that the `packets` vector can contain.
 *                                Upon return, contains the number of packet vectors emitted by `quicly_send`.
 * @param buf                     buffer used for building UDP datagrams. It is guaranteed that the first datagram would be built
 *                                from the address provided by `buf`, and that succeeding packets (if any) will be contiguously laid
 *                                out. This constraint reduces the number of vectors that need to be passed to the kernel when using
 *                                GSO.
 * @return 0 if successful, otherwise an error. When an error is returned, the caller must call `quicly_close` to discard the
 *         connection context.
 */
int quicly_send(quicly_conn_t *conn, quicly_address_t *dest, quicly_address_t *src, struct iovec *datagrams, size_t *num_datagrams,
                void *buf, size_t bufsize);
/**
 *
 */
size_t quicly_send_close_invalid_token(quicly_context_t *ctx, struct sockaddr *dest_addr, ptls_iovec_t dest_cid,
                                       struct sockaddr *src_addr, ptls_iovec_t src_cid, const char *err_desc, void *payload);
/**
 *
 */
size_t quicly_send_stateless_reset(quicly_context_t *ctx, struct sockaddr *dest_addr, struct sockaddr *src_addr,
                                   const void *src_cid, void *payload);
/**
 *
 */
int quicly_send_resumption_token(quicly_conn_t *conn);
/**
 *
 */
int quicly_receive(quicly_conn_t *conn, struct sockaddr *dest_addr, struct sockaddr *src_addr, quicly_decoded_packet_t *packet);
/**
 * consults if the incoming packet identified by (dest_addr, src_addr, decoded) belongs to the given connection
 */
int quicly_is_destination(quicly_conn_t *conn, struct sockaddr *dest_addr, struct sockaddr *src_addr,
                          quicly_decoded_packet_t *decoded);
/**
 *
 */
int quicly_encode_transport_parameter_list(ptls_buffer_t *buf, int is_client, const quicly_transport_parameters_t *params,
                                           const quicly_cid_t *odcid, const void *stateless_reset_token, size_t expand_by);
/**
 *
 */
int quicly_decode_transport_parameter_list(quicly_transport_parameters_t *params, quicly_cid_t *odcid, void *stateless_reset_token,
                                           int is_client, const uint8_t *src, const uint8_t *end);
/**
 * Initiates a new connection.
 * @param new_cid the CID to be used for the connection. path_id is ignored.
 */
int quicly_connect(quicly_conn_t **conn, quicly_context_t *ctx, const char *server_name, struct sockaddr *dest_addr,
                   struct sockaddr *src_addr, const quicly_cid_plaintext_t *new_cid, ptls_iovec_t address_token,
                   ptls_handshake_properties_t *handshake_properties,
                   const quicly_transport_parameters_t *resumed_transport_params);
/**
 * accepts a new connection
 * @param new_cid        The CID to be used for the connection. When an error is being returned, the application can reuse the CID
 *                       provided to the function.
 * @param address_token  An validated address validation token, if any.  Applications MUST validate the address validation token
 *                       before calling this function, dropping the ones that failed to validate.  When a token is supplied,
 *                       `quicly_accept` will consult the values being supplied assuming that the peer's address has been validated.
 */
int quicly_accept(quicly_conn_t **conn, quicly_context_t *ctx, struct sockaddr *dest_addr, struct sockaddr *src_addr,
                  quicly_decoded_packet_t *packet, quicly_address_token_plaintext_t *address_token,
                  const quicly_cid_plaintext_t *new_cid, ptls_handshake_properties_t *handshake_properties);
/**
 *
 */
ptls_t *quicly_get_tls(quicly_conn_t *conn);
/**
 *
 */
quicly_stream_id_t quicly_get_ingress_max_streams(quicly_conn_t *conn, int uni);
/**
 *
 */
quicly_stream_t *quicly_get_stream(quicly_conn_t *conn, quicly_stream_id_t stream_id);
/**
 *
 */
int quicly_open_stream(quicly_conn_t *conn, quicly_stream_t **stream, int unidirectional);
/**
 *
 */
void quicly_reset_stream(quicly_stream_t *stream, int err);
/**
 *
 */
void quicly_request_stop(quicly_stream_t *stream, int err);
/**
 *
 */
static int quicly_stop_requested(quicly_stream_t *stream);
/**
 *
 */
int quicly_stream_sync_sendbuf(quicly_stream_t *stream, int activate);
/**
 *
 */
void quicly_stream_sync_recvbuf(quicly_stream_t *stream, size_t shift_amount);
/**
 *
 */
static int quicly_stream_is_client_initiated(quicly_stream_id_t stream_id);
/**
 *
 */
static int quicly_stream_is_unidirectional(quicly_stream_id_t stream_id);
/**
 *
 */
static int quicly_stream_has_send_side(int is_client, quicly_stream_id_t stream_id);
/**
 *
 */
static int quicly_stream_has_receive_side(int is_client, quicly_stream_id_t stream_id);
/**
 *
 */
static int quicly_stream_is_self_initiated(quicly_stream_t *stream);
/**
 *
 */
void quicly_amend_ptls_context(ptls_context_t *ptls);
/**
 * Encrypts an address token by serializing the plaintext structure and appending an authentication tag.  Bytes between `start_off`
 * and `buf->off` (at the moment of invocation) is considered part of a token covered by AAD.
 */
int quicly_encrypt_address_token(void (*random_bytes)(void *, size_t), ptls_aead_context_t *aead, ptls_buffer_t *buf,
                                 size_t start_off, const quicly_address_token_plaintext_t *plaintext);
/**
 * Decrypts an address token.
 * If decryption succeeds, returns zero. If the token is unusable due to decryption failure, returns PTLS_DECODE_ERROR. If the token
 * is unusable and the connection should be reset, returns QUICLY_ERROR_INVALID_TOKEN.
 */
int quicly_decrypt_address_token(ptls_aead_context_t *aead, quicly_address_token_plaintext_t *plaintext, const void *src,
                                 size_t len, size_t prefix_len, const char **err_desc);
/**
 *
 */
static void quicly_byte_to_hex(char *dst, uint8_t v);
/**
 *
 */
socklen_t quicly_get_socklen(struct sockaddr *sa);
/**
 * Builds a safe string. Supplied buffer MUST be 4x + 1 bytes bigger than the input.
 */
char *quicly_escape_unsafe_string(char *dst, const void *bytes, size_t len);
/**
 *
 */
char *quicly_hexdump(const uint8_t *bytes, size_t len, size_t indent);
/**
 *
 */
void quicly_stream_noop_on_destroy(quicly_stream_t *stream, int err);
/**
 *
 */
void quicly_stream_noop_on_send_shift(quicly_stream_t *stream, size_t delta);
/**
 *
 */
void quicly_stream_noop_on_send_emit(quicly_stream_t *stream, size_t off, void *dst, size_t *len, int *wrote_all);
/**
 *
 */
void quicly_stream_noop_on_send_stop(quicly_stream_t *stream, int err);
/**
 *
 */
void quicly_stream_noop_on_receive(quicly_stream_t *stream, size_t off, const void *src, size_t len);
/**
 *
 */
void quicly_stream_noop_on_receive_reset(quicly_stream_t *stream, int err);

extern const quicly_stream_callbacks_t quicly_stream_noop_callbacks;

/* inline definitions */

inline quicly_state_t quicly_get_state(quicly_conn_t *conn)
{
    struct _st_quicly_conn_public_t *c = (struct _st_quicly_conn_public_t *)conn;
    return c->state;
}

inline uint32_t quicly_num_streams(quicly_conn_t *conn)
{
    struct _st_quicly_conn_public_t *c = (struct _st_quicly_conn_public_t *)conn;
    return c->host.bidi.num_streams + c->host.uni.num_streams + c->peer.bidi.num_streams + c->peer.uni.num_streams;
}

inline quicly_context_t *quicly_get_context(quicly_conn_t *conn)
{
    struct _st_quicly_conn_public_t *c = (struct _st_quicly_conn_public_t *)conn;
    return c->ctx;
}

inline const quicly_cid_plaintext_t *quicly_get_master_id(quicly_conn_t *conn)
{
    struct _st_quicly_conn_public_t *c = (struct _st_quicly_conn_public_t *)conn;
    return &c->master_id;
}

inline const quicly_cid_t *quicly_get_offered_cid(quicly_conn_t *conn)
{
    struct _st_quicly_conn_public_t *c = (struct _st_quicly_conn_public_t *)conn;
    return &c->host.offered_cid;
}

inline const quicly_cid_t *quicly_get_peer_cid(quicly_conn_t *conn)
{
    struct _st_quicly_conn_public_t *c = (struct _st_quicly_conn_public_t *)conn;
    return &c->peer.cid_set.cids[0].cid;
}

inline const quicly_transport_parameters_t *quicly_get_peer_transport_parameters(quicly_conn_t *conn)
{
    struct _st_quicly_conn_public_t *c = (struct _st_quicly_conn_public_t *)conn;
    return &c->peer.transport_params;
}

inline int quicly_is_client(quicly_conn_t *conn)
{
    struct _st_quicly_conn_public_t *c = (struct _st_quicly_conn_public_t *)conn;
    return (c->host.bidi.next_stream_id & 1) == 0;
}

inline quicly_stream_id_t quicly_get_host_next_stream_id(quicly_conn_t *conn, int uni)
{
    struct _st_quicly_conn_public_t *c = (struct _st_quicly_conn_public_t *)conn;
    return uni ? c->host.uni.next_stream_id : c->host.bidi.next_stream_id;
}

inline quicly_stream_id_t quicly_get_peer_next_stream_id(quicly_conn_t *conn, int uni)
{
    struct _st_quicly_conn_public_t *c = (struct _st_quicly_conn_public_t *)conn;
    return uni ? c->peer.uni.next_stream_id : c->peer.bidi.next_stream_id;
}

inline struct sockaddr *quicly_get_sockname(quicly_conn_t *conn)
{
    struct _st_quicly_conn_public_t *c = (struct _st_quicly_conn_public_t *)conn;
    return &c->host.address.sa;
}

inline struct sockaddr *quicly_get_peername(quicly_conn_t *conn)
{
    struct _st_quicly_conn_public_t *c = (struct _st_quicly_conn_public_t *)conn;
    return &c->peer.address.sa;
}

inline void **quicly_get_data(quicly_conn_t *conn)
{
    struct _st_quicly_conn_public_t *c = (struct _st_quicly_conn_public_t *)conn;
    return &c->data;
}

inline int quicly_stop_requested(quicly_stream_t *stream)
{
    return stream->_send_aux.stop_sending.sender_state != QUICLY_SENDER_STATE_NONE;
}

inline int quicly_stream_is_client_initiated(quicly_stream_id_t stream_id)
{
    if (stream_id < 0)
        return (stream_id & 1) != 0;
    return (stream_id & 1) == 0;
}

inline int quicly_stream_is_unidirectional(quicly_stream_id_t stream_id)
{
    if (stream_id < 0)
        return 0;
    return (stream_id & 2) != 0;
}

inline int quicly_stream_has_send_side(int is_client, quicly_stream_id_t stream_id)
{
    if (!quicly_stream_is_unidirectional(stream_id))
        return 1;
    return is_client == quicly_stream_is_client_initiated(stream_id);
}

inline int quicly_stream_has_receive_side(int is_client, quicly_stream_id_t stream_id)
{
    if (!quicly_stream_is_unidirectional(stream_id))
        return 1;
    return is_client != quicly_stream_is_client_initiated(stream_id);
}

inline int quicly_stream_is_self_initiated(quicly_stream_t *stream)
{
    return quicly_stream_is_client_initiated(stream->stream_id) == quicly_is_client(stream->conn);
}

inline void quicly_byte_to_hex(char *dst, uint8_t v)
{
    dst[0] = "0123456789abcdef"[v >> 4];
    dst[1] = "0123456789abcdef"[v & 0xf];
}

#ifdef __cplusplus
}
#endif

#endif<|MERGE_RESOLUTION|>--- conflicted
+++ resolved
@@ -80,15 +80,6 @@
     struct sockaddr_in6 sin6;
 } quicly_address_t;
 
-<<<<<<< HEAD
-typedef struct st_quicly_datagram_t {
-    ptls_iovec_t data;
-    quicly_address_t dest, src;
-} quicly_datagram_t;
-
-=======
-typedef struct st_quicly_cid_t quicly_cid_t;
->>>>>>> c7ec7dc8
 typedef struct st_quicly_cid_plaintext_t quicly_cid_plaintext_t;
 typedef struct st_quicly_context_t quicly_context_t;
 typedef struct st_quicly_stream_t quicly_stream_t;
