/*
 * Copyright (c) 2017 Fastly, Kazuho Oku
 *
 * Permission is hereby granted, free of charge, to any person obtaining a copy
 * of this software and associated documentation files (the "Software"), to
 * deal in the Software without restriction, including without limitation the
 * rights to use, copy, modify, merge, publish, distribute, sublicense, and/or
 * sell copies of the Software, and to permit persons to whom the Software is
 * furnished to do so, subject to the following conditions:
 *
 * The above copyright notice and this permission notice shall be included in
 * all copies or substantial portions of the Software.
 *
 * THE SOFTWARE IS PROVIDED "AS IS", WITHOUT WARRANTY OF ANY KIND, EXPRESS OR
 * IMPLIED, INCLUDING BUT NOT LIMITED TO THE WARRANTIES OF MERCHANTABILITY,
 * FITNESS FOR A PARTICULAR PURPOSE AND NONINFRINGEMENT. IN NO EVENT SHALL THE
 * AUTHORS OR COPYRIGHT HOLDERS BE LIABLE FOR ANY CLAIM, DAMAGES OR OTHER
 * LIABILITY, WHETHER IN AN ACTION OF CONTRACT, TORT OR OTHERWISE, ARISING
 * FROM, OUT OF OR IN CONNECTION WITH THE SOFTWARE OR THE USE OR OTHER DEALINGS
 * IN THE SOFTWARE.
 */
#ifndef quicly_h
#define quicly_h

#ifdef __cplusplus
extern "C" {
#endif

#include <netinet/in.h>
#include <stdint.h>
#include <stdio.h>
#include <string.h>
#include <sys/socket.h>
#include <sys/types.h>
#include "picotls.h"
#include "quicly/constants.h"
#include "quicly/frame.h"
#include "quicly/local_cid.h"
#include "quicly/linklist.h"
#include "quicly/loss.h"
#include "quicly/cc.h"
#include "quicly/rate.h"
#include "quicly/recvstate.h"
#include "quicly/sendstate.h"
#include "quicly/maxsender.h"
#include "quicly/cid.h"
#include "quicly/remote_cid.h"

/* invariants! */
#define QUICLY_LONG_HEADER_BIT 0x80
#define QUICLY_QUIC_BIT 0x40
#define QUICLY_KEY_PHASE_BIT 0x4
#define QUICLY_LONG_HEADER_RESERVED_BITS 0xc
#define QUICLY_SHORT_HEADER_RESERVED_BITS 0x18

#define QUICLY_PACKET_TYPE_INITIAL (QUICLY_LONG_HEADER_BIT | QUICLY_QUIC_BIT | 0)
#define QUICLY_PACKET_TYPE_0RTT (QUICLY_LONG_HEADER_BIT | QUICLY_QUIC_BIT | 0x10)
#define QUICLY_PACKET_TYPE_HANDSHAKE (QUICLY_LONG_HEADER_BIT | QUICLY_QUIC_BIT | 0x20)
#define QUICLY_PACKET_TYPE_RETRY (QUICLY_LONG_HEADER_BIT | QUICLY_QUIC_BIT | 0x30)
#define QUICLY_PACKET_TYPE_BITMASK 0xf0

#define QUICLY_PACKET_IS_LONG_HEADER(first_byte) (((first_byte)&QUICLY_LONG_HEADER_BIT) != 0)

/**
 * Version 1.
 */
#define QUICLY_PROTOCOL_VERSION_1 0x1
/**
 * The current version being supported. At the moment, it is draft-29.
 */
#define QUICLY_PROTOCOL_VERSION_DRAFT29 0xff00001d
/**
 * Draft-27 is also supported.
 */
#define QUICLY_PROTOCOL_VERSION_DRAFT27 0xff00001b

#define QUICLY_PACKET_IS_INITIAL(first_byte) (((first_byte)&0xf0) == 0xc0)

#define QUICLY_STATELESS_RESET_PACKET_MIN_LEN 39

#define QUICLY_MAX_PN_SIZE 4  /* maximum defined by the RFC used for calculating header protection sampling offset */
#define QUICLY_SEND_PN_SIZE 2 /* size of PN used for sending */

#define QUICLY_AEAD_BASE_LABEL "tls13 quic "

typedef union st_quicly_address_t {
    struct sockaddr sa;
    struct sockaddr_in sin;
    struct sockaddr_in6 sin6;
} quicly_address_t;

typedef struct st_quicly_context_t quicly_context_t;
typedef struct st_quicly_stream_t quicly_stream_t;
typedef struct st_quicly_send_context_t quicly_send_context_t;
typedef struct st_quicly_address_token_plaintext_t quicly_address_token_plaintext_t;

#define QUICLY_CALLBACK_TYPE0(ret, name)                                                                                           \
    typedef struct st_quicly_##name##_t {                                                                                          \
        ret (*cb)(struct st_quicly_##name##_t * self);                                                                             \
    } quicly_##name##_t

#define QUICLY_CALLBACK_TYPE(ret, name, ...)                                                                                       \
    typedef struct st_quicly_##name##_t {                                                                                          \
        ret (*cb)(struct st_quicly_##name##_t * self, __VA_ARGS__);                                                                \
    } quicly_##name##_t

/**
 * stream scheduler
 */
typedef struct st_quicly_stream_scheduler_t {
    /**
     * returns if there's any data to send.
     * @param conn_is_flow_capped if the connection-level flow control window is currently saturated
     */
    int (*can_send)(struct st_quicly_stream_scheduler_t *sched, quicly_conn_t *conn, int conn_is_saturated);
    /**
     * Called by quicly to emit stream data.  The scheduler should repeatedly choose a stream and call `quicly_send_stream` until
     * `quicly_can_send_stream` returns false.
     */
    int (*do_send)(struct st_quicly_stream_scheduler_t *sched, quicly_conn_t *conn, quicly_send_context_t *s);
    /**
     *
     */
    int (*update_state)(struct st_quicly_stream_scheduler_t *sched, quicly_stream_t *stream);
} quicly_stream_scheduler_t;

/**
 * called when stream is being open. Application is expected to create it's corresponding state and tie it to stream->data.
 */
QUICLY_CALLBACK_TYPE(int, stream_open, quicly_stream_t *stream);
/**
 *
 */
QUICLY_CALLBACK_TYPE(void, receive_datagram_frame, quicly_conn_t *conn, ptls_iovec_t payload);
/**
 * called when the connection is closed by remote peer
 */
QUICLY_CALLBACK_TYPE(void, closed_by_remote, quicly_conn_t *conn, int err, uint64_t frame_type, const char *reason,
                     size_t reason_len);
/**
 * Returns current time in milliseconds. The returned value MUST monotonically increase (i.e., it is the responsibility of the
 * callback implementation to guarantee that the returned value never goes back to the past).
 */
QUICLY_CALLBACK_TYPE0(int64_t, now);
/**
 * called when a NEW_TOKEN token is received on a connection
 */
QUICLY_CALLBACK_TYPE(int, save_resumption_token, quicly_conn_t *conn, ptls_iovec_t token);
/**
 *
 */
QUICLY_CALLBACK_TYPE(int, generate_resumption_token, quicly_conn_t *conn, ptls_buffer_t *buf,
                     quicly_address_token_plaintext_t *token);
/**
 * called to initialize a congestion controller for a new connection.
 * should in turn call one of the quicly_cc_*_init functions from cc.h with customized parameters.
 */
QUICLY_CALLBACK_TYPE(void, init_cc, quicly_cc_t *cc, uint32_t initcwnd, int64_t now);
/**
 * reference counting.
 * delta must be either 1 or -1.
 */
QUICLY_CALLBACK_TYPE(void, update_open_count, ssize_t delta);
/**
 * Called when picotls return PTLS_ERROR_ASYNC_OPERATION. The application must call `ptls_resume_handshake` once the async operation
 * is complete.
 */
QUICLY_CALLBACK_TYPE(void, async_handshake, ptls_t *tls);

/**
 * crypto offload API
 */
typedef struct st_quicly_crypto_engine_t {
    /**
     * Callback used for setting up the header protection keys / packet protection keys. The callback MUST initialize or replace
     * `header_protect_ctx` and `packet_protect_ctx` as specified by QUIC-TLS. This callback might be called more than once for
     * 1-RTT epoch, when the key is updated. In such case, there is no need to update the header protection context, and therefore
     * `header_protect_ctx` will be NULL.
     *
     * @param header_protect_ctx  address of where the header protection context should be written. Might be NULL when called to
     *                            handle 1-RTT Key Update.
     * @param packet_protect_ctx  address of where the packet protection context should be written.
     * @param secret              the secret from which the protection keys is derived. The length of the secret is
                                  `hash->digest_size`.
     * @note At the moment, the callback is not invoked for Initial keys when running as server.
     */
    int (*setup_cipher)(struct st_quicly_crypto_engine_t *engine, quicly_conn_t *conn, size_t epoch, int is_enc,
                        ptls_cipher_context_t **header_protect_ctx, ptls_aead_context_t **packet_protect_ctx,
                        ptls_aead_algorithm_t *aead, ptls_hash_algorithm_t *hash, const void *secret);
    /**
     * Callback used for encrypting the send packet. The engine must AEAD-encrypt the payload using `packet_protect_ctx` and apply
     * header protection using `header_protect_ctx`. Quicly does not read or write the content of the UDP datagram payload after
     * this function is called. Therefore, an engine might retain the information provided by this function, and protect the packet
     * and the header at a later moment (e.g., hardware crypto offload).
     */
    void (*encrypt_packet)(struct st_quicly_crypto_engine_t *engine, quicly_conn_t *conn, ptls_cipher_context_t *header_protect_ctx,
                           ptls_aead_context_t *packet_protect_ctx, ptls_iovec_t datagram, size_t first_byte_at,
                           size_t payload_from, uint64_t packet_number, int coalesced);
} quicly_crypto_engine_t;

/**
 * data structure used for self-tracing
 */
typedef struct st_quicly_tracer_t {
    /**
     * NULL when not used
     */
    void (*cb)(void *ctx, const char *fmt, ...) __attribute__((format(printf, 2, 3)));
    /**
     *
     */
    void *ctx;
} quicly_tracer_t;

typedef struct st_quicly_max_stream_data_t {
    uint64_t bidi_local, bidi_remote, uni;
} quicly_max_stream_data_t;

/**
 * Transport Parameters; the struct contains "configuration parameters", ODCID is managed separately
 */
typedef struct st_quicly_transport_parameters_t {
    /**
     * in octets
     */
    quicly_max_stream_data_t max_stream_data;
    /**
     * in octets
     */
    uint64_t max_data;
    /**
     * in milliseconds
     */
    uint64_t max_idle_timeout;
    /**
     *
     */
    uint64_t max_streams_bidi;
    /**
     *
     */
    uint64_t max_streams_uni;
    /**
     *
     */
    uint64_t max_udp_payload_size;
    /**
     * quicly ignores the value set for quicly_context_t::transport_parameters
     */
    uint8_t ack_delay_exponent;
    /**
     * in milliseconds; quicly ignores the value set for quicly_context_t::transport_parameters
     */
    uint16_t max_ack_delay;
    /**
     * Delayed-ack extension. UINT64_MAX indicates that the extension is disabled or that the peer does not support it. Any local
     * value other than UINT64_MAX indicates that the use of the extension should be negotiated.
     */
    uint64_t min_ack_delay_usec;
    /**
     *
     */
    uint8_t disable_active_migration : 1;
    /**
     *
     */
    uint64_t active_connection_id_limit;
    /**
     *
     */
    uint16_t max_datagram_frame_size;
} quicly_transport_parameters_t;

struct st_quicly_context_t {
    /**
     * tls context to use
     */
    ptls_context_t *tls;
    /**
     * Maximum size of packets that we are willing to send when path-specific information is unavailable. As a path-specific
     * optimization, quicly acting as a server expands this value to `min(local.tp.max_udp_payload_size,
     * remote.tp.max_udp_payload_size, max_size_of_incoming_datagrams)` when it receives the Transport Parameters from the client.
     */
    uint16_t initial_egress_max_udp_payload_size;
    /**
     * loss detection parameters
     */
    quicly_loss_conf_t loss;
    /**
     * transport parameters
     */
    quicly_transport_parameters_t transport_params;
    /**
     * number of packets that can be sent without a key update
     */
    uint64_t max_packets_per_key;
    /**
     * maximum number of bytes that can be transmitted on a CRYPTO stream (per each epoch)
     */
    uint64_t max_crypto_bytes;
    /**
     * initial CWND in terms of packet numbers
     */
    uint32_t initcwnd_packets;
    /**
     * (client-only) Initial QUIC protocol version used by the client. Setting this to a greased version will enforce version
     * negotiation.
     */
    uint32_t initial_version;
    /**
     * (server-only) amplification limit before the peer address is validated
     */
    uint16_t pre_validation_amplification_limit;
    /**
     * How frequent the endpoint should induce ACKs from the peer, relative to RTT (or CWND) multiplied by 1024. As an example, 128
     * will request the peer to send one ACK every 1/8 RTT (or CWND). 0 disables the use of the delayed-ack extension.
     */
    uint16_t ack_frequency;
    /**
     * If the handshake does not complete within this value * RTT, close connection.
     * When RTT is not observed, timeout is calculated relative to initial RTT (333ms by default).
     */
    uint32_t handshake_timeout_rtt_multiplier;
    /**
     * if the number of Initial/Handshake packets sent during the handshake phase exceeds this limit, treat it as an error and close
     * the connection.
     */
    uint64_t max_initial_handshake_packets;
    /**
     * expand client hello so that it does not fit into one datagram
     */
    unsigned expand_client_hello : 1;
    /**
<<<<<<< HEAD
     * if pacing should be used
     */
    unsigned use_pacing : 1;
=======
     * whether to use ECN on the send side; ECN is always on on the receive side
     */
    unsigned enable_ecn : 1;
>>>>>>> aae8e57f
    /**
     *
     */
    quicly_cid_encryptor_t *cid_encryptor;
    /**
     * callback called when a new stream is opened by remote peer
     */
    quicly_stream_open_t *stream_open;
    /**
     * callbacks for scheduling stream data
     */
    quicly_stream_scheduler_t *stream_scheduler;
    /**
     * callback for receiving datagram frame
     */
    quicly_receive_datagram_frame_t *receive_datagram_frame;
    /**
     * callback called when a connection is closed by remote peer
     */
    quicly_closed_by_remote_t *closed_by_remote;
    /**
     * returns current time in milliseconds
     */
    quicly_now_t *now;
    /**
     * called wen a NEW_TOKEN token is being received
     */
    quicly_save_resumption_token_t *save_resumption_token;
    /**
     *
     */
    quicly_generate_resumption_token_t *generate_resumption_token;
    /**
     * crypto engine (offload API)
     */
    quicly_crypto_engine_t *crypto_engine;
    /**
     * initializes a congestion controller for given connection.
     */
    quicly_init_cc_t *init_cc;
    /**
     * optional refcount callback
     */
    quicly_update_open_count_t *update_open_count;
    /**
     *
     */
    quicly_async_handshake_t *async_handshake;
};

/**
 * connection state
 */
typedef enum {
    /**
     * before observing the first message from remote peer
     */
    QUICLY_STATE_FIRSTFLIGHT,
    /**
     * internal state used to indicate that the connection has not been provided to the application (and therefore might not have
     * application data being associated)
     */
    QUICLY_STATE_ACCEPTING,
    /**
     * while connected
     */
    QUICLY_STATE_CONNECTED,
    /**
     * sending close, but haven't seen the remote peer sending close
     */
    QUICLY_STATE_CLOSING,
    /**
     * we do not send CLOSE (at the moment), enter draining mode when receiving CLOSE
     */
    QUICLY_STATE_DRAINING
} quicly_state_t;

struct st_quicly_conn_streamgroup_state_t {
    uint32_t num_streams;
    quicly_stream_id_t next_stream_id;
};

/**
 * Aggregatable counters that do not need to be gathered upon the invocation of `quicly_get_stats`. We use typedef to define the
 * same fields in the same order for quicly_stats_t and `struct st_quicly_conn_public_t::stats`.
 */
#define QUICLY_STATS_PREBUILT_COUNTERS                                                                                             \
    struct {                                                                                                                       \
        /**                                                                                                                        \
         * Total number of packets received.                                                                                       \
         */                                                                                                                        \
        uint64_t received;                                                                                                         \
        /**                                                                                                                        \
         * Total number of packets that failed decryption.                                                                         \
         */                                                                                                                        \
        uint64_t decryption_failed;                                                                                                \
        /**                                                                                                                        \
         * Total number of packets sent.                                                                                           \
         */                                                                                                                        \
        uint64_t sent;                                                                                                             \
        /**                                                                                                                        \
         * Total number of packets marked lost.                                                                                    \
         */                                                                                                                        \
        uint64_t lost;                                                                                                             \
        /**                                                                                                                        \
         * Total number of packets marked lost via time-threshold loss detection.                                                  \
         */                                                                                                                        \
        uint64_t lost_time_threshold;                                                                                              \
        /**                                                                                                                        \
         * Total number of packets for which acknowledgements have been received.                                                  \
         */                                                                                                                        \
        uint64_t ack_received;                                                                                                     \
        /**                                                                                                                        \
         * Total number of packets for which acknowledgements were received after being marked lost.                               \
         */                                                                                                                        \
        uint64_t late_acked;                                                                                                       \
        /**                                                                                                                        \
         * Total number of Initial and Handshake packets sent.                                                                     \
         */                                                                                                                        \
        uint64_t initial_handshake_sent;                                                                                           \
        /**                                                                                                                        \
         * Total number of packets received out of order.                                                                          \
         */                                                                                                                        \
        uint64_t received_out_of_order;                                                                                            \
        /**                                                                                                                        \
         * connection-wide counters for ECT(0), ECT(1), CE                                                                         \
         */                                                                                                                        \
        uint64_t received_ecn_counts[3];                                                                                           \
        /**                                                                                                                        \
         * connection-wide ack-received counters for ECT(0), ECT(1), CE                                                            \
         */                                                                                                                        \
        uint64_t acked_ecn_counts[3];                                                                                              \
    } num_packets;                                                                                                                 \
    struct {                                                                                                                       \
        /**                                                                                                                        \
         * Total bytes received, at UDP datagram-level. Used for determining the amplification limit.                              \
         */                                                                                                                        \
        uint64_t received;                                                                                                         \
        /**                                                                                                                        \
         * Total bytes sent, at UDP datagram-level.                                                                                \
         */                                                                                                                        \
        uint64_t sent;                                                                                                             \
        /**                                                                                                                        \
         * Total bytes sent but lost, at UDP datagram-level.                                                                       \
         */                                                                                                                        \
        uint64_t lost;                                                                                                             \
        /**                                                                                                                        \
         * Total number of bytes for which acknowledgements have been received.                                                    \
         */                                                                                                                        \
        uint64_t ack_received;                                                                                                     \
        /**                                                                                                                        \
         * Total amount of stream-level payload being sent                                                                         \
         */                                                                                                                        \
        uint64_t stream_data_sent;                                                                                                 \
        /**                                                                                                                        \
         * Total amount of stream-level payload being resent                                                                       \
         */                                                                                                                        \
        uint64_t stream_data_resent;                                                                                               \
    } num_bytes;                                                                                                                   \
    struct {                                                                                                                       \
        /**                                                                                                                        \
         * number of paths that were ECN-capable                                                                                   \
         */                                                                                                                        \
        uint64_t ecn_validated;                                                                                                    \
        /**                                                                                                                        \
         * number of paths that were deemed as ECN black holes                                                                     \
         */                                                                                                                        \
        uint64_t ecn_failed;                                                                                                       \
    } num_paths;                                                                                                                   \
    /**                                                                                                                            \
     * Total number of each frame being sent / received.                                                                           \
     */                                                                                                                            \
    struct {                                                                                                                       \
        uint64_t padding, ping, ack, reset_stream, stop_sending, crypto, new_token, stream, max_data, max_stream_data,             \
            max_streams_bidi, max_streams_uni, data_blocked, stream_data_blocked, streams_blocked, new_connection_id,              \
            retire_connection_id, path_challenge, path_response, transport_close, application_close, handshake_done, datagram,     \
            ack_frequency;                                                                                                         \
    } num_frames_sent, num_frames_received;                                                                                        \
    /**                                                                                                                            \
     * Total number of PTOs observed during the connection.                                                                        \
     */                                                                                                                            \
    uint64_t num_ptos;                                                                                                             \
    /**                                                                                                                            \
     * number of timeouts occurred during handshake due to no progress being made (see `handshake_timeout_rtt_multiplier`)         \
     */                                                                                                                            \
    uint64_t num_handshake_timeouts;                                                                                               \
    /**                                                                                                                            \
     * Total number of events where `initial_handshake_sent` exceeds limit.                                                        \
     */                                                                                                                            \
    uint64_t num_initial_handshake_exceeded

typedef struct st_quicly_stats_t {
    /**
     * The pre-built fields. This MUST be the first member of `quicly_stats_t` so that we can use `memcpy`.
     */
    QUICLY_STATS_PREBUILT_COUNTERS;
    /**
     * RTT stats.
     */
    quicly_rtt_t rtt;
    /**
     * Loss thresholds.
     */
    quicly_loss_thresholds_t loss_thresholds;
    /**
     * Congestion control stats (experimental; TODO cherry-pick what can be exposed as part of a stable API).
     */
    quicly_cc_t cc;
    /**
     * Estimated delivery rate, in bytes/second.
     */
    quicly_rate_t delivery_rate;
    /**
     * largest number of packets contained in the sentmap
     */
    size_t num_sentmap_packets_largest;
    /**
     * Time took until handshake is confirmed. UINT64_MAX if handshake is not confirmed yet.
     */
    uint64_t handshake_confirmed_msec;
} quicly_stats_t;

/**
 * The state of the default stream scheduler.
 * `active` is a linked-list of streams for which STREAM frames can be emitted.  `blocked` is a linked-list of streams that have
 * something to be sent but are currently blocked by the connection-level flow control.
 * When the `can_send` callback of the default stream scheduler is invoked with the `conn_is_saturated` flag set, connections that
 * are blocked are eventually moved to the `blocked` list. When the callback is invoked without the flag being set, all the
 * connections in the `blocked` list is moved to the `active` list and the `in_saturated_mode` is cleared.
 */
struct st_quicly_default_scheduler_state_t {
    quicly_linklist_t active;
    quicly_linklist_t blocked;
};

typedef void (*quicly_trace_cb)(void *ctx, const char *fmt, ...) __attribute__((format(printf, 2, 3)));

struct _st_quicly_conn_public_t {
    quicly_context_t *ctx;
    quicly_state_t state;
    struct {
        /**
         * connection IDs being issued to the remote peer.
         * `quicly_conn_public_t::local.cid_set.plaintext.master_id has to be located right after `ctx` and `state`, as probes rely
         * on that assumption.
         */
        quicly_local_cid_set_t cid_set;
        /**
         * the local address (may be AF_UNSPEC)
         */
        quicly_address_t address;
        /**
         * the SCID used in long header packets. Equivalent to local_cid[seq=0]. Retaining the value separately is the easiest way
         * of staying away from the complexity caused by remote peer sending RCID frames before the handshake concludes.
         */
        quicly_cid_t long_header_src_cid;
        /**
         * stream-level limits
         */
        struct st_quicly_conn_streamgroup_state_t bidi, uni;
    } local;
    struct {
        /**
         * CIDs received from the remote peer
         */
        quicly_remote_cid_set_t cid_set;
        /**
         * the remote address (cannot be AF_UNSPEC)
         */
        quicly_address_t address;
        struct st_quicly_conn_streamgroup_state_t bidi, uni;
        quicly_transport_parameters_t transport_params;
        struct {
            unsigned validated : 1;
            unsigned send_probe : 1;
        } address_validation;
        /**
         * largest value of Retire Prior To field observed so far
         */
        uint64_t largest_retire_prior_to;
    } remote;
    /**
     * Retains the original DCID used by the client. Servers use this to route packets incoming packets. Clients use this when
     * validating the Transport Parameters sent by the server.
     */
    quicly_cid_t original_dcid;
    struct st_quicly_default_scheduler_state_t _default_scheduler;
    struct {
        QUICLY_STATS_PREBUILT_COUNTERS;
        /**
         * Time took until handshake is confirmed. UINT64_MAX if handshake is not confirmed yet.
         */
        uint64_t handshake_confirmed_msec;
    } stats;
    uint32_t version;
    void *data;
    /**
     * trace callback (cb != NULL when used)
     */
    quicly_tracer_t tracer;
};

typedef enum {
    /**
     * initial state
     */
    QUICLY_SENDER_STATE_NONE,
    /**
     * to be sent. Changes to UNACKED when sent out by quicly_send
     */
    QUICLY_SENDER_STATE_SEND,
    /**
     * inflight. changes to SEND (when packet is deemed lost), or ACKED (when packet is ACKed)
     */
    QUICLY_SENDER_STATE_UNACKED,
    /**
     * the sent value acknowledged by remote peer
     */
    QUICLY_SENDER_STATE_ACKED,
} quicly_sender_state_t;

/**
 * API that allows applications to specify it's own send / receive buffer.  The callback should be assigned by the
 * `quicly_context_t::on_stream_open` callback.
 */
typedef struct st_quicly_stream_callbacks_t {
    /**
     * called when the stream is destroyed
     */
    void (*on_destroy)(quicly_stream_t *stream, int err);
    /**
     * called whenever data can be retired from the send buffer, specifying the amount that can be newly removed
     */
    void (*on_send_shift)(quicly_stream_t *stream, size_t delta);
    /**
     * asks the application to fill the frame payload.  `off` is the offset within the buffer (the beginning position of the buffer
     * changes as `on_send_shift` is invoked). `len` is an in/out argument that specifies the size of the buffer / amount of data
     * being written.  `wrote_all` is a boolean out parameter indicating if the application has written all the available data.
     * As this callback is triggered by calling quicly_stream_sync_sendbuf (stream, 1) when tx data is present, it assumes data
     * to be available - that is `len` return value should be non-zero.
     */
    void (*on_send_emit)(quicly_stream_t *stream, size_t off, void *dst, size_t *len, int *wrote_all);
    /**
     * called when a STOP_SENDING frame is received.  Do not call `quicly_reset_stream` in response.  The stream will be
     * automatically reset by quicly.
     */
    void (*on_send_stop)(quicly_stream_t *stream, int err);
    /**
     * called when data is newly received.  `off` is the offset within the buffer (the beginning position changes as the application
     * calls `quicly_stream_sync_recvbuf`.  Applications should consult `quicly_stream_t::recvstate` to see if it has contiguous
     * input.
     */
    void (*on_receive)(quicly_stream_t *stream, size_t off, const void *src, size_t len);
    /**
     * called when a RESET_STREAM frame is received
     */
    void (*on_receive_reset)(quicly_stream_t *stream, int err);
} quicly_stream_callbacks_t;

struct st_quicly_stream_t {
    /**
     *
     */
    quicly_conn_t *conn;
    /**
     * stream id
     */
    quicly_stream_id_t stream_id;
    /**
     *
     */
    const quicly_stream_callbacks_t *callbacks;
    /**
     * send buffer
     */
    quicly_sendstate_t sendstate;
    /**
     * receive buffer
     */
    quicly_recvstate_t recvstate;
    /**
     *
     */
    void *data;
    /**
     *
     */
    unsigned streams_blocked : 1;
    /**
     *
     */
    struct {
        /**
         * send window
         */
        uint64_t max_stream_data;
        /**
         *
         */
        struct {
            quicly_sender_state_t sender_state;
            uint16_t error_code;
        } stop_sending;
        /**
         * reset_stream
         */
        struct {
            /**
             * STATE_NONE until RST is generated
             */
            quicly_sender_state_t sender_state;
            uint16_t error_code;
        } reset_stream;
        /**
         * sends receive window updates to remote peer
         */
        quicly_maxsender_t max_stream_data_sender;
        /**
         * send state of STREAM_DATA_BLOCKED frames corresponding to the current max_stream_data value
         */
        quicly_sender_state_t blocked;
        /**
         * linklist of pending streams
         */
        struct {
            quicly_linklist_t control; /* links to conn_t::control (or to conn_t::streams_blocked if the blocked flag is set) */
            quicly_linklist_t default_scheduler;
        } pending_link;
    } _send_aux;
    /**
     *
     */
    struct {
        /**
         * size of the receive window
         */
        uint32_t window;
        /**
         * Maximum number of ranges (i.e. gaps + 1) permitted in `recvstate.ranges`.
         * As discussed in https://github.com/h2o/quicly/issues/278, this value should be proportional to the size of the receive
         * window, so that the receive window can be maintained even in the worst case, where every one of the two packets being
         * sent are received.
         */
        uint32_t max_ranges;
    } _recv_aux;
};

typedef struct st_quicly_decoded_packet_t {
    /**
     * octets of the entire packet
     */
    ptls_iovec_t octets;
    /**
     * Connection ID(s)
     */
    struct {
        /**
         * destination CID
         */
        struct {
            /**
             * CID visible on wire
             */
            ptls_iovec_t encrypted;
            /**
             * The decrypted CID, or `quicly_cid_plaintext_invalid`. Assuming that `cid_encryptor` is non-NULL, this variable would
             * contain a valid value whenever `might_be_client_generated` is false. When `might_be_client_generated` is true, this
             * value might be set to `quicly_cid_plaintext_invalid`. Note however that, as the CID itself is not authenticated,
             * a packet might be bogus regardless of the value of the CID.
             * When `cid_encryptor` is NULL, the value is always set to `quicly_cid_plaintext_invalid`.
             */
            quicly_cid_plaintext_t plaintext;
            /**
             * If destination CID might be one generated by a client. This flag would be set for Initial and 0-RTT packets.
             */
            unsigned might_be_client_generated : 1;
        } dest;
        /**
         * source CID; {NULL, 0} if is a short header packet
         */
        ptls_iovec_t src;
    } cid;
    /**
     * version; 0 if is a short header packet
     */
    uint32_t version;
    /**
     * token if available; otherwise {NULL, 0}
     */
    ptls_iovec_t token;
    /**
     * starting offset of data (i.e., version-dependent area of a long header packet (version numbers in case of VN), AEAD tag (in
     * case of retry), encrypted PN (if decrypted.pn is UINT64_MAX) or data (if decrypted_pn is not UINT64_MAX))
     */
    size_t encrypted_off;
    /**
     * size of the UDP datagram; set to zero if this is not the first QUIC packet within the datagram
     */
    size_t datagram_size;
    /**
     * when decrypted.pn is not UINT64_MAX, indicates that the packet has been decrypted prior to being passed to `quicly_receive`.
     */
    struct {
        uint64_t pn;
        uint64_t key_phase;
    } decrypted;
    /**
     * ECN bits
     */
    uint8_t ecn : 2;
    /**
     *
     */
    enum {
        QUICLY__DECODED_PACKET_CACHED_MAYBE_STATELESS_RESET = 0,
        QUICLY__DECODED_PACKET_CACHED_IS_STATELESS_RESET,
        QUICLY__DECODED_PACKET_CACHED_NOT_STATELESS_RESET
    } _is_stateless_reset_cached;
} quicly_decoded_packet_t;

struct st_quicly_address_token_plaintext_t {
    enum { QUICLY_ADDRESS_TOKEN_TYPE_RETRY, QUICLY_ADDRESS_TOKEN_TYPE_RESUMPTION } type;
    uint64_t issued_at;
    quicly_address_t local, remote;
    union {
        struct {
            quicly_cid_t original_dcid;
            quicly_cid_t client_cid;
            quicly_cid_t server_cid;
        } retry;
        struct {
            uint8_t bytes[256];
            size_t len;
        } resumption;
    };
    struct {
        uint8_t bytes[256];
        size_t len;
    } appdata;
};

/**
 * zero-terminated list of protocol versions being supported by quicly
 */
extern const uint32_t quicly_supported_versions[];
/**
 * returns a boolean indicating if given protocol version is supported
 */
static int quicly_is_supported_version(uint32_t version);
/**
 * Extracts QUIC packets from a datagram pointed to by `src` and `len`. If successful, the function returns the size of the QUIC
 * packet being decoded. Otherwise, SIZE_MAX is returned.
 * `off` is an I/O argument that takes starting offset of the QUIC packet to be decoded as input, and returns the starting offset of
 * the next QUIC packet. A typical loop that handles an UDP datagram would look like:
 *
 *     size_t off = 0;
 *     while (off < dgram.size) {
 *         if (quicly_decode_packet(ctx, &packet, dgram.bytes, dgram.size, &off) == SIZE_MAX)
 *             break;
 *         handle_quic_packet(&packet);
 *     }
 */
size_t quicly_decode_packet(quicly_context_t *ctx, quicly_decoded_packet_t *packet, const uint8_t *datagram, size_t datagram_size,
                            size_t *off);
/**
 *
 */
uint64_t quicly_determine_packet_number(uint32_t truncated, size_t num_bits, uint64_t expected);
/**
 *
 */
static quicly_context_t *quicly_get_context(quicly_conn_t *conn);
/**
 *
 */
static const quicly_cid_plaintext_t *quicly_get_master_id(quicly_conn_t *conn);
/**
 *
 */
static const quicly_cid_t *quicly_get_original_dcid(quicly_conn_t *conn);
/**
 *
 */
static const quicly_cid_t *quicly_get_remote_cid(quicly_conn_t *conn);
/**
 *
 */
static const quicly_transport_parameters_t *quicly_get_remote_transport_parameters(quicly_conn_t *conn);
/**
 *
 */
static quicly_state_t quicly_get_state(quicly_conn_t *conn);
/**
 *
 */
int quicly_connection_is_ready(quicly_conn_t *conn);
/**
 *
 */
static uint32_t quicly_num_streams(quicly_conn_t *conn);
/**
 *
 */
uint32_t quicly_num_streams_by_group(quicly_conn_t *conn, int uni, int locally_initiated);
/**
 *
 */
static int quicly_is_client(quicly_conn_t *conn);
/**
 *
 */
static quicly_stream_id_t quicly_get_local_next_stream_id(quicly_conn_t *conn, int uni);
/**
 *
 */
static quicly_stream_id_t quicly_get_remote_next_stream_id(quicly_conn_t *conn, int uni);
/**
 * Returns the local address of the connection. This may be AF_UNSPEC, indicating that the operating system is choosing the address.
 */
static struct sockaddr *quicly_get_sockname(quicly_conn_t *conn);
/**
 * Returns the remote address of the connection. This would never be AF_UNSPEC.
 */
static struct sockaddr *quicly_get_peername(quicly_conn_t *conn);
/**
 *
 */
int quicly_get_stats(quicly_conn_t *conn, quicly_stats_t *stats);
/**
 *
 */
int quicly_get_delivery_rate(quicly_conn_t *conn, quicly_rate_t *delivery_rate);
/**
 *
 */
void quicly_get_max_data(quicly_conn_t *conn, uint64_t *send_permitted, uint64_t *sent, uint64_t *consumed);
/**
 *
 */
static uint32_t quicly_get_protocol_version(quicly_conn_t *conn);
/**
 *
 */
static void **quicly_get_data(quicly_conn_t *conn);
/**
 *
 */
static quicly_tracer_t *quicly_get_tracer(quicly_conn_t *conn);
/**
 * destroys a connection object.
 */
void quicly_free(quicly_conn_t *conn);
/**
 * closes the connection.  `err` is the application error code using the coalesced scheme (see QUICLY_ERROR_* macros), or zero (no
 * error; indicating idle close).  An application should continue calling quicly_receive and quicly_send, until they return
 * QUICLY_ERROR_FREE_CONNECTION.  At this point, it is should call quicly_free.
 */
int quicly_close(quicly_conn_t *conn, int err, const char *reason_phrase);
/**
 *
 */
int64_t quicly_get_first_timeout(quicly_conn_t *conn);
/**
 *
 */
uint64_t quicly_get_next_expected_packet_number(quicly_conn_t *conn);
/**
 * returns if the connection is currently blocked by connection-level flow control.
 */
int quicly_is_blocked(quicly_conn_t *conn);
/**
 * Returns if stream data can be sent.
 * When the connection is blocked by the connection-level flow control (see `quicly_is_blocked`), `at_stream_level` should be set to
 * false to see if any retransmissions are to be done. Otherwise, `at_stream_level` should be set to true to test the stream-level
 * flow control.
 */
int quicly_stream_can_send(quicly_stream_t *stream, int at_stream_level);
/**
 * checks if quicly_send_stream can be invoked
 * @return a boolean indicating if quicly_send_stream can be called immediately
 */
int quicly_can_send_data(quicly_conn_t *conn, quicly_send_context_t *s);
/**
 * Sends data of given stream.  Called by stream scheduler.  Only streams that can send some data or EOS should be specified.  It is
 * the responsibility of the stream scheduler to maintain a list of such streams.
 */
int quicly_send_stream(quicly_stream_t *stream, quicly_send_context_t *s);
/**
 * Builds a Version Negotiation packet. The generated packet might include a greasing version.
 * * @param versions  zero-terminated list of versions to advertise; use `quicly_supported_versions` for sending the list of
 *                    protocol versions supported by quicly
 */
size_t quicly_send_version_negotiation(quicly_context_t *ctx, ptls_iovec_t dest_cid, ptls_iovec_t src_cid, const uint32_t *versions,
                                       void *payload);
/**
 *
 */
int quicly_retry_calc_cidpair_hash(ptls_hash_algorithm_t *sha256, ptls_iovec_t client_cid, ptls_iovec_t server_cid,
                                   uint64_t *value);
/**
 * Builds a UDP datagram containing a Retry packet.
 * @param retry_aead_cache  pointer to `ptls_aead_context_t *` that the function can store a AEAD context for future reuse. The
 *                          cache cannot be shared between multiple threads. Can be set to NULL when caching is unnecessary.
 * @param payload           buffer used for building the packet
 * @return size of the UDP datagram payload being built, or otherwise SIZE_MAX to indicate failure
 */
size_t quicly_send_retry(quicly_context_t *ctx, ptls_aead_context_t *token_encrypt_ctx, uint32_t protocol_version,
                         struct sockaddr *dest_addr, ptls_iovec_t dest_cid, struct sockaddr *src_addr, ptls_iovec_t src_cid,
                         ptls_iovec_t odcid, ptls_iovec_t token_prefix, ptls_iovec_t appdata,
                         ptls_aead_context_t **retry_aead_cache, uint8_t *payload);
/**
 * Builds UDP datagrams to be sent for given connection.
 * @param [out] dest              destination address
 * @param [out] src               source address
 * @param [out] datagrams         vector of iovecs pointing to the payloads of UDP datagrams. Each iovec represents a single UDP
 *                                datagram.
 * @param [in,out] num_datagrams  Upon entry, the application provides the number of entries that the `packets` vector can contain.
 *                                Upon return, contains the number of packet vectors emitted by `quicly_send`.
 * @param buf                     buffer used for building UDP datagrams. It is guaranteed that the first datagram would be built
 *                                from the address provided by `buf`, and that succeeding packets (if any) will be contiguously laid
 *                                out. This constraint reduces the number of vectors that need to be passed to the kernel when using
 *                                GSO.
 * @return 0 if successful, otherwise an error. When an error is returned, the caller must call `quicly_close` to discard the
 *         connection context.
 */
int quicly_send(quicly_conn_t *conn, quicly_address_t *dest, quicly_address_t *src, struct iovec *datagrams, size_t *num_datagrams,
                void *buf, size_t bufsize);
/**
 * returns ECN bits to be set for the packets built by the last invocation of `quicly_send`
 */
uint8_t quicly_send_get_ecn_bits(quicly_conn_t *conn);
/**
 *
 */
size_t quicly_send_close_invalid_token(quicly_context_t *ctx, uint32_t protocol_version, ptls_iovec_t dest_cid,
                                       ptls_iovec_t src_cid, const char *err_desc, void *datagram);
/**
 *
 */
size_t quicly_send_stateless_reset(quicly_context_t *ctx, const void *src_cid, void *payload);
/**
 *
 */
int quicly_send_resumption_token(quicly_conn_t *conn);
/**
 *
 */
int quicly_receive(quicly_conn_t *conn, struct sockaddr *dest_addr, struct sockaddr *src_addr, quicly_decoded_packet_t *packet);
/**
 * consults if the incoming packet identified by (dest_addr, src_addr, decoded) belongs to the given connection
 */
int quicly_is_destination(quicly_conn_t *conn, struct sockaddr *dest_addr, struct sockaddr *src_addr,
                          quicly_decoded_packet_t *decoded);
/**
 *
 */
int quicly_encode_transport_parameter_list(ptls_buffer_t *buf, const quicly_transport_parameters_t *params,
                                           const quicly_cid_t *original_dcid, const quicly_cid_t *initial_scid,
                                           const quicly_cid_t *retry_scid, const void *stateless_reset_token, size_t expand_by);
/**
 * Decodes the Transport Parameters.
 * For the four optional output parameters (`original_dcid`, `initial_scid`, `retry_scid`, `stateless_reset_token`), this function
 * returns an error if NULL were supplied as the arguments and the corresponding Transport Parameters were received.
 * If corresponding Transport Parameters were not found for any of the non-null connection ID slots, an error is returned.
 * Stateless reset is an optional feature of QUIC, and therefore no error is returned when the vector for storing the token is
 * provided and the corresponding Transport Parameter is missing. In that case, the provided vector remains unmodified. The caller
 * pre-fills the vector with an unpredictable value (i.e. random), then calls this function to set the stateless reset token to the
 * value supplied by peer.
 */
int quicly_decode_transport_parameter_list(quicly_transport_parameters_t *params, quicly_cid_t *original_dcid,
                                           quicly_cid_t *initial_scid, quicly_cid_t *retry_scid, void *stateless_reset_token,
                                           const uint8_t *src, const uint8_t *end);
/**
 * Initiates a new connection.
 * @param new_cid the CID to be used for the connection. path_id is ignored.
 * @param appdata initial value to be set to `*quicly_get_data(conn)`
 */
int quicly_connect(quicly_conn_t **conn, quicly_context_t *ctx, const char *server_name, struct sockaddr *dest_addr,
                   struct sockaddr *src_addr, const quicly_cid_plaintext_t *new_cid, ptls_iovec_t address_token,
                   ptls_handshake_properties_t *handshake_properties,
                   const quicly_transport_parameters_t *resumed_transport_params, void *appdata);
/**
 * accepts a new connection
 * @param new_cid        The CID to be used for the connection. When an error is being returned, the application can reuse the CID
 *                       provided to the function.
 * @param address_token  An validated address validation token, if any.  Applications MUST validate the address validation token
 *                       before calling this function, dropping the ones that failed to validate.  When a token is supplied,
 *                       `quicly_accept` will consult the values being supplied assuming that the remote peer's address has been
 *                       validated.
 * @param appdata        initial value to be set to `*quicly_get_data(conn)`
 */
int quicly_accept(quicly_conn_t **conn, quicly_context_t *ctx, struct sockaddr *dest_addr, struct sockaddr *src_addr,
                  quicly_decoded_packet_t *packet, quicly_address_token_plaintext_t *address_token,
                  const quicly_cid_plaintext_t *new_cid, ptls_handshake_properties_t *handshake_properties, void *appdata);
/**
 *
 */
ptls_t *quicly_get_tls(quicly_conn_t *conn);
/**
 * Resumes an async TLS handshake, and returns a pointer to the QUIC connection or NULL if the corresponding QUIC connection has
 * been discarded. See `quicly_async_handshake_t`.
 */
quicly_conn_t *quicly_resume_handshake(ptls_t *tls);
/**
 *
 */
quicly_stream_id_t quicly_get_ingress_max_streams(quicly_conn_t *conn, int uni);
/**
 * Iterates through each stream. When the callback returns a non-zero value, bails out from the iteration, returning the returned
 * value.
 */
int quicly_foreach_stream(quicly_conn_t *conn, void *thunk, int (*cb)(void *thunk, quicly_stream_t *stream));
/**
 *
 */
quicly_stream_t *quicly_get_stream(quicly_conn_t *conn, quicly_stream_id_t stream_id);
/**
 *
 */
int quicly_open_stream(quicly_conn_t *conn, quicly_stream_t **stream, int unidirectional);
/**
 * This function returns a stream that is already open, or if the given ID refers to a stream that can be opened by the peer but is
 * yet-to-be opened, the functions opens that stream and returns it. Otherwise, `*stream` is set to NULL.
 * This function can be used when implementing application protocols that send references to other streams on a stream (e.g.,
 * PRIORITY_UPDATE frame of HTTP/3), however note that the peer might complain if the endpoint sends a frame that refers to a peer-
 * initiated stream for which the peer has not yet sent anything.
 * Invocation of this function might open not only the stream that is referred to by the `stream_id` but also other streams.
 */
int quicly_get_or_open_stream(quicly_conn_t *conn, uint64_t stream_id, quicly_stream_t **stream);
/**
 *
 */
void quicly_reset_stream(quicly_stream_t *stream, int err);
/**
 *
 */
void quicly_request_stop(quicly_stream_t *stream, int err);
/**
 *
 */
static int quicly_stop_requested(quicly_stream_t *stream);
/**
 *
 */
int quicly_stream_sync_sendbuf(quicly_stream_t *stream, int activate);
/**
 *
 */
void quicly_stream_sync_recvbuf(quicly_stream_t *stream, size_t shift_amount);
/**
 *
 */
static uint32_t quicly_stream_get_receive_window(quicly_stream_t *stream);
/**
 *
 */
static void quicly_stream_set_receive_window(quicly_stream_t *stream, uint32_t window);
/**
 *
 */
static int quicly_stream_is_client_initiated(quicly_stream_id_t stream_id);
/**
 *
 */
static int quicly_stream_is_unidirectional(quicly_stream_id_t stream_id);
/**
 *
 */
static int quicly_stream_has_send_side(int is_client, quicly_stream_id_t stream_id);
/**
 *
 */
static int quicly_stream_has_receive_side(int is_client, quicly_stream_id_t stream_id);
/**
 *
 */
static int quicly_stream_is_self_initiated(quicly_stream_t *stream);
/**
 * Sends QUIC DATAGRAM frames. Some of the frames being provided may get dropped.
 * Notes:
 * * At the moment, emission of QUIC packets carrying DATAGRAM frames is not congestion controlled.
 * * While the API is designed to look like synchronous, application still has to call `quicly_send` for the time being.
 */
void quicly_send_datagram_frames(quicly_conn_t *conn, ptls_iovec_t *datagrams, size_t num_datagrams);
/**
 * Sets CC to the specified type. Returns a boolean indicating if the operation was successful.
 */
int quicly_set_cc(quicly_conn_t *conn, quicly_cc_type_t *cc);
/**
 *
 */
void quicly_amend_ptls_context(ptls_context_t *ptls);
/**
 * Encrypts an address token by serializing the plaintext structure and appending an authentication tag.
 *
 * @param random_bytes  PRNG
 * @param aead          the AEAD context to be used for decrypting the token
 * @param buf           buffer to where the token being built is appended
 * @param start_off     Specifies the start offset of the token. When `start_off < buf->off`, the bytes in between will be
 *                      considered as part of the token and will be covered by the AEAD. Applications can use this location to embed
 *                      the identifier of the AEAD key being used.
 * @param plaintext     the token to be encrypted
 */
int quicly_encrypt_address_token(void (*random_bytes)(void *, size_t), ptls_aead_context_t *aead, ptls_buffer_t *buf,
                                 size_t start_off, const quicly_address_token_plaintext_t *plaintext);
/**
 * Decrypts an address token.
 * If decryption succeeds, returns zero. If the token is unusable due to decryption failure, returns PTLS_DECODE_ERROR. If the token
 * is unusable and the connection should be reset, returns QUICLY_ERROR_INVALID_TOKEN.
 */
int quicly_decrypt_address_token(ptls_aead_context_t *aead, quicly_address_token_plaintext_t *plaintext, const void *src,
                                 size_t len, size_t prefix_len, const char **err_desc);
/**
 * Builds authentication data for TLS session ticket. 0-RTT can be accepted only when the auth_data of the original connection and
 * the new connection are identical.
 */
int quicly_build_session_ticket_auth_data(ptls_buffer_t *auth_data, const quicly_context_t *ctx);
/**
 *
 */
static void quicly_byte_to_hex(char *dst, uint8_t v);
/**
 *
 */
socklen_t quicly_get_socklen(struct sockaddr *sa);
/**
 * Builds a safe string. Supplied buffer MUST be 4x + 1 bytes bigger than the input.
 */
char *quicly_escape_unsafe_string(char *dst, const void *bytes, size_t len);
/**
 *
 */
char *quicly_hexdump(const uint8_t *bytes, size_t len, size_t indent);
/**
 *
 */
void quicly_stream_noop_on_destroy(quicly_stream_t *stream, int err);
/**
 *
 */
void quicly_stream_noop_on_send_shift(quicly_stream_t *stream, size_t delta);
/**
 *
 */
void quicly_stream_noop_on_send_emit(quicly_stream_t *stream, size_t off, void *dst, size_t *len, int *wrote_all);
/**
 *
 */
void quicly_stream_noop_on_send_stop(quicly_stream_t *stream, int err);
/**
 *
 */
void quicly_stream_noop_on_receive(quicly_stream_t *stream, size_t off, const void *src, size_t len);
/**
 *
 */
void quicly_stream_noop_on_receive_reset(quicly_stream_t *stream, int err);

extern const quicly_stream_callbacks_t quicly_stream_noop_callbacks;

#define QUICLY_LOG_CONN(_type, _conn, _block)                                                                                      \
    do {                                                                                                                           \
        if (!ptls_log.is_active)                                                                                                   \
            break;                                                                                                                 \
        quicly_conn_t *_c = (_conn);                                                                                               \
        if (ptls_skip_tracing(_c->crypto.tls))                                                                                     \
            break;                                                                                                                 \
        PTLS_LOG__DO_LOG(quicly, _type, {                                                                                          \
            PTLS_LOG_ELEMENT_PTR(conn, _c);                                                                                        \
            PTLS_LOG_ELEMENT_SIGNED(time, _c->stash.now);                                                                          \
            do {                                                                                                                   \
                _block                                                                                                             \
            } while (0);                                                                                                           \
        });                                                                                                                        \
    } while (0)

/* inline definitions */

inline int quicly_is_supported_version(uint32_t version)
{
    switch (version) {
    case QUICLY_PROTOCOL_VERSION_1:
    case QUICLY_PROTOCOL_VERSION_DRAFT29:
    case QUICLY_PROTOCOL_VERSION_DRAFT27:
        return 1;
    default:
        return 0;
    }
}

inline quicly_state_t quicly_get_state(quicly_conn_t *conn)
{
    struct _st_quicly_conn_public_t *c = (struct _st_quicly_conn_public_t *)conn;
    return c->state;
}

inline uint32_t quicly_num_streams(quicly_conn_t *conn)
{
    struct _st_quicly_conn_public_t *c = (struct _st_quicly_conn_public_t *)conn;
    return c->local.bidi.num_streams + c->local.uni.num_streams + c->remote.bidi.num_streams + c->remote.uni.num_streams;
}

inline quicly_context_t *quicly_get_context(quicly_conn_t *conn)
{
    struct _st_quicly_conn_public_t *c = (struct _st_quicly_conn_public_t *)conn;
    return c->ctx;
}

inline const quicly_cid_plaintext_t *quicly_get_master_id(quicly_conn_t *conn)
{
    struct _st_quicly_conn_public_t *c = (struct _st_quicly_conn_public_t *)conn;
    return &c->local.cid_set.plaintext;
}

inline const quicly_cid_t *quicly_get_original_dcid(quicly_conn_t *conn)
{
    struct _st_quicly_conn_public_t *c = (struct _st_quicly_conn_public_t *)conn;
    return &c->original_dcid;
}

inline const quicly_cid_t *quicly_get_remote_cid(quicly_conn_t *conn)
{
    struct _st_quicly_conn_public_t *c = (struct _st_quicly_conn_public_t *)conn;
    return &c->remote.cid_set.cids[0].cid;
}

inline const quicly_transport_parameters_t *quicly_get_remote_transport_parameters(quicly_conn_t *conn)
{
    struct _st_quicly_conn_public_t *c = (struct _st_quicly_conn_public_t *)conn;
    return &c->remote.transport_params;
}

inline int quicly_is_client(quicly_conn_t *conn)
{
    struct _st_quicly_conn_public_t *c = (struct _st_quicly_conn_public_t *)conn;
    return (c->local.bidi.next_stream_id & 1) == 0;
}

inline quicly_stream_id_t quicly_get_local_next_stream_id(quicly_conn_t *conn, int uni)
{
    struct _st_quicly_conn_public_t *c = (struct _st_quicly_conn_public_t *)conn;
    return uni ? c->local.uni.next_stream_id : c->local.bidi.next_stream_id;
}

inline quicly_stream_id_t quicly_get_remote_next_stream_id(quicly_conn_t *conn, int uni)
{
    struct _st_quicly_conn_public_t *c = (struct _st_quicly_conn_public_t *)conn;
    return uni ? c->remote.uni.next_stream_id : c->remote.bidi.next_stream_id;
}

inline struct sockaddr *quicly_get_sockname(quicly_conn_t *conn)
{
    struct _st_quicly_conn_public_t *c = (struct _st_quicly_conn_public_t *)conn;
    return &c->local.address.sa;
}

inline struct sockaddr *quicly_get_peername(quicly_conn_t *conn)
{
    struct _st_quicly_conn_public_t *c = (struct _st_quicly_conn_public_t *)conn;
    return &c->remote.address.sa;
}

inline uint32_t quicly_get_protocol_version(quicly_conn_t *conn)
{
    struct _st_quicly_conn_public_t *c = (struct _st_quicly_conn_public_t *)conn;
    return c->version;
}

inline void **quicly_get_data(quicly_conn_t *conn)
{
    struct _st_quicly_conn_public_t *c = (struct _st_quicly_conn_public_t *)conn;
    return &c->data;
}

inline quicly_tracer_t *quicly_get_tracer(quicly_conn_t *conn)
{
    struct _st_quicly_conn_public_t *c = (struct _st_quicly_conn_public_t *)conn;
    return &c->tracer;
}

inline int quicly_stop_requested(quicly_stream_t *stream)
{
    return stream->_send_aux.stop_sending.sender_state != QUICLY_SENDER_STATE_NONE;
}

inline uint32_t quicly_stream_get_receive_window(quicly_stream_t *stream)
{
    return stream->_recv_aux.window;
}

inline void quicly_stream_set_receive_window(quicly_stream_t *stream, uint32_t window)
{
    stream->_recv_aux.window = window;
}

inline int quicly_stream_is_client_initiated(quicly_stream_id_t stream_id)
{
    if (stream_id < 0)
        return (stream_id & 1) != 0;
    return (stream_id & 1) == 0;
}

inline int quicly_stream_is_unidirectional(quicly_stream_id_t stream_id)
{
    if (stream_id < 0)
        return 0;
    return (stream_id & 2) != 0;
}

inline int quicly_stream_has_send_side(int is_client, quicly_stream_id_t stream_id)
{
    if (!quicly_stream_is_unidirectional(stream_id))
        return 1;
    return is_client == quicly_stream_is_client_initiated(stream_id);
}

inline int quicly_stream_has_receive_side(int is_client, quicly_stream_id_t stream_id)
{
    if (!quicly_stream_is_unidirectional(stream_id))
        return 1;
    return is_client != quicly_stream_is_client_initiated(stream_id);
}

inline int quicly_stream_is_self_initiated(quicly_stream_t *stream)
{
    return quicly_stream_is_client_initiated(stream->stream_id) == quicly_is_client(stream->conn);
}

inline void quicly_byte_to_hex(char *dst, uint8_t v)
{
    dst[0] = "0123456789abcdef"[v >> 4];
    dst[1] = "0123456789abcdef"[v & 0xf];
}

#ifdef __cplusplus
}
#endif

#endif<|MERGE_RESOLUTION|>--- conflicted
+++ resolved
@@ -331,15 +331,13 @@
      */
     unsigned expand_client_hello : 1;
     /**
-<<<<<<< HEAD
+     * whether to use ECN on the send side; ECN is always on on the receive side
+     */
+    unsigned enable_ecn : 1;
+    /**
      * if pacing should be used
      */
     unsigned use_pacing : 1;
-=======
-     * whether to use ECN on the send side; ECN is always on on the receive side
-     */
-    unsigned enable_ecn : 1;
->>>>>>> aae8e57f
     /**
      *
      */
